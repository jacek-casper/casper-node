--- conflicted
+++ resolved
@@ -10,12 +10,8 @@
     unwrap_or_revert::UnwrapOrRevert,
 };
 use casper_types::{
-<<<<<<< HEAD
-    CLType, EntryPoint, EntryPointAccess, EntryPointType, EntryPoints, Key, NamedKeys, U512,
-=======
     addressable_entity::NamedKeys, CLType, EntryPoint, EntryPointAccess, EntryPointType,
     EntryPoints, Key, U512,
->>>>>>> a0147930
 };
 
 const WRITE_FUNCTION_SMALL_NAME: &str = "write_function_small";
