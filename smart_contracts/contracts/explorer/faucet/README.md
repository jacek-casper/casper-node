# Faucet Contract

The Faucet is a contract that is designed to allow users to create a new account or to allow existing users to fund their account easily.

## Install Session
The install session is responsible for creating the faucet's stored contract package and setting up a few named keys in the account used to perform the install. The installer performs the following actions.

1. Takes the `id` parameter and uses it to keep track of the faucet being set up. As an example, if the operator installing the faucet passes `1337` as the `id` named argument to the installer session, it will create a named key called `faucet_1337` for the account used to call the install session.
1. Calls the stored faucet's `init` entry point to initialize a new purse that will be used to fund the faucet. This purse is stored under the named keys of the account used to install the faucet. The `init` entrypoint also initializes the faucet's state and writes to its named keys.
1. Funds the faucet's purse with the amount of motes declared in the `amount` runtime argument.


## Set Variables

> NOTE: Before the faucet can be called, the `set_variables` entrypoint must be called.
>
This is a list of the required runtime arguments for calling `set_variables`
* `available_amount: U512` - The total amount available for distribution each interval.
* `distributions_per_interval: u64` - The maximum number of distributions to be made each interval.
* `time_interval: u64` - The amount of time in milliseconds that must pass before the available amount is replenished.


You can adjust the faucet's distribution rate by modifying the variables. If the faucet has distributed a total of `available_amount` in one `time_interval`, then no more token will be available to distribute until `last_distribution_at + time_interval < blocktime`. However, the installer of this contract is not rate limited and may continue to distribute funds from the faucet freely.

## Calling the Faucet

The faucet will calculate a distribution amount as a ratio of the available amount per interval to the max distribution amount per interval. As an example, if the installer sets the available amount per interval to `100_000_000` and the max distributions per interval to `2`. When an existing user calls the faucet, `50_000_000` motes will be distributed to the caller. If a second user calls the faucet, they will also receive `50_000_000` motes. The remaining amount will now be `0` tokens. If a third user calls the faucet then they will not receive any token.
After an interval passes after then last user was funded, the available amount will be replenished.

`distributions_per_interval`, `available_amount`, `time_interval` and `max_distributions_per_interval`
must be set and must be a number greater than `0` for the contract to run properly.
If you try to invoke the contract before these variables are set, then you'll get an error.

### Costs by Entry Point

| feature                  | cost             |
|--------------------------|------------------|
<<<<<<< HEAD
| faucet install           | `75_227_415_040` |
| faucet set variables     | `579_477_300`    |
| faucet call by installer | `3_174_340_810`  |
| faucet call by user      | `3_242_225_730`  |
=======
| faucet install           | `83_987_558_930` |
| faucet set variables     | `648_705_070`    |
| faucet call by installer | `3_244_975_770`  |
| faucet call by user      | `3_364_807_470`  |
>>>>>>> cb547b0e
<|MERGE_RESOLUTION|>--- conflicted
+++ resolved
@@ -35,14 +35,7 @@
 
 | feature                  | cost             |
 |--------------------------|------------------|
-<<<<<<< HEAD
-| faucet install           | `75_227_415_040` |
-| faucet set variables     | `579_477_300`    |
-| faucet call by installer | `3_174_340_810`  |
-| faucet call by user      | `3_242_225_730`  |
-=======
-| faucet install           | `83_987_558_930` |
+| faucet install           | `83_985_809_270` |
 | faucet set variables     | `648_705_070`    |
 | faucet call by installer | `3_244_975_770`  |
-| faucet call by user      | `3_364_807_470`  |
->>>>>>> cb547b0e
+| faucet call by user      | `3_364_807_470`  |