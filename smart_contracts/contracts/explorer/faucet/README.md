# Faucet Contract

The Faucet is a contract that is designed to allow users to create a new account or to allow existing users to fund their account easily. 

## Install Session
The install session is responsible for creating the faucet's stored contract package and setting up a few named keys in the account used to perform the install. The installer performs the following actions.

1. Takes the `id` parameter and uses it to keep track of the faucet being set up. As an example, if the operator installing the faucet passes `1337` as the `id` named argument to the installer session, it will create a named key called `faucet_1337` for the account used to call the install session.
1. Calls the stored faucet's `init` entry point to initialize a new purse that will be used to fund the faucet. This purse is stored under the named keys of the account used to install the faucet. The `init` entrypoint also initializes the faucet's state and writes to its named keys.
1. Funds the faucet's purse with the amount of motes declared in the `amount` runtime argument.


## Set Variables

> NOTE: Before the faucet can be called, the `set_variables` entrypoint must be called.
>
This is a list of the required runtime arguments for calling `set_variables`
* `available_amount: U512` - The total amount available for distribution each interval.
* `distributions_per_interval: u64` - The maximum number of distributions to be made each interval.
* `time_interval: u64` - The amount of time in milliseconds that must pass before the available amount is replenished.


You can adjust the faucet's distribution rate by modifying the variables. If the faucet has distributed a total of `available_amount` in one `time_interval`, then no more token will be available to distribute until `last_distribution_at + time_interval < blocktime`. However, the installer of this contract is not rate limited and may continue to distribute funds from the faucet freely.

## Calling the Faucet

The faucet will calculate a distribution amount as a ratio of the available amount per interval to the max distribution amount per interval. As an example, if the installer sets the available amount per interval to `100_000_000` and the max distributions per interval to `2`. When an existing user calls the faucet, `50_000_000` motes will be distributed to the caller. If a second user calls the faucet, they will also receive `50_000_000` motes. The remaining amount will now be `0` tokens. If a third user calls the faucet then they will not receive any token.
After an interval passes after then last user was funded, the available amount will be replenished.

`distributions_per_interval`, `available_amount`, `time_interval` and `max_distributions_per_interval`
must be set and must be a number greater than `0` for the contract to run properly.
If you try to invoke the contract before these variables are set, then you'll get an error.

### Costs by Entry Point

| feature                  | cost             |
|--------------------------|------------------|
<<<<<<< HEAD
| faucet install           | `77_152_791_740` |
| faucet set variables     | `649_161_620`    |
| faucet call by installer | `3_239_212_110`  |
| faucet call by user      | `3_359_956_910`  |
=======
| faucet install           | `83_987_558_930` |
| faucet set variables     | `648_705_070`    |
| faucet call by installer | `3_244_975_770`  |
| faucet call by user      | `3_364_807_470`  |
>>>>>>> cb547b0e
<|MERGE_RESOLUTION|>--- conflicted
+++ resolved
@@ -35,14 +35,7 @@
 
 | feature                  | cost             |
 |--------------------------|------------------|
-<<<<<<< HEAD
-| faucet install           | `77_152_791_740` |
-| faucet set variables     | `649_161_620`    |
-| faucet call by installer | `3_239_212_110`  |
-| faucet call by user      | `3_359_956_910`  |
-=======
-| faucet install           | `83_987_558_930` |
+| faucet install           | `83_594_304_740` |
 | faucet set variables     | `648_705_070`    |
 | faucet call by installer | `3_244_975_770`  |
-| faucet call by user      | `3_364_807_470`  |
->>>>>>> cb547b0e
+| faucet call by user      | `3_364_807_470`  |