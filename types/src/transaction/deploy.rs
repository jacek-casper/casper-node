mod deploy_approval;
mod deploy_approvals_hash;
#[cfg(any(feature = "std", test))]
mod deploy_builder;
mod deploy_footprint;
mod deploy_hash;
mod deploy_header;
mod deploy_id;
mod error;
mod executable_deploy_item;
mod finalized_deploy_approvals;

use alloc::{collections::BTreeSet, vec::Vec};
use core::{
    cmp,
    fmt::{self, Debug, Display, Formatter},
    hash,
};

#[cfg(feature = "datasize")]
use datasize::DataSize;
pub use finalized_deploy_approvals::FinalizedDeployApprovals;
#[cfg(any(feature = "once_cell", test))]
use once_cell::sync::OnceCell;
#[cfg(any(feature = "std", test))]
use {
    super::{InitiatorAddr, InitiatorAddrAndSecretKey},
    itertools::Itertools,
    serde::{Deserialize, Serialize},
};
#[cfg(any(all(feature = "std", feature = "testing"), test))]
use {
    crate::{
        bytesrepr::Bytes,
        system::auction::{
            ARG_AMOUNT as ARG_AUCTION_AMOUNT, ARG_DELEGATOR, ARG_NEW_VALIDATOR,
            ARG_PUBLIC_KEY as ARG_AUCTION_PUBLIC_KEY, ARG_VALIDATOR, METHOD_DELEGATE,
            METHOD_REDELEGATE, METHOD_UNDELEGATE, METHOD_WITHDRAW_BID,
        },
        AddressableEntityHash,
        {system::mint::ARG_AMOUNT, TransactionConfig, U512},
        {testing::TestRng, DEFAULT_MAX_PAYMENT_MOTES, DEFAULT_MIN_TRANSFER_MOTES},
    },
    rand::{Rng, RngCore},
    tracing::{debug, warn},
};
#[cfg(feature = "json-schema")]
use {once_cell::sync::Lazy, schemars::JsonSchema};

#[cfg(any(
    all(feature = "std", feature = "testing"),
    feature = "json-schema",
    test
))]
use crate::runtime_args;
#[cfg(any(all(feature = "std", feature = "testing"), test))]
use crate::RuntimeArgs;
use crate::{
    bytesrepr::{self, FromBytes, ToBytes},
    crypto, Digest, DisplayIter, PublicKey, SecretKey, TimeDiff, Timestamp,
};

pub use deploy_approval::DeployApproval;
pub use deploy_approvals_hash::DeployApprovalsHash;
#[cfg(any(feature = "std", test))]
pub use deploy_builder::{DeployBuilder, DeployBuilderError};
pub use deploy_footprint::DeployFootprint;
pub use deploy_hash::DeployHash;
pub use deploy_header::DeployHeader;
pub use deploy_id::DeployId;
pub use error::{
    DecodeFromJsonError as DeployDecodeFromJsonError, DeployConfigFailure, Error as DeployError,
    ExcessiveSizeError as DeployExcessiveSizeError,
};
<<<<<<< HEAD
pub use executable_deploy_item::{ExecutableDeployItem, ExecutableDeployItemIdentifier};
pub use finalized_deploy_approvals::FinalizedDeployApprovals;
=======
pub use executable_deploy_item::{
    ExecutableDeployItem, ExecutableDeployItemIdentifier, TransferTarget,
};
>>>>>>> 2f3267a7

#[cfg(feature = "json-schema")]
static DEPLOY: Lazy<Deploy> = Lazy::new(|| {
    let payment_args = runtime_args! {
        "amount" => 1000
    };
    let payment = ExecutableDeployItem::StoredContractByName {
        name: String::from("casper-example"),
        entry_point: String::from("example-entry-point"),
        args: payment_args,
    };
    let session_args = runtime_args! {
        "amount" => 1000
    };
    let session = ExecutableDeployItem::Transfer { args: session_args };
    let serialized_body = serialize_body(&payment, &session);
    let body_hash = Digest::hash(serialized_body);

    let secret_key = SecretKey::example();
    let timestamp = *Timestamp::example();
    let header = DeployHeader::new(
        PublicKey::from(secret_key),
        timestamp,
        TimeDiff::from_seconds(3_600),
        1,
        body_hash,
        vec![DeployHash::new(Digest::from([1u8; Digest::LENGTH]))],
        String::from("casper-example"),
    );
    let serialized_header = serialize_header(&header);
    let hash = DeployHash::new(Digest::hash(serialized_header));

    let mut approvals = BTreeSet::new();
    let approval = DeployApproval::create(&hash, secret_key);
    approvals.insert(approval);

    Deploy {
        hash,
        header,
        payment,
        session,
        approvals,
        is_valid: OnceCell::new(),
    }
});

/// A signed smart contract.
///
/// To construct a new `Deploy`, use a [`DeployBuilder`].
#[derive(Clone, Eq, Debug)]
#[cfg_attr(
    any(feature = "std", test),
    derive(Serialize, Deserialize),
    serde(deny_unknown_fields)
)]
#[cfg_attr(feature = "datasize", derive(DataSize))]
#[cfg_attr(
    feature = "json-schema",
    derive(JsonSchema),
    schemars(description = "A signed smart contract.")
)]
pub struct Deploy {
    hash: DeployHash,
    header: DeployHeader,
    payment: ExecutableDeployItem,
    session: ExecutableDeployItem,
    approvals: BTreeSet<DeployApproval>,
    #[cfg_attr(any(all(feature = "std", feature = "once_cell"), test), serde(skip))]
    #[cfg_attr(
        all(any(feature = "once_cell", test), feature = "datasize"),
        data_size(skip)
    )]
    #[cfg(any(feature = "once_cell", test))]
    is_valid: OnceCell<Result<(), DeployConfigFailure>>,
}

impl Deploy {
    /// Constructs a new signed `Deploy`.
    #[cfg(any(all(feature = "std", feature = "testing"), test))]
    #[allow(clippy::too_many_arguments)]
    pub fn new(
        timestamp: Timestamp,
        ttl: TimeDiff,
        gas_price: u64,
        dependencies: Vec<DeployHash>,
        chain_name: String,
        payment: ExecutableDeployItem,
        session: ExecutableDeployItem,
        secret_key: &SecretKey,
        account: Option<PublicKey>,
    ) -> Deploy {
        let account_and_secret_key = match account {
            Some(account) => InitiatorAddrAndSecretKey::Both {
                initiator_addr: InitiatorAddr::PublicKey(account),
                secret_key,
            },
            None => InitiatorAddrAndSecretKey::SecretKey(secret_key),
        };

        Deploy::build(
            timestamp,
            ttl,
            gas_price,
            dependencies,
            chain_name,
            payment,
            session,
            account_and_secret_key,
        )
    }

    /// Called by the `DeployBuilder` to construct a new `Deploy`.
    #[cfg(any(feature = "std", test))]
    #[allow(clippy::too_many_arguments)]
    fn build(
        timestamp: Timestamp,
        ttl: TimeDiff,
        gas_price: u64,
        dependencies: Vec<DeployHash>,
        chain_name: String,
        payment: ExecutableDeployItem,
        session: ExecutableDeployItem,
        initiator_addr_and_secret_key: InitiatorAddrAndSecretKey,
    ) -> Deploy {
        let serialized_body = serialize_body(&payment, &session);
        let body_hash = Digest::hash(serialized_body);

        let account = match initiator_addr_and_secret_key.initiator_addr() {
            InitiatorAddr::PublicKey(public_key) => public_key,
            InitiatorAddr::AccountHash(_) => unreachable!(),
        };

        let dependencies = dependencies.into_iter().unique().collect();
        let header = DeployHeader::new(
            account,
            timestamp,
            ttl,
            gas_price,
            body_hash,
            dependencies,
            chain_name,
        );
        let serialized_header = serialize_header(&header);
        let hash = DeployHash::new(Digest::hash(serialized_header));

        let mut deploy = Deploy {
            hash,
            header,
            payment,
            session,
            approvals: BTreeSet::new(),
            #[cfg(any(feature = "once_cell", test))]
            is_valid: OnceCell::new(),
        };

        if let Some(secret_key) = initiator_addr_and_secret_key.secret_key() {
            deploy.sign(secret_key);
        }
        deploy
    }

    /// Returns the `DeployHash` identifying this `Deploy`.
    pub fn hash(&self) -> &DeployHash {
        &self.hash
    }

    /// Returns the public key of the account providing the context in which to run the `Deploy`.
    pub fn account(&self) -> &PublicKey {
        self.header.account()
    }

    /// Returns the creation timestamp of the `Deploy`.
    pub fn timestamp(&self) -> Timestamp {
        self.header.timestamp()
    }

    /// Returns the duration after the creation timestamp for which the `Deploy` will stay valid.
    ///
    /// After this duration has ended, the `Deploy` will be considered expired.
    pub fn ttl(&self) -> TimeDiff {
        self.header.ttl()
    }

    /// Returns `true` if the `Deploy` has expired.
    pub fn expired(&self, current_instant: Timestamp) -> bool {
        self.header.expired(current_instant)
    }

    /// Returns the price per gas unit for the `Deploy`.
    pub fn gas_price(&self) -> u64 {
        self.header.gas_price()
    }

    /// Returns the hash of the body (i.e. the Wasm code) of the `Deploy`.
    pub fn body_hash(&self) -> &Digest {
        self.header.body_hash()
    }

    /// Returns the name of the chain the `Deploy` should be executed on.
    pub fn chain_name(&self) -> &str {
        self.header.chain_name()
    }

    /// Returns a reference to the `DeployHeader` of this `Deploy`.
    pub fn header(&self) -> &DeployHeader {
        &self.header
    }

    /// Consumes `self`, returning the `DeployHeader` of this `Deploy`.
    pub fn take_header(self) -> DeployHeader {
        self.header
    }

    /// Returns the `ExecutableDeployItem` for payment code.
    pub fn payment(&self) -> &ExecutableDeployItem {
        &self.payment
    }

    /// Returns the `ExecutableDeployItem` for session code.
    pub fn session(&self) -> &ExecutableDeployItem {
        &self.session
    }

    /// Returns the `Approval`s for this deploy.
    pub fn approvals(&self) -> &BTreeSet<DeployApproval> {
        &self.approvals
    }

    /// Consumes `self`, returning a tuple of its constituent parts.
    pub fn destructure(
        self,
    ) -> (
        DeployHash,
        DeployHeader,
        ExecutableDeployItem,
        ExecutableDeployItem,
        BTreeSet<DeployApproval>,
    ) {
        (
            self.hash,
            self.header,
            self.payment,
            self.session,
            self.approvals,
        )
    }

    /// Adds a signature of this `Deploy`'s hash to its approvals.
    pub fn sign(&mut self, secret_key: &SecretKey) {
        let approval = DeployApproval::create(&self.hash, secret_key);
        self.approvals.insert(approval);
    }

    /// Returns the `ApprovalsHash` of this `Deploy`'s approvals.
    pub fn compute_approvals_hash(&self) -> Result<DeployApprovalsHash, bytesrepr::Error> {
        DeployApprovalsHash::compute(&self.approvals)
    }

    /// Returns `true` if the serialized size of the deploy is not greater than
    /// `max_transaction_size`.
    #[cfg(any(feature = "std", test))]
    pub fn is_valid_size(&self, max_transaction_size: u32) -> Result<(), DeployExcessiveSizeError> {
        let deploy_size = self.serialized_length();
        if deploy_size > max_transaction_size as usize {
            return Err(DeployExcessiveSizeError {
                max_transaction_size,
                actual_deploy_size: deploy_size,
            });
        }
        Ok(())
    }

    /// Returns `Ok` if and only if this `Deploy`'s body hashes to the value of `body_hash()`, and
    /// if this `Deploy`'s header hashes to the value claimed as the deploy hash.
    pub fn has_valid_hash(&self) -> Result<(), DeployConfigFailure> {
        let serialized_body = serialize_body(&self.payment, &self.session);
        let body_hash = Digest::hash(serialized_body);
        if body_hash != *self.header.body_hash() {
            #[cfg(any(all(feature = "std", feature = "testing"), test))]
            warn!(?self, ?body_hash, "invalid deploy body hash");
            return Err(DeployConfigFailure::InvalidBodyHash);
        }

        let serialized_header = serialize_header(&self.header);
        let hash = DeployHash::new(Digest::hash(serialized_header));
        if hash != self.hash {
            #[cfg(any(all(feature = "std", feature = "testing"), test))]
            warn!(?self, ?hash, "invalid deploy hash");
            return Err(DeployConfigFailure::InvalidDeployHash);
        }
        Ok(())
    }

    /// Returns `Ok` if and only if:
    ///   * the deploy hash is correct (should be the hash of the header), and
    ///   * the body hash is correct (should be the hash of the body), and
    ///   * approvals are non empty, and
    ///   * all approvals are valid signatures of the deploy hash
    pub fn is_valid(&self) -> Result<(), DeployConfigFailure> {
        #[cfg(any(feature = "once_cell", test))]
        return self.is_valid.get_or_init(|| validate_deploy(self)).clone();

        #[cfg(not(any(feature = "once_cell", test)))]
        validate_deploy(self)
    }

    /// Returns the `DeployFootprint`.
    pub fn footprint(&self) -> Result<DeployFootprint, DeployError> {
        let header = self.header().clone();
        let gas_estimate = match self.payment().payment_amount(header.gas_price()) {
            Some(gas) => gas,
            None => {
                return Err(DeployError::InvalidPayment);
            }
        };
        let size_estimate = self.serialized_length();
        let is_transfer = self.session.is_transfer();
        Ok(DeployFootprint {
            header,
            gas_estimate,
            size_estimate,
            is_transfer,
        })
    }

    /// Returns `true` if this deploy is a native transfer.
    pub fn is_transfer(&self) -> bool {
        self.session.is_transfer()
    }

    /// Returns `Ok` if and only if:
    ///   * the chain_name is correct,
    ///   * the configured parameters are complied with at the given timestamp
    #[cfg(any(all(feature = "std", feature = "testing"), test))]
    pub fn is_config_compliant(
        &self,
        chain_name: &str,
        config: &TransactionConfig,
        max_associated_keys: u32,
        timestamp_leeway: TimeDiff,
        at: Timestamp,
    ) -> Result<(), DeployConfigFailure> {
        self.is_valid_size(config.max_transaction_size)?;

        let header = self.header();
        if header.chain_name() != chain_name {
            debug!(
                deploy_hash = %self.hash(),
                deploy_header = %header,
                chain_name = %header.chain_name(),
                "invalid chain identifier"
            );
            return Err(DeployConfigFailure::InvalidChainName {
                expected: chain_name.to_string(),
                got: header.chain_name().to_string(),
            });
        }

        header.is_valid(config, timestamp_leeway, at, &self.hash)?;

        if self.approvals.len() > max_associated_keys as usize {
            debug!(
                deploy_hash = %self.hash(),
                number_of_associated_keys = %self.approvals.len(),
                max_associated_keys = %max_associated_keys,
                "number of associated keys exceeds the maximum limit"
            );
            return Err(DeployConfigFailure::ExcessiveApprovals {
                got: self.approvals.len() as u32,
                max_associated_keys,
            });
        }

        // Transfers have a fixed cost and won't blow the block gas limit.
        // Other deploys can, therefore, statically check the payment amount
        // associated with the deploy.
        if !self.session().is_transfer() {
            let value = self
                .payment()
                .args()
                .get(ARG_AMOUNT)
                .ok_or(DeployConfigFailure::MissingPaymentAmount)?;
            let payment_amount = value
                .clone()
                .into_t::<U512>()
                .map_err(|_| DeployConfigFailure::FailedToParsePaymentAmount)?;
            if payment_amount > U512::from(config.block_gas_limit) {
                debug!(
                    amount = %payment_amount,
                    block_gas_limit = %config.block_gas_limit,
                    "payment amount exceeds block gas limit"
                );
                return Err(DeployConfigFailure::ExceededBlockGasLimit {
                    block_gas_limit: config.block_gas_limit,
                    got: Box::new(payment_amount),
                });
            }
        }

        let payment_args_length = self.payment().args().serialized_length();
        if payment_args_length > config.deploy_config.payment_args_max_length as usize {
            debug!(
                payment_args_length,
                payment_args_max_length = config.deploy_config.payment_args_max_length,
                "payment args excessive"
            );
            return Err(DeployConfigFailure::ExcessivePaymentArgsLength {
                max_length: config.deploy_config.payment_args_max_length as usize,
                got: payment_args_length,
            });
        }

        let session_args_length = self.session().args().serialized_length();
        if session_args_length > config.deploy_config.session_args_max_length as usize {
            debug!(
                session_args_length,
                session_args_max_length = config.deploy_config.session_args_max_length,
                "session args excessive"
            );
            return Err(DeployConfigFailure::ExcessiveSessionArgsLength {
                max_length: config.deploy_config.session_args_max_length as usize,
                got: session_args_length,
            });
        }

        if self.session().is_transfer() {
            let item = self.session().clone();
            let attempted = item
                .args()
                .get(ARG_AMOUNT)
                .ok_or_else(|| {
                    debug!("missing transfer 'amount' runtime argument");
                    DeployConfigFailure::MissingTransferAmount
                })?
                .clone()
                .into_t::<U512>()
                .map_err(|_| {
                    debug!("failed to parse transfer 'amount' runtime argument as a U512");
                    DeployConfigFailure::FailedToParseTransferAmount
                })?;
            let minimum = U512::from(config.native_transfer_minimum_motes);
            if attempted < minimum {
                debug!(
                    minimum = %config.native_transfer_minimum_motes,
                    amount = %attempted,
                    "insufficient transfer amount"
                );
                return Err(DeployConfigFailure::InsufficientTransferAmount {
                    minimum: Box::new(minimum),
                    attempted: Box::new(attempted),
                });
            }
        }

        Ok(())
    }

    // This method is not intended to be used by third party crates.
    //
    // It is required to allow finalized approvals to be injected after reading a `Deploy` from
    // storage.
    #[doc(hidden)]
    pub fn with_approvals(mut self, approvals: BTreeSet<DeployApproval>) -> Self {
        self.approvals = approvals;
        self
    }

    // This method is not intended to be used by third party crates.
    #[doc(hidden)]
    #[cfg(feature = "json-schema")]
    pub fn example() -> &'static Self {
        &DEPLOY
    }

    /// Returns a random `Deploy`.
    #[cfg(any(all(feature = "std", feature = "testing"), test))]
    pub fn random(rng: &mut TestRng) -> Self {
        let timestamp = Timestamp::random(rng);
        let ttl = TimeDiff::from_seconds(rng.gen_range(60..300));
        Deploy::random_with_timestamp_and_ttl(rng, timestamp, ttl)
    }

    /// Returns a random `Deploy` but using the specified `timestamp` and `ttl`.
    #[cfg(any(all(feature = "std", feature = "testing"), test))]
    pub fn random_with_timestamp_and_ttl(
        rng: &mut TestRng,
        timestamp: Timestamp,
        ttl: TimeDiff,
    ) -> Self {
        let gas_price = rng.gen_range(1..100);

        let dependencies = vec![
            DeployHash::new(Digest::hash(rng.next_u64().to_le_bytes())),
            DeployHash::new(Digest::hash(rng.next_u64().to_le_bytes())),
            DeployHash::new(Digest::hash(rng.next_u64().to_le_bytes())),
        ];
        let chain_name = String::from("casper-example");

        // We need "amount" in order to be able to get correct info via `deploy_info()`.
        let payment_args = runtime_args! {
            "amount" => U512::from(DEFAULT_MAX_PAYMENT_MOTES),
        };
        let payment = ExecutableDeployItem::StoredContractByName {
            name: String::from("casper-example"),
            entry_point: String::from("example-entry-point"),
            args: payment_args,
        };

        let session = rng.gen();

        let secret_key = SecretKey::random(rng);

        Deploy::new(
            timestamp,
            ttl,
            gas_price,
            dependencies,
            chain_name,
            payment,
            session,
            &secret_key,
            None,
        )
    }

    /// Turns `self` into an invalid `Deploy` by clearing the `chain_name`, invalidating the deploy
    /// hash.
    #[cfg(any(all(feature = "std", feature = "testing"), test))]
    pub fn invalidate(&mut self) {
        self.header.invalidate();
    }

    /// Returns a random `Deploy` for a native transfer.
    #[cfg(any(all(feature = "std", feature = "testing"), test))]
    pub fn random_valid_native_transfer(rng: &mut TestRng) -> Self {
        let timestamp = Timestamp::now();
        let ttl = TimeDiff::from_seconds(rng.gen_range(60..300));
        Self::random_valid_native_transfer_with_timestamp_and_ttl(rng, timestamp, ttl)
    }

    /// Returns a random `Deploy` for a native transfer with timestamp and ttl.
    #[cfg(any(all(feature = "std", feature = "testing"), test))]
    pub fn random_valid_native_transfer_with_timestamp_and_ttl(
        rng: &mut TestRng,
        timestamp: Timestamp,
        ttl: TimeDiff,
    ) -> Self {
        let deploy = Self::random_with_timestamp_and_ttl(rng, timestamp, ttl);
        let transfer_args = runtime_args! {
            "amount" => U512::from(DEFAULT_MIN_TRANSFER_MOTES),
            "source" => PublicKey::random(rng).to_account_hash(),
            "target" => PublicKey::random(rng).to_account_hash(),
        };
        let payment_args = runtime_args! {
            "amount" => U512::from(10),
        };
        let session = ExecutableDeployItem::Transfer {
            args: transfer_args,
        };
        let payment = ExecutableDeployItem::ModuleBytes {
            module_bytes: Bytes::new(),
            args: payment_args,
        };
        let secret_key = SecretKey::random(rng);
        Deploy::new(
            timestamp,
            ttl,
            deploy.header.gas_price(),
            deploy.header.dependencies().clone(),
            deploy.header.chain_name().to_string(),
            payment,
            session,
            &secret_key,
            None,
        )
    }

    /// Returns a random `Deploy` for a native transfer with no dependencies.
    #[cfg(any(all(feature = "std", feature = "testing"), test))]
    pub fn random_valid_native_transfer_without_deps(rng: &mut TestRng) -> Self {
        let deploy = Self::random(rng);
        let transfer_args = runtime_args! {
            "amount" => U512::from(DEFAULT_MIN_TRANSFER_MOTES),
            "source" => PublicKey::random(rng).to_account_hash(),
            "target" => PublicKey::random(rng).to_account_hash(),
        };
        let payment_args = runtime_args! {
            "amount" => U512::from(10),
        };
        let session = ExecutableDeployItem::Transfer {
            args: transfer_args,
        };
        let payment = ExecutableDeployItem::ModuleBytes {
            module_bytes: Bytes::new(),
            args: payment_args,
        };
        let secret_key = SecretKey::random(rng);
        Deploy::new(
            Timestamp::now(),
            deploy.header.ttl(),
            deploy.header.gas_price(),
            vec![],
            deploy.header.chain_name().to_string(),
            payment,
            session,
            &secret_key,
            None,
        )
    }

    /// Returns a random invalid `Deploy` without a payment amount specified.
    #[cfg(any(all(feature = "std", feature = "testing"), test))]
    pub fn random_without_payment_amount(rng: &mut TestRng) -> Self {
        let payment = ExecutableDeployItem::ModuleBytes {
            module_bytes: Bytes::new(),
            args: RuntimeArgs::default(),
        };
        Self::random_transfer_with_payment(rng, payment)
    }

    /// Returns a random invalid `Deploy` with an invalid value for the payment amount.
    #[cfg(any(all(feature = "std", feature = "testing"), test))]
    pub fn random_with_mangled_payment_amount(rng: &mut TestRng) -> Self {
        let payment_args = runtime_args! {
            "amount" => "invalid-argument"
        };
        let payment = ExecutableDeployItem::ModuleBytes {
            module_bytes: Bytes::new(),
            args: payment_args,
        };
        Self::random_transfer_with_payment(rng, payment)
    }

    /// Returns a random `Deploy` with custom payment specified as a stored contract by name.
    #[cfg(any(all(feature = "std", feature = "testing"), test))]
    pub fn random_with_valid_custom_payment_contract_by_name(rng: &mut TestRng) -> Self {
        let payment = ExecutableDeployItem::StoredContractByName {
            name: "Test".to_string(),
            entry_point: "call".to_string(),
            args: Default::default(),
        };
        Self::random_transfer_with_payment(rng, payment)
    }

    /// Returns a random invalid `Deploy` with custom payment specified as a stored contract by
    /// hash, but missing the runtime args.
    #[cfg(any(all(feature = "std", feature = "testing"), test))]
    pub fn random_with_missing_payment_contract_by_hash(rng: &mut TestRng) -> Self {
        let payment = ExecutableDeployItem::StoredContractByHash {
            hash: [19; 32].into(),
            entry_point: "call".to_string(),
            args: Default::default(),
        };
        Self::random_transfer_with_payment(rng, payment)
    }

    /// Returns a random invalid `Deploy` with custom payment specified as a stored contract by
    /// hash, but calling an invalid entry point.
    #[cfg(any(all(feature = "std", feature = "testing"), test))]
    pub fn random_with_missing_entry_point_in_payment_contract(rng: &mut TestRng) -> Self {
        let payment = ExecutableDeployItem::StoredContractByHash {
            hash: [19; 32].into(),
            entry_point: "non-existent-entry-point".to_string(),
            args: Default::default(),
        };
        Self::random_transfer_with_payment(rng, payment)
    }

    /// Returns a random `Deploy` with custom payment specified as a stored versioned contract by
    /// name.
    #[cfg(any(all(feature = "std", feature = "testing"), test))]
    pub fn random_with_valid_custom_payment_package_by_name(rng: &mut TestRng) -> Self {
        let payment = ExecutableDeployItem::StoredVersionedContractByName {
            name: "Test".to_string(),
            version: None,
            entry_point: "call".to_string(),
            args: Default::default(),
        };
        Self::random_transfer_with_payment(rng, payment)
    }

    /// Returns a random invalid `Deploy` with custom payment specified as a stored versioned
    /// contract by hash, but missing the runtime args.
    #[cfg(any(all(feature = "std", feature = "testing"), test))]
    pub fn random_with_missing_payment_package_by_hash(rng: &mut TestRng) -> Self {
        let payment = ExecutableDeployItem::StoredVersionedContractByHash {
            hash: Default::default(),
            version: None,
            entry_point: "call".to_string(),
            args: Default::default(),
        };
        Self::random_transfer_with_payment(rng, payment)
    }

    /// Returns a random invalid `Deploy` with custom payment specified as a stored versioned
    /// contract by hash, but calling an invalid entry point.
    #[cfg(any(all(feature = "std", feature = "testing"), test))]
    pub fn random_with_nonexistent_contract_version_in_payment_package(rng: &mut TestRng) -> Self {
        let payment = ExecutableDeployItem::StoredVersionedContractByHash {
            hash: [19; 32].into(),
            version: Some(6u32),
            entry_point: "non-existent-entry-point".to_string(),
            args: Default::default(),
        };
        Self::random_transfer_with_payment(rng, payment)
    }

    /// Returns a random `Deploy` with custom session specified as a stored contract by name.
    #[cfg(any(all(feature = "std", feature = "testing"), test))]
    pub fn random_with_valid_session_contract_by_name(rng: &mut TestRng) -> Self {
        let session = ExecutableDeployItem::StoredContractByName {
            name: "Test".to_string(),
            entry_point: "call".to_string(),
            args: Default::default(),
        };
        Self::random_transfer_with_session(rng, session)
    }

    /// Returns a random invalid `Deploy` with custom session specified as a stored contract by
    /// hash, but missing the runtime args.
    #[cfg(any(all(feature = "std", feature = "testing"), test))]
    pub fn random_with_missing_session_contract_by_hash(rng: &mut TestRng) -> Self {
        let session = ExecutableDeployItem::StoredContractByHash {
            hash: Default::default(),
            entry_point: "call".to_string(),
            args: Default::default(),
        };
        Self::random_transfer_with_session(rng, session)
    }

    /// Returns a random invalid `Deploy` with custom session specified as a stored contract by
    /// hash, but calling an invalid entry point.
    #[cfg(any(all(feature = "std", feature = "testing"), test))]
    pub fn random_with_missing_entry_point_in_session_contract(rng: &mut TestRng) -> Self {
        let session = ExecutableDeployItem::StoredContractByHash {
            hash: [19; 32].into(),
            entry_point: "non-existent-entry-point".to_string(),
            args: Default::default(),
        };
        Self::random_transfer_with_session(rng, session)
    }

    /// Returns a random `Deploy` with custom session specified as a stored versioned contract by
    /// name.
    #[cfg(any(all(feature = "std", feature = "testing"), test))]
    pub fn random_with_valid_session_package_by_name(rng: &mut TestRng) -> Self {
        let session = ExecutableDeployItem::StoredVersionedContractByName {
            name: "Test".to_string(),
            version: None,
            entry_point: "call".to_string(),
            args: Default::default(),
        };
        Self::random_transfer_with_session(rng, session)
    }

    /// Returns a random invalid `Deploy` with custom session specified as a stored versioned
    /// contract by hash, but missing the runtime args.
    #[cfg(any(all(feature = "std", feature = "testing"), test))]
    pub fn random_with_missing_session_package_by_hash(rng: &mut TestRng) -> Self {
        let session = ExecutableDeployItem::StoredVersionedContractByHash {
            hash: Default::default(),
            version: None,
            entry_point: "call".to_string(),
            args: Default::default(),
        };
        Self::random_transfer_with_session(rng, session)
    }

    /// Returns a random invalid `Deploy` with custom session specified as a stored versioned
    /// contract by hash, but calling an invalid entry point.
    #[cfg(any(all(feature = "std", feature = "testing"), test))]
    pub fn random_with_nonexistent_contract_version_in_session_package(rng: &mut TestRng) -> Self {
        let session = ExecutableDeployItem::StoredVersionedContractByHash {
            hash: [19; 32].into(),
            version: Some(6u32),
            entry_point: "non-existent-entry-point".to_string(),
            args: Default::default(),
        };
        Self::random_transfer_with_session(rng, session)
    }

    /// Returns a random invalid transfer `Deploy` with the "target" runtime arg missing.
    #[cfg(any(all(feature = "std", feature = "testing"), test))]
    pub fn random_without_transfer_target(rng: &mut TestRng) -> Self {
        let transfer_args = runtime_args! {
            "amount" => U512::from(DEFAULT_MIN_TRANSFER_MOTES),
            "source" => PublicKey::random(rng).to_account_hash(),
        };
        let session = ExecutableDeployItem::Transfer {
            args: transfer_args,
        };
        Self::random_transfer_with_session(rng, session)
    }

    /// Returns a random invalid transfer `Deploy` with the "amount" runtime arg missing.
    #[cfg(any(all(feature = "std", feature = "testing"), test))]
    pub fn random_without_transfer_amount(rng: &mut TestRng) -> Self {
        let transfer_args = runtime_args! {
            "source" => PublicKey::random(rng).to_account_hash(),
            "target" => PublicKey::random(rng).to_account_hash(),
        };
        let session = ExecutableDeployItem::Transfer {
            args: transfer_args,
        };
        Self::random_transfer_with_session(rng, session)
    }

    /// Returns a random invalid transfer `Deploy` with an invalid "amount" runtime arg.
    #[cfg(any(all(feature = "std", feature = "testing"), test))]
    pub fn random_with_mangled_transfer_amount(rng: &mut TestRng) -> Self {
        let transfer_args = runtime_args! {
            "amount" => "mangled-transfer-amount",
            "source" => PublicKey::random(rng).to_account_hash(),
            "target" => PublicKey::random(rng).to_account_hash(),
        };
        let session = ExecutableDeployItem::Transfer {
            args: transfer_args,
        };
        Self::random_transfer_with_session(rng, session)
    }

    /// Returns a random invalid `Deploy` with empty session bytes.
    #[cfg(any(all(feature = "std", feature = "testing"), test))]
    pub fn random_with_empty_session_module_bytes(rng: &mut TestRng) -> Self {
        let session = ExecutableDeployItem::ModuleBytes {
            module_bytes: Bytes::new(),
            args: Default::default(),
        };
        Self::random_transfer_with_session(rng, session)
    }

    /// Returns a random invalid `Deploy` with an expired TTL.
    #[cfg(any(all(feature = "std", feature = "testing"), test))]
    pub fn random_expired_deploy(rng: &mut TestRng) -> Self {
        let deploy = Self::random_valid_native_transfer(rng);
        let secret_key = SecretKey::random(rng);

        Deploy::new(
            Timestamp::zero(),
            TimeDiff::from_seconds(1u32),
            deploy.header.gas_price(),
            deploy.header.dependencies().clone(),
            deploy.header.chain_name().to_string(),
            deploy.payment,
            deploy.session,
            &secret_key,
            None,
        )
    }

    /// Returns a random `Deploy` with native transfer as payment code.
    #[cfg(any(all(feature = "std", feature = "testing"), test))]
    pub fn random_with_native_transfer_in_payment_logic(rng: &mut TestRng) -> Self {
        let transfer_args = runtime_args! {
            "amount" => U512::from(DEFAULT_MIN_TRANSFER_MOTES),
            "source" => PublicKey::random(rng).to_account_hash(),
            "target" => PublicKey::random(rng).to_account_hash(),
        };
        let payment = ExecutableDeployItem::Transfer {
            args: transfer_args,
        };
        Self::random_transfer_with_payment(rng, payment)
    }

    #[cfg(any(all(feature = "std", feature = "testing"), test))]
    fn random_transfer_with_payment(rng: &mut TestRng, payment: ExecutableDeployItem) -> Self {
        let deploy = Self::random_valid_native_transfer(rng);
        let secret_key = SecretKey::random(rng);

        Deploy::new(
            deploy.header.timestamp(),
            deploy.header.ttl(),
            deploy.header.gas_price(),
            deploy.header.dependencies().clone(),
            deploy.header.chain_name().to_string(),
            payment,
            deploy.session,
            &secret_key,
            None,
        )
    }

    #[cfg(any(all(feature = "std", feature = "testing"), test))]
    fn random_transfer_with_session(rng: &mut TestRng, session: ExecutableDeployItem) -> Self {
        let deploy = Self::random_valid_native_transfer(rng);
        let secret_key = SecretKey::random(rng);

        Deploy::new(
            deploy.header.timestamp(),
            deploy.header.ttl(),
            deploy.header.gas_price(),
            deploy.header.dependencies().clone(),
            deploy.header.chain_name().to_string(),
            deploy.payment,
            session,
            &secret_key,
            None,
        )
    }

    /// Creates a withdraw bid deploy, for testing.
    #[cfg(any(all(feature = "std", feature = "testing"), test))]
    pub fn withdraw_bid(
        chain_name: String,
        auction_contract_hash: AddressableEntityHash,
        public_key: PublicKey,
        amount: U512,
        timestamp: Timestamp,
        ttl: TimeDiff,
    ) -> Self {
        let payment = ExecutableDeployItem::ModuleBytes {
            module_bytes: Bytes::new(),
            args: runtime_args! { ARG_AMOUNT => U512::from(3_000_000_000_u64) },
        };
        let args = runtime_args! {
            ARG_AUCTION_AMOUNT => amount,
            ARG_AUCTION_PUBLIC_KEY => public_key.clone(),
        };
        let session = ExecutableDeployItem::StoredContractByHash {
            hash: auction_contract_hash,
            entry_point: METHOD_WITHDRAW_BID.to_string(),
            args,
        };

        Deploy::build(
            timestamp,
            ttl,
            1,
            vec![],
            chain_name,
            payment,
            session,
            InitiatorAddrAndSecretKey::InitiatorAddr(InitiatorAddr::PublicKey(public_key)),
        )
    }

    /// Creates a delegate deploy, for testing.
    #[cfg(any(all(feature = "std", feature = "testing"), test))]
    pub fn delegate(
        chain_name: String,
        auction_contract_hash: AddressableEntityHash,
        validator_public_key: PublicKey,
        delegator_public_key: PublicKey,
        amount: U512,
        timestamp: Timestamp,
        ttl: TimeDiff,
    ) -> Self {
        let payment = ExecutableDeployItem::ModuleBytes {
            module_bytes: Bytes::new(),
            args: runtime_args! { ARG_AMOUNT => U512::from(3_000_000_000_u64) },
        };
        let args = runtime_args! {
            ARG_DELEGATOR => delegator_public_key.clone(),
            ARG_VALIDATOR => validator_public_key,
            ARG_AUCTION_AMOUNT => amount,
        };
        let session = ExecutableDeployItem::StoredContractByHash {
            hash: auction_contract_hash,
            entry_point: METHOD_DELEGATE.to_string(),
            args,
        };

        Deploy::build(
            timestamp,
            ttl,
            1,
            vec![],
            chain_name,
            payment,
            session,
            InitiatorAddrAndSecretKey::InitiatorAddr(InitiatorAddr::PublicKey(
                delegator_public_key,
            )),
        )
    }

    /// Creates an undelegate deploy, for testing.
    #[cfg(any(all(feature = "std", feature = "testing"), test))]
    pub fn undelegate(
        chain_name: String,
        auction_contract_hash: AddressableEntityHash,
        validator_public_key: PublicKey,
        delegator_public_key: PublicKey,
        amount: U512,
        timestamp: Timestamp,
        ttl: TimeDiff,
    ) -> Self {
        let payment = ExecutableDeployItem::ModuleBytes {
            module_bytes: Bytes::new(),
            args: runtime_args! { ARG_AMOUNT => U512::from(3_000_000_000_u64) },
        };
        let args = runtime_args! {
            ARG_DELEGATOR => delegator_public_key.clone(),
            ARG_VALIDATOR => validator_public_key,
            ARG_AUCTION_AMOUNT => amount,
        };
        let session = ExecutableDeployItem::StoredContractByHash {
            hash: auction_contract_hash,
            entry_point: METHOD_UNDELEGATE.to_string(),
            args,
        };

        Deploy::build(
            timestamp,
            ttl,
            1,
            vec![],
            chain_name,
            payment,
            session,
            InitiatorAddrAndSecretKey::InitiatorAddr(InitiatorAddr::PublicKey(
                delegator_public_key,
            )),
        )
    }

    /// Creates an redelegate deploy, for testing.
    #[cfg(any(all(feature = "std", feature = "testing"), test))]
    #[allow(clippy::too_many_arguments)]
    pub fn redelegate(
        chain_name: String,
        auction_contract_hash: AddressableEntityHash,
        validator_public_key: PublicKey,
        delegator_public_key: PublicKey,
        redelegate_validator_public_key: PublicKey,
        amount: U512,
        timestamp: Timestamp,
        ttl: TimeDiff,
    ) -> Self {
        let payment = ExecutableDeployItem::ModuleBytes {
            module_bytes: Bytes::new(),
            args: runtime_args! { ARG_AMOUNT => U512::from(3_000_000_000_u64) },
        };
        let args = runtime_args! {
            ARG_DELEGATOR => delegator_public_key.clone(),
            ARG_VALIDATOR => validator_public_key,
            ARG_NEW_VALIDATOR => redelegate_validator_public_key,
            ARG_AUCTION_AMOUNT => amount,
        };
        let session = ExecutableDeployItem::StoredContractByHash {
            hash: auction_contract_hash,
            entry_point: METHOD_REDELEGATE.to_string(),
            args,
        };

        Deploy::build(
            timestamp,
            ttl,
            1,
            vec![],
            chain_name,
            payment,
            session,
            InitiatorAddrAndSecretKey::InitiatorAddr(InitiatorAddr::PublicKey(
                delegator_public_key,
            )),
        )
    }
}

impl hash::Hash for Deploy {
    fn hash<H: hash::Hasher>(&self, state: &mut H) {
        // Destructure to make sure we don't accidentally omit fields.
        #[cfg(any(feature = "once_cell", test))]
        let Deploy {
            hash,
            header,
            payment,
            session,
            approvals,
            is_valid: _,
        } = self;
        #[cfg(not(any(feature = "once_cell", test)))]
        let Deploy {
            hash,
            header,
            payment,
            session,
            approvals,
        } = self;
        hash.hash(state);
        header.hash(state);
        payment.hash(state);
        session.hash(state);
        approvals.hash(state);
    }
}

impl PartialEq for Deploy {
    fn eq(&self, other: &Deploy) -> bool {
        // Destructure to make sure we don't accidentally omit fields.
        #[cfg(any(feature = "once_cell", test))]
        let Deploy {
            hash,
            header,
            payment,
            session,
            approvals,
            is_valid: _,
        } = self;
        #[cfg(not(any(feature = "once_cell", test)))]
        let Deploy {
            hash,
            header,
            payment,
            session,
            approvals,
        } = self;
        *hash == other.hash
            && *header == other.header
            && *payment == other.payment
            && *session == other.session
            && *approvals == other.approvals
    }
}

impl Ord for Deploy {
    fn cmp(&self, other: &Deploy) -> cmp::Ordering {
        // Destructure to make sure we don't accidentally omit fields.
        #[cfg(any(feature = "once_cell", test))]
        let Deploy {
            hash,
            header,
            payment,
            session,
            approvals,
            is_valid: _,
        } = self;
        #[cfg(not(any(feature = "once_cell", test)))]
        let Deploy {
            hash,
            header,
            payment,
            session,
            approvals,
        } = self;
        hash.cmp(&other.hash)
            .then_with(|| header.cmp(&other.header))
            .then_with(|| payment.cmp(&other.payment))
            .then_with(|| session.cmp(&other.session))
            .then_with(|| approvals.cmp(&other.approvals))
    }
}

impl PartialOrd for Deploy {
    fn partial_cmp(&self, other: &Deploy) -> Option<cmp::Ordering> {
        Some(self.cmp(other))
    }
}

impl ToBytes for Deploy {
    fn write_bytes(&self, writer: &mut Vec<u8>) -> Result<(), bytesrepr::Error> {
        self.header.write_bytes(writer)?;
        self.hash.write_bytes(writer)?;
        self.payment.write_bytes(writer)?;
        self.session.write_bytes(writer)?;
        self.approvals.write_bytes(writer)
    }

    fn to_bytes(&self) -> Result<Vec<u8>, bytesrepr::Error> {
        let mut buffer = bytesrepr::allocate_buffer(self)?;
        self.write_bytes(&mut buffer)?;
        Ok(buffer)
    }

    fn serialized_length(&self) -> usize {
        self.header.serialized_length()
            + self.hash.serialized_length()
            + self.payment.serialized_length()
            + self.session.serialized_length()
            + self.approvals.serialized_length()
    }
}

impl FromBytes for Deploy {
    fn from_bytes(bytes: &[u8]) -> Result<(Self, &[u8]), bytesrepr::Error> {
        let (header, remainder) = DeployHeader::from_bytes(bytes)?;
        let (hash, remainder) = DeployHash::from_bytes(remainder)?;
        let (payment, remainder) = ExecutableDeployItem::from_bytes(remainder)?;
        let (session, remainder) = ExecutableDeployItem::from_bytes(remainder)?;
        let (approvals, remainder) = BTreeSet::<DeployApproval>::from_bytes(remainder)?;
        let maybe_valid_deploy = Deploy {
            header,
            hash,
            payment,
            session,
            approvals,
            #[cfg(any(feature = "once_cell", test))]
            is_valid: OnceCell::new(),
        };
        Ok((maybe_valid_deploy, remainder))
    }
}

impl Display for Deploy {
    fn fmt(&self, formatter: &mut Formatter) -> fmt::Result {
        write!(
            formatter,
            "deploy[{}, {}, payment_code: {}, session_code: {}, approvals: {}]",
            self.hash,
            self.header,
            self.payment,
            self.session,
            DisplayIter::new(self.approvals.iter())
        )
    }
}

fn serialize_header(header: &DeployHeader) -> Vec<u8> {
    header
        .to_bytes()
        .unwrap_or_else(|error| panic!("should serialize deploy header: {}", error))
}

fn serialize_body(payment: &ExecutableDeployItem, session: &ExecutableDeployItem) -> Vec<u8> {
    let mut buffer = Vec::with_capacity(payment.serialized_length() + session.serialized_length());
    payment
        .write_bytes(&mut buffer)
        .unwrap_or_else(|error| panic!("should serialize payment code: {}", error));
    session
        .write_bytes(&mut buffer)
        .unwrap_or_else(|error| panic!("should serialize session code: {}", error));
    buffer
}

/// Computationally expensive validity check for a given deploy instance, including asymmetric_key
/// signing verification.
fn validate_deploy(deploy: &Deploy) -> Result<(), DeployConfigFailure> {
    if deploy.approvals.is_empty() {
        #[cfg(any(all(feature = "std", feature = "testing"), test))]
        warn!(?deploy, "deploy has no approvals");
        return Err(DeployConfigFailure::EmptyApprovals);
    }

    deploy.has_valid_hash()?;

    for (index, approval) in deploy.approvals.iter().enumerate() {
        if let Err(error) = crypto::verify(deploy.hash, approval.signature(), approval.signer()) {
            #[cfg(any(all(feature = "std", feature = "testing"), test))]
            warn!(?deploy, "failed to verify approval {}: {}", index, error);
            return Err(DeployConfigFailure::InvalidApproval { index, error });
        }
    }

    Ok(())
}

#[cfg(test)]
mod tests {
    use std::{iter, time::Duration};

    use super::*;
    use crate::CLValue;

    const DEFAULT_MAX_ASSOCIATED_KEYS: u32 = 100;

    #[test]
    fn json_roundtrip() {
        let mut rng = TestRng::new();
        let deploy = Deploy::random(&mut rng);
        let json_string = serde_json::to_string_pretty(&deploy).unwrap();
        let decoded = serde_json::from_str(&json_string).unwrap();
        assert_eq!(deploy, decoded);
    }

    #[test]
    fn bincode_roundtrip() {
        let mut rng = TestRng::new();
        let deploy = Deploy::random(&mut rng);
        let serialized = bincode::serialize(&deploy).unwrap();
        let deserialized = bincode::deserialize(&serialized).unwrap();
        assert_eq!(deploy, deserialized);
    }

    #[test]
    fn bytesrepr_roundtrip() {
        let mut rng = TestRng::new();
        let deploy = Deploy::random(&mut rng);
        bytesrepr::test_serialization_roundtrip(deploy.header());
        bytesrepr::test_serialization_roundtrip(&deploy);
    }

    fn create_deploy(
        rng: &mut TestRng,
        ttl: TimeDiff,
        dependency_count: usize,
        chain_name: &str,
    ) -> Deploy {
        let secret_key = SecretKey::random(rng);
        let dependencies = iter::repeat_with(|| DeployHash::random(rng))
            .take(dependency_count)
            .collect();
        let transfer_args = {
            let mut transfer_args = RuntimeArgs::new();
            let value = CLValue::from_t(U512::from(DEFAULT_MIN_TRANSFER_MOTES))
                .expect("should create CLValue");
            transfer_args.insert_cl_value("amount", value);
            transfer_args
        };
        Deploy::new(
            Timestamp::now(),
            ttl,
            1,
            dependencies,
            chain_name.to_string(),
            ExecutableDeployItem::ModuleBytes {
                module_bytes: Bytes::new(),
                args: RuntimeArgs::new(),
            },
            ExecutableDeployItem::Transfer {
                args: transfer_args,
            },
            &secret_key,
            None,
        )
    }

    #[test]
    fn is_valid() {
        let mut rng = TestRng::new();
        let deploy = create_deploy(&mut rng, TransactionConfig::default().max_ttl, 0, "net-1");
        assert_eq!(
            deploy.is_valid.get(),
            None,
            "is valid should initially be None"
        );
        deploy.is_valid().expect("should be valid");
        assert_eq!(
            deploy.is_valid.get(),
            Some(&Ok(())),
            "is valid should be true"
        );
    }

    fn check_is_not_valid(invalid_deploy: Deploy, expected_error: DeployConfigFailure) {
        assert!(
            invalid_deploy.is_valid.get().is_none(),
            "is valid should initially be None"
        );
        let actual_error = invalid_deploy.is_valid().unwrap_err();

        // Ignore the `error_msg` field of `InvalidApproval` when comparing to expected error, as
        // this makes the test too fragile.  Otherwise expect the actual error should exactly match
        // the expected error.
        match expected_error {
            DeployConfigFailure::InvalidApproval {
                index: expected_index,
                ..
            } => match actual_error {
                DeployConfigFailure::InvalidApproval {
                    index: actual_index,
                    ..
                } => {
                    assert_eq!(actual_index, expected_index);
                }
                _ => panic!("expected {}, got: {}", expected_error, actual_error),
            },
            _ => {
                assert_eq!(actual_error, expected_error,);
            }
        }

        // The actual error should have been lazily initialized correctly.
        assert_eq!(
            invalid_deploy.is_valid.get(),
            Some(&Err(actual_error)),
            "is valid should now be Some"
        );
    }

    #[test]
    fn not_valid_due_to_invalid_body_hash() {
        let mut rng = TestRng::new();
        let mut deploy = create_deploy(&mut rng, TransactionConfig::default().max_ttl, 0, "net-1");

        deploy.session = ExecutableDeployItem::Transfer {
            args: runtime_args! {
                "amount" => 1
            },
        };
        check_is_not_valid(deploy, DeployConfigFailure::InvalidBodyHash);
    }

    #[test]
    fn not_valid_due_to_invalid_deploy_hash() {
        let mut rng = TestRng::new();
        let mut deploy = create_deploy(&mut rng, TransactionConfig::default().max_ttl, 0, "net-1");

        // deploy.header.gas_price = 2;
        deploy.invalidate();
        check_is_not_valid(deploy, DeployConfigFailure::InvalidDeployHash);
    }

    #[test]
    fn not_valid_due_to_empty_approvals() {
        let mut rng = TestRng::new();
        let mut deploy = create_deploy(&mut rng, TransactionConfig::default().max_ttl, 0, "net-1");
        deploy.approvals = BTreeSet::new();
        assert!(deploy.approvals.is_empty());
        check_is_not_valid(deploy, DeployConfigFailure::EmptyApprovals)
    }

    #[test]
    fn not_valid_due_to_invalid_approval() {
        let mut rng = TestRng::new();
        let mut deploy = create_deploy(&mut rng, TransactionConfig::default().max_ttl, 0, "net-1");

        let deploy2 = Deploy::random(&mut rng);

        deploy.approvals.extend(deploy2.approvals.clone());
        // the expected index for the invalid approval will be the first index at which there is an
        // approval coming from deploy2
        let expected_index = deploy
            .approvals
            .iter()
            .enumerate()
            .find(|(_, approval)| deploy2.approvals.contains(approval))
            .map(|(index, _)| index)
            .unwrap();
        check_is_not_valid(
            deploy,
            DeployConfigFailure::InvalidApproval {
                index: expected_index,
                error: crypto::Error::SignatureError, // This field is ignored in the check.
            },
        );
    }

    #[test]
    fn is_acceptable() {
        let mut rng = TestRng::new();
        let chain_name = "net-1";
        let config = TransactionConfig::default();

        let deploy = create_deploy(
            &mut rng,
            config.max_ttl,
            config.deploy_config.max_dependencies.into(),
            chain_name,
        );
        let current_timestamp = deploy.header().timestamp();
        deploy
            .is_config_compliant(
                chain_name,
                &config,
                DEFAULT_MAX_ASSOCIATED_KEYS,
                TimeDiff::default(),
                current_timestamp,
            )
            .expect("should be acceptable");
    }

    #[test]
    fn not_acceptable_due_to_invalid_chain_name() {
        let mut rng = TestRng::new();
        let expected_chain_name = "net-1";
        let wrong_chain_name = "net-2".to_string();
        let config = TransactionConfig::default();

        let deploy = create_deploy(
            &mut rng,
            config.max_ttl,
            config.deploy_config.max_dependencies.into(),
            &wrong_chain_name,
        );

        let expected_error = DeployConfigFailure::InvalidChainName {
            expected: expected_chain_name.to_string(),
            got: wrong_chain_name,
        };

        let current_timestamp = deploy.header().timestamp();
        assert_eq!(
            deploy.is_config_compliant(
                expected_chain_name,
                &config,
                DEFAULT_MAX_ASSOCIATED_KEYS,
                TimeDiff::default(),
                current_timestamp
            ),
            Err(expected_error)
        );
        assert!(
            deploy.is_valid.get().is_none(),
            "deploy should not have run expensive `is_valid` call"
        );
    }

    #[test]
    fn not_acceptable_due_to_excessive_dependencies() {
        let mut rng = TestRng::new();
        let chain_name = "net-1";
        let config = TransactionConfig::default();

        let dependency_count = usize::from(config.deploy_config.max_dependencies + 1);

        let deploy = create_deploy(&mut rng, config.max_ttl, dependency_count, chain_name);

        let expected_error = DeployConfigFailure::ExcessiveDependencies {
            max_dependencies: config.deploy_config.max_dependencies,
            got: dependency_count,
        };

        let current_timestamp = deploy.header().timestamp();
        assert_eq!(
            deploy.is_config_compliant(
                chain_name,
                &config,
                DEFAULT_MAX_ASSOCIATED_KEYS,
                TimeDiff::default(),
                current_timestamp
            ),
            Err(expected_error)
        );
        assert!(
            deploy.is_valid.get().is_none(),
            "deploy should not have run expensive `is_valid` call"
        );
    }

    #[test]
    fn not_acceptable_due_to_excessive_ttl() {
        let mut rng = TestRng::new();
        let chain_name = "net-1";
        let config = TransactionConfig::default();

        let ttl = config.max_ttl + TimeDiff::from(Duration::from_secs(1));

        let deploy = create_deploy(
            &mut rng,
            ttl,
            config.deploy_config.max_dependencies.into(),
            chain_name,
        );

        let expected_error = DeployConfigFailure::ExcessiveTimeToLive {
            max_ttl: config.max_ttl,
            got: ttl,
        };

        let current_timestamp = deploy.header().timestamp();
        assert_eq!(
            deploy.is_config_compliant(
                chain_name,
                &config,
                DEFAULT_MAX_ASSOCIATED_KEYS,
                TimeDiff::default(),
                current_timestamp
            ),
            Err(expected_error)
        );
        assert!(
            deploy.is_valid.get().is_none(),
            "deploy should not have run expensive `is_valid` call"
        );
    }

    #[test]
    fn not_acceptable_due_to_timestamp_in_future() {
        let mut rng = TestRng::new();
        let chain_name = "net-1";
        let config = TransactionConfig::default();
        let leeway = TimeDiff::from_seconds(2);

        let deploy = create_deploy(
            &mut rng,
            config.max_ttl,
            config.deploy_config.max_dependencies.into(),
            chain_name,
        );
        let current_timestamp = deploy.header.timestamp() - leeway - TimeDiff::from_seconds(1);

        let expected_error = DeployConfigFailure::TimestampInFuture {
            validation_timestamp: current_timestamp,
            timestamp_leeway: leeway,
            got: deploy.header.timestamp(),
        };

        assert_eq!(
            deploy.is_config_compliant(
                chain_name,
                &config,
                DEFAULT_MAX_ASSOCIATED_KEYS,
                leeway,
                current_timestamp
            ),
            Err(expected_error)
        );
        assert!(
            deploy.is_valid.get().is_none(),
            "deploy should not have run expensive `is_valid` call"
        );
    }

    #[test]
    fn acceptable_if_timestamp_slightly_in_future() {
        let mut rng = TestRng::new();
        let chain_name = "net-1";
        let config = TransactionConfig::default();
        let leeway = TimeDiff::from_seconds(2);

        let deploy = create_deploy(
            &mut rng,
            config.max_ttl,
            config.deploy_config.max_dependencies.into(),
            chain_name,
        );
        let current_timestamp = deploy.header.timestamp() - (leeway / 2);
        deploy
            .is_config_compliant(
                chain_name,
                &config,
                DEFAULT_MAX_ASSOCIATED_KEYS,
                leeway,
                current_timestamp,
            )
            .expect("should be acceptable");
    }

    #[test]
    fn not_acceptable_due_to_missing_payment_amount() {
        let mut rng = TestRng::new();
        let chain_name = "net-1";
        let config = TransactionConfig::default();

        let payment = ExecutableDeployItem::ModuleBytes {
            module_bytes: Bytes::new(),
            args: RuntimeArgs::default(),
        };

        // Create an empty session object that is not transfer to ensure
        // that the payment amount is checked.
        let session = ExecutableDeployItem::StoredContractByName {
            name: "".to_string(),
            entry_point: "".to_string(),
            args: Default::default(),
        };

        let mut deploy = create_deploy(
            &mut rng,
            config.max_ttl,
            config.deploy_config.max_dependencies.into(),
            chain_name,
        );

        deploy.payment = payment;
        deploy.session = session;

        let current_timestamp = deploy.header().timestamp();
        assert_eq!(
            deploy.is_config_compliant(
                chain_name,
                &config,
                DEFAULT_MAX_ASSOCIATED_KEYS,
                TimeDiff::default(),
                current_timestamp
            ),
            Err(DeployConfigFailure::MissingPaymentAmount)
        );
        assert!(
            deploy.is_valid.get().is_none(),
            "deploy should not have run expensive `is_valid` call"
        );
    }

    #[test]
    fn not_acceptable_due_to_mangled_payment_amount() {
        let mut rng = TestRng::new();
        let chain_name = "net-1";
        let config = TransactionConfig::default();

        let payment = ExecutableDeployItem::ModuleBytes {
            module_bytes: Bytes::new(),
            args: runtime_args! {
                "amount" => "mangled-amount"
            },
        };

        // Create an empty session object that is not transfer to ensure
        // that the payment amount is checked.
        let session = ExecutableDeployItem::StoredContractByName {
            name: "".to_string(),
            entry_point: "".to_string(),
            args: Default::default(),
        };

        let mut deploy = create_deploy(
            &mut rng,
            config.max_ttl,
            config.deploy_config.max_dependencies.into(),
            chain_name,
        );

        deploy.payment = payment;
        deploy.session = session;

        let current_timestamp = deploy.header().timestamp();
        assert_eq!(
            deploy.is_config_compliant(
                chain_name,
                &config,
                DEFAULT_MAX_ASSOCIATED_KEYS,
                TimeDiff::default(),
                current_timestamp
            ),
            Err(DeployConfigFailure::FailedToParsePaymentAmount)
        );
        assert!(
            deploy.is_valid.get().is_none(),
            "deploy should not have run expensive `is_valid` call"
        );
    }

    #[test]
    fn not_acceptable_due_to_excessive_payment_amount() {
        let mut rng = TestRng::new();
        let chain_name = "net-1";
        let config = TransactionConfig::default();
        let amount = U512::from(config.block_gas_limit + 1);

        let payment = ExecutableDeployItem::ModuleBytes {
            module_bytes: Bytes::new(),
            args: runtime_args! {
                "amount" => amount
            },
        };

        // Create an empty session object that is not transfer to ensure
        // that the payment amount is checked.
        let session = ExecutableDeployItem::StoredContractByName {
            name: "".to_string(),
            entry_point: "".to_string(),
            args: Default::default(),
        };

        let mut deploy = create_deploy(
            &mut rng,
            config.max_ttl,
            config.deploy_config.max_dependencies.into(),
            chain_name,
        );

        deploy.payment = payment;
        deploy.session = session;

        let expected_error = DeployConfigFailure::ExceededBlockGasLimit {
            block_gas_limit: config.block_gas_limit,
            got: Box::new(amount),
        };

        let current_timestamp = deploy.header().timestamp();
        assert_eq!(
            deploy.is_config_compliant(
                chain_name,
                &config,
                DEFAULT_MAX_ASSOCIATED_KEYS,
                TimeDiff::default(),
                current_timestamp
            ),
            Err(expected_error)
        );
        assert!(
            deploy.is_valid.get().is_none(),
            "deploy should not have run expensive `is_valid` call"
        );
    }

    #[test]
    fn transfer_acceptable_regardless_of_excessive_payment_amount() {
        let mut rng = TestRng::new();
        let secret_key = SecretKey::random(&mut rng);
        let chain_name = "net-1";
        let config = TransactionConfig::default();
        let amount = U512::from(config.block_gas_limit + 1);

        let payment = ExecutableDeployItem::ModuleBytes {
            module_bytes: Bytes::new(),
            args: runtime_args! {
                "amount" => amount
            },
        };

        let transfer_args = {
            let mut transfer_args = RuntimeArgs::new();
            let value = CLValue::from_t(U512::from(DEFAULT_MIN_TRANSFER_MOTES))
                .expect("should create CLValue");
            transfer_args.insert_cl_value("amount", value);
            transfer_args
        };

        let deploy = Deploy::new(
            Timestamp::now(),
            config.max_ttl,
            1,
            vec![],
            chain_name.to_string(),
            payment,
            ExecutableDeployItem::Transfer {
                args: transfer_args,
            },
            &secret_key,
            None,
        );

        let current_timestamp = deploy.header().timestamp();
        assert_eq!(
            Ok(()),
            deploy.is_config_compliant(
                chain_name,
                &config,
                DEFAULT_MAX_ASSOCIATED_KEYS,
                TimeDiff::default(),
                current_timestamp
            )
        )
    }

    #[test]
    fn not_acceptable_due_to_excessive_approvals() {
        let mut rng = TestRng::new();
        let chain_name = "net-1";
        let config = TransactionConfig::default();
        let deploy = create_deploy(
            &mut rng,
            config.max_ttl,
            config.deploy_config.max_dependencies as usize,
            chain_name,
        );
        // This test is to ensure a given limit is being checked.
        // Therefore, set the limit to one less than the approvals in the deploy.
        let max_associated_keys = (deploy.approvals.len() - 1) as u32;
        let current_timestamp = deploy.header().timestamp();
        assert_eq!(
            Err(DeployConfigFailure::ExcessiveApprovals {
                got: deploy.approvals.len() as u32,
                max_associated_keys: (deploy.approvals.len() - 1) as u32
            }),
            deploy.is_config_compliant(
                chain_name,
                &config,
                max_associated_keys,
                TimeDiff::default(),
                current_timestamp
            )
        )
    }

    #[test]
    fn not_acceptable_due_to_missing_transfer_amount() {
        let mut rng = TestRng::new();
        let chain_name = "net-1";
        let config = TransactionConfig::default();
        let mut deploy = create_deploy(
            &mut rng,
            config.max_ttl,
            config.deploy_config.max_dependencies as usize,
            chain_name,
        );

        let transfer_args = RuntimeArgs::default();
        let session = ExecutableDeployItem::Transfer {
            args: transfer_args,
        };
        deploy.session = session;

        let current_timestamp = deploy.header().timestamp();
        assert_eq!(
            Err(DeployConfigFailure::MissingTransferAmount),
            deploy.is_config_compliant(
                chain_name,
                &config,
                DEFAULT_MAX_ASSOCIATED_KEYS,
                TimeDiff::default(),
                current_timestamp
            )
        )
    }

    #[test]
    fn not_acceptable_due_to_mangled_transfer_amount() {
        let mut rng = TestRng::new();
        let chain_name = "net-1";
        let config = TransactionConfig::default();
        let mut deploy = create_deploy(
            &mut rng,
            config.max_ttl,
            config.deploy_config.max_dependencies as usize,
            chain_name,
        );

        let transfer_args = runtime_args! {
            "amount" => "mangled-amount",
            "source" => PublicKey::random(&mut rng).to_account_hash(),
            "target" => PublicKey::random(&mut rng).to_account_hash(),
        };
        let session = ExecutableDeployItem::Transfer {
            args: transfer_args,
        };
        deploy.session = session;

        let current_timestamp = deploy.header().timestamp();
        assert_eq!(
            Err(DeployConfigFailure::FailedToParseTransferAmount),
            deploy.is_config_compliant(
                chain_name,
                &config,
                DEFAULT_MAX_ASSOCIATED_KEYS,
                TimeDiff::default(),
                current_timestamp
            )
        )
    }

    #[test]
    fn not_acceptable_due_to_insufficient_transfer_amount() {
        let mut rng = TestRng::new();
        let chain_name = "net-1";
        let config = TransactionConfig::default();
        let mut deploy = create_deploy(
            &mut rng,
            config.max_ttl,
            config.deploy_config.max_dependencies as usize,
            chain_name,
        );

        let amount = config.native_transfer_minimum_motes - 1;
        let insufficient_amount = U512::from(amount);

        let transfer_args = runtime_args! {
            "amount" => insufficient_amount,
            "source" => PublicKey::random(&mut rng).to_account_hash(),
            "target" => PublicKey::random(&mut rng).to_account_hash(),
        };
        let session = ExecutableDeployItem::Transfer {
            args: transfer_args,
        };
        deploy.session = session;

        let current_timestamp = deploy.header().timestamp();
        assert_eq!(
            Err(DeployConfigFailure::InsufficientTransferAmount {
                minimum: Box::new(U512::from(config.native_transfer_minimum_motes)),
                attempted: Box::new(insufficient_amount),
            }),
            deploy.is_config_compliant(
                chain_name,
                &config,
                DEFAULT_MAX_ASSOCIATED_KEYS,
                TimeDiff::default(),
                current_timestamp
            )
        )
    }
}<|MERGE_RESOLUTION|>--- conflicted
+++ resolved
@@ -19,33 +19,23 @@
 
 #[cfg(feature = "datasize")]
 use datasize::DataSize;
-pub use finalized_deploy_approvals::FinalizedDeployApprovals;
+#[cfg(any(feature = "std", test))]
+use itertools::Itertools;
+#[cfg(feature = "json-schema")]
+use once_cell::sync::Lazy;
 #[cfg(any(feature = "once_cell", test))]
 use once_cell::sync::OnceCell;
+#[cfg(any(all(feature = "std", feature = "testing"), test))]
+use rand::{Rng, RngCore};
+#[cfg(feature = "json-schema")]
+use schemars::JsonSchema;
 #[cfg(any(feature = "std", test))]
-use {
-    super::{InitiatorAddr, InitiatorAddrAndSecretKey},
-    itertools::Itertools,
-    serde::{Deserialize, Serialize},
-};
+use serde::{Deserialize, Serialize};
 #[cfg(any(all(feature = "std", feature = "testing"), test))]
-use {
-    crate::{
-        bytesrepr::Bytes,
-        system::auction::{
-            ARG_AMOUNT as ARG_AUCTION_AMOUNT, ARG_DELEGATOR, ARG_NEW_VALIDATOR,
-            ARG_PUBLIC_KEY as ARG_AUCTION_PUBLIC_KEY, ARG_VALIDATOR, METHOD_DELEGATE,
-            METHOD_REDELEGATE, METHOD_UNDELEGATE, METHOD_WITHDRAW_BID,
-        },
-        AddressableEntityHash,
-        {system::mint::ARG_AMOUNT, TransactionConfig, U512},
-        {testing::TestRng, DEFAULT_MAX_PAYMENT_MOTES, DEFAULT_MIN_TRANSFER_MOTES},
-    },
-    rand::{Rng, RngCore},
-    tracing::{debug, warn},
-};
-#[cfg(feature = "json-schema")]
-use {once_cell::sync::Lazy, schemars::JsonSchema};
+use tracing::{debug, warn};
+
+#[cfg(any(feature = "std", test))]
+use super::{InitiatorAddr, InitiatorAddrAndSecretKey};
 
 #[cfg(any(
     all(feature = "std", feature = "testing"),
@@ -54,7 +44,21 @@
 ))]
 use crate::runtime_args;
 #[cfg(any(all(feature = "std", feature = "testing"), test))]
-use crate::RuntimeArgs;
+use crate::{
+    bytesrepr::Bytes,
+    system::{
+        auction::{
+            ARG_AMOUNT as ARG_AUCTION_AMOUNT, ARG_DELEGATOR, ARG_NEW_VALIDATOR,
+            ARG_PUBLIC_KEY as ARG_AUCTION_PUBLIC_KEY, ARG_VALIDATOR, METHOD_DELEGATE,
+            METHOD_REDELEGATE, METHOD_UNDELEGATE, METHOD_WITHDRAW_BID,
+        },
+        mint::ARG_AMOUNT,
+    },
+    testing::TestRng,
+    AddressableEntityHash, RuntimeArgs, TransactionConfig, DEFAULT_MAX_PAYMENT_MOTES,
+    DEFAULT_MIN_TRANSFER_MOTES, U512,
+};
+
 use crate::{
     bytesrepr::{self, FromBytes, ToBytes},
     crypto, Digest, DisplayIter, PublicKey, SecretKey, TimeDiff, Timestamp,
@@ -72,14 +76,8 @@
     DecodeFromJsonError as DeployDecodeFromJsonError, DeployConfigFailure, Error as DeployError,
     ExcessiveSizeError as DeployExcessiveSizeError,
 };
-<<<<<<< HEAD
 pub use executable_deploy_item::{ExecutableDeployItem, ExecutableDeployItemIdentifier};
 pub use finalized_deploy_approvals::FinalizedDeployApprovals;
-=======
-pub use executable_deploy_item::{
-    ExecutableDeployItem, ExecutableDeployItemIdentifier, TransferTarget,
-};
->>>>>>> 2f3267a7
 
 #[cfg(feature = "json-schema")]
 static DEPLOY: Lazy<Deploy> = Lazy::new(|| {
