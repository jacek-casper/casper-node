--- conflicted
+++ resolved
@@ -10,20 +10,12 @@
 use serde::{Deserialize, Serialize};
 
 use super::{DeployHash, TransactionV1Hash};
-<<<<<<< HEAD
-use crate::bytesrepr::{self, FromBytes, ToBytes, U8_SERIALIZED_LENGTH};
-=======
+#[cfg(any(feature = "testing", test))]
+use crate::testing::TestRng;
 use crate::{
     bytesrepr::{self, FromBytes, ToBytes, U8_SERIALIZED_LENGTH},
     Digest,
 };
-
-#[cfg(any(feature = "testing", test))]
-use rand::Rng;
-
->>>>>>> 7af9475a
-#[cfg(any(feature = "testing", test))]
-use crate::testing::TestRng;
 
 const DEPLOY_TAG: u8 = 0;
 const V1_TAG: u8 = 1;
