--- conflicted
+++ resolved
@@ -5,13 +5,9 @@
 use crate::{
     account::AccountHash,
     bytesrepr::{FromBytes, ToBytes},
-<<<<<<< HEAD
     system::auction::ARG_VALIDATOR,
-    CLType, CLTyped, CLValue, CLValueError, PublicKey, RuntimeArgs, TransferTarget, URef, U512,
-=======
-    system::auction::ARG_VALIDATOR_PUBLIC_KEY,
-    CLTyped, CLValue, CLValueError, InvalidTransactionV1, PublicKey, RuntimeArgs, URef, U512,
->>>>>>> 67ad52e5
+    CLType, CLTyped, CLValue, CLValueError, InvalidTransactionV1, PublicKey, RuntimeArgs,
+    TransferTarget, URef, U512,
 };
 
 const TRANSFER_ARG_AMOUNT: RequiredArg<U512> = RequiredArg::new("amount");
@@ -111,35 +107,21 @@
 fn parse_cl_value<T: CLTyped + FromBytes>(
     cl_value: &CLValue,
     arg_name: &str,
-<<<<<<< HEAD
-) -> Result<T, TransactionV1ConfigFailure> {
-    cl_value.to_t::<T>().map_err(|error| match error {
-        CLValueError::Serialization(error) => TransactionV1ConfigFailure::InvalidArg {
-=======
 ) -> Result<T, InvalidTransactionV1> {
-    cl_value.to_t::<T>().map_err(|_| {
-        debug!(
-            "expected runtime argument '{arg_name}' to be of type {}, but is {}",
-            T::cl_type(),
-            cl_value.cl_type()
-        );
-        InvalidTransactionV1::UnexpectedArgType {
->>>>>>> 67ad52e5
-            arg_name: arg_name.to_string(),
-            error,
-        },
-        CLValueError::Type(_) => {
-            debug!(
-                "expected runtime argument '{arg_name}' to be of type {}, but is {}",
-                T::cl_type(),
-                cl_value.cl_type()
-            );
-            TransactionV1ConfigFailure::UnexpectedArgType {
+    cl_value.to_t::<T>().map_err(|error| {
+        let error = match error {
+            CLValueError::Serialization(error) => InvalidTransactionV1::InvalidArg {
+                arg_name: arg_name.to_string(),
+                error,
+            },
+            CLValueError::Type(_) => InvalidTransactionV1::UnexpectedArgType {
                 arg_name: arg_name.to_string(),
                 expected: vec![T::cl_type()],
                 got: cl_value.cl_type().clone(),
-            }
-        }
+            },
+        };
+        debug!("{error}");
+        error
     })
 }
 
@@ -175,13 +157,7 @@
 pub(in crate::transaction::transaction_v1) fn has_valid_transfer_args(
     args: &RuntimeArgs,
     native_transfer_minimum_motes: u64,
-<<<<<<< HEAD
-) -> Result<(), TransactionV1ConfigFailure> {
-=======
 ) -> Result<(), InvalidTransactionV1> {
-    let _source = TRANSFER_ARG_SOURCE.get(args)?;
-    let _target = TRANSFER_ARG_TARGET.get(args)?;
->>>>>>> 67ad52e5
     let amount = TRANSFER_ARG_AMOUNT.get(args)?;
     if amount < U512::from(native_transfer_minimum_motes) {
         debug!(
@@ -198,7 +174,7 @@
 
     let target_cl_value = args.get(TRANSFER_ARG_TARGET).ok_or_else(|| {
         debug!("missing required runtime argument '{TRANSFER_ARG_TARGET}'");
-        TransactionV1ConfigFailure::MissingArg {
+        InvalidTransactionV1::MissingArg {
             arg_name: TRANSFER_ARG_TARGET.to_string(),
         }
     })?;
@@ -221,7 +197,7 @@
                 CLType::URef,
                 target_cl_value.cl_type()
             );
-            return Err(TransactionV1ConfigFailure::UnexpectedArgType {
+            return Err(InvalidTransactionV1::UnexpectedArgType {
                 arg_name: TRANSFER_ARG_TARGET.to_string(),
                 expected: vec![CLType::PublicKey, CLType::ByteArray(32), CLType::URef],
                 got: target_cl_value.cl_type().clone(),
@@ -445,100 +421,66 @@
         let rng = &mut TestRng::new();
         let min_motes = 10_u64;
 
-<<<<<<< HEAD
-=======
-        // Missing "source".
-        let args = runtime_args! {
-            TRANSFER_ARG_TARGET.name => rng.gen::<URef>(),
-            TRANSFER_ARG_AMOUNT.name => U512::from(min_motes)
-        };
-        let expected_error = InvalidTransactionV1::MissingArg {
-            arg_name: TRANSFER_ARG_SOURCE.name.to_string(),
+        // Missing "target".
+        let args = runtime_args! {
+            TRANSFER_ARG_AMOUNT.name => U512::from(min_motes),
+        };
+        let expected_error = InvalidTransactionV1::MissingArg {
+            arg_name: TRANSFER_ARG_TARGET.to_string(),
         };
         assert_eq!(
             has_valid_transfer_args(&args, min_motes),
             Err(expected_error)
         );
 
->>>>>>> 67ad52e5
-        // Missing "target".
-        let args = runtime_args! {
-            TRANSFER_ARG_AMOUNT.name => U512::from(min_motes),
-        };
-<<<<<<< HEAD
-        let expected_error = TransactionV1ConfigFailure::MissingArg {
-            arg_name: TRANSFER_ARG_TARGET.to_string(),
-=======
-        let expected_error = InvalidTransactionV1::MissingArg {
-            arg_name: TRANSFER_ARG_TARGET.name.to_string(),
->>>>>>> 67ad52e5
+        // Missing "amount".
+        let args = runtime_args! {
+            TRANSFER_ARG_TARGET => PublicKey::random(rng)
+        };
+        let expected_error = InvalidTransactionV1::MissingArg {
+            arg_name: TRANSFER_ARG_AMOUNT.name.to_string(),
         };
         assert_eq!(
             has_valid_transfer_args(&args, min_motes),
             Err(expected_error)
         );
-
-        // Missing "amount".
-        let args = runtime_args! {
-            TRANSFER_ARG_TARGET => PublicKey::random(rng)
-        };
-        let expected_error = InvalidTransactionV1::MissingArg {
-            arg_name: TRANSFER_ARG_AMOUNT.name.to_string(),
+    }
+
+    #[test]
+    fn transfer_args_with_wrong_type_should_be_invalid() {
+        let rng = &mut TestRng::new();
+        let min_motes = 10_u64;
+
+        // Wrong "target" type (a required arg).
+        let args = runtime_args! {
+            TRANSFER_ARG_AMOUNT.name => U512::from(min_motes),
+            TRANSFER_ARG_TARGET => "wrong"
+        };
+        let expected_error = InvalidTransactionV1::UnexpectedArgType {
+            arg_name: TRANSFER_ARG_TARGET.to_string(),
+            expected: vec![CLType::PublicKey, CLType::ByteArray(32), CLType::URef],
+            got: CLType::String,
         };
         assert_eq!(
             has_valid_transfer_args(&args, min_motes),
             Err(expected_error)
         );
-    }
-
-    #[test]
-    fn transfer_args_with_wrong_type_should_be_invalid() {
-        let rng = &mut TestRng::new();
-        let min_motes = 10_u64;
-
-        // Wrong "target" type (a required arg).
+
+        // Wrong "source" type (an optional arg).
         let args = runtime_args! {
             TRANSFER_ARG_AMOUNT.name => U512::from(min_motes),
-            TRANSFER_ARG_TARGET => "wrong"
-        };
-<<<<<<< HEAD
-        let expected_error = TransactionV1ConfigFailure::UnexpectedArgType {
-            arg_name: TRANSFER_ARG_TARGET.to_string(),
-            expected: vec![CLType::PublicKey, CLType::ByteArray(32), CLType::URef],
-            got: CLType::String,
-=======
+            TRANSFER_ARG_SOURCE.name => 1_u8,
+            TRANSFER_ARG_TARGET => PublicKey::random(rng)
+        };
         let expected_error = InvalidTransactionV1::UnexpectedArgType {
             arg_name: TRANSFER_ARG_SOURCE.name.to_string(),
-            expected: CLType::URef,
+            expected: vec![Option::<URef>::cl_type()],
             got: CLType::U8,
->>>>>>> 67ad52e5
         };
         assert_eq!(
             has_valid_transfer_args(&args, min_motes),
             Err(expected_error)
         );
-
-        // Wrong "source" type (an optional arg).
-        let args = runtime_args! {
-            TRANSFER_ARG_AMOUNT.name => U512::from(min_motes),
-            TRANSFER_ARG_SOURCE.name => 1_u8,
-            TRANSFER_ARG_TARGET => PublicKey::random(rng)
-        };
-<<<<<<< HEAD
-        let expected_error = TransactionV1ConfigFailure::UnexpectedArgType {
-            arg_name: TRANSFER_ARG_SOURCE.name.to_string(),
-            expected: vec![Option::<URef>::cl_type()],
-=======
-        let expected_error = InvalidTransactionV1::UnexpectedArgType {
-            arg_name: TRANSFER_ARG_TO.name.to_string(),
-            expected: Option::<AccountHash>::cl_type(),
->>>>>>> 67ad52e5
-            got: CLType::U8,
-        };
-        assert_eq!(
-            has_valid_transfer_args(&args, min_motes),
-            Err(expected_error)
-        );
     }
 
     #[test]
