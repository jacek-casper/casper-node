--- conflicted
+++ resolved
@@ -30,14 +30,9 @@
     },
     transfer::TransferAddr,
     AccessRights, AddressableEntity, AddressableEntityHash, BlockTime, ByteCode, CLType, CLValue,
-<<<<<<< HEAD
-    Digest, EntryPoint, EntryPointAccess, EntryPointType, EntryPoints, EraId, Group, Key, NamedArg,
-    Package, Parameter, Phase, ProtocolVersion, SemVer, StoredValue, URef, U128, U256, U512,
-=======
-    EntityKind, EntryPoint, EntryPointAccess, EntryPointType, EntryPoints, EraId, Group, Key,
-    NamedArg, Package, Parameter, Phase, ProtocolVersion, SemVer, StoredValue, URef, U128, U256,
-    U512,
->>>>>>> 810dd839
+    Digest, EntityKind, EntryPoint, EntryPointAccess, EntryPointType, EntryPoints, EraId, Group,
+    Key, NamedArg, Package, Parameter, Phase, ProtocolVersion, SemVer, StoredValue, URef, U128,
+    U256, U512,
 };
 
 use crate::{
