//! Contains functions for generating arbitrary values for use by
//! [`Proptest`](https://crates.io/crates/proptest).
#![allow(missing_docs)]

use alloc::{boxed::Box, collections::BTreeSet, string::String, vec};

use proptest::{
    array, bits, bool,
    collection::{self, SizeRange},
    option,
    prelude::*,
    result,
};

use crate::{
<<<<<<< HEAD
    account::{gens::account_arb, AccountHash, Weight},
    contracts::{ContractPackageStatus, ContractVersions, Groups, Parameters},
=======
    account,
    account::AccountHash,
    addressable_entity::{NamedKeys, Parameters, Weight},
>>>>>>> a0147930
    crypto::gens::public_key_arb_no_system,
    package::{
        ContractPackageStatus, ContractVersionKey, ContractVersions, DisabledVersions, Groups,
    },
    system::auction::{
        gens::era_info_arb, Bid, DelegationRate, Delegator, UnbondingPurse, WithdrawPurse,
        DELEGATION_RATE_DENOMINATOR,
    },
    transfer::TransferAddr,
<<<<<<< HEAD
    AccessRights, CLType, CLValue, Contract, ContractHash, ContractPackage, ContractVersionKey,
    ContractWasm, EntryPoint, EntryPointAccess, EntryPointType, EntryPoints, EraId, Group, Key,
    NamedArg, NamedKeys, Parameter, Phase, ProtocolVersion, SemVer, StoredValue, URef, U128, U256,
    U512,
=======
    AccessRights, AddressableEntity, CLType, CLValue, ContractHash, ContractWasm, EntryPoint,
    EntryPointAccess, EntryPointType, EntryPoints, EraId, Group, Key, NamedArg, Package, Parameter,
    Phase, ProtocolVersion, SemVer, StoredValue, URef, U128, U256, U512,
>>>>>>> a0147930
};

use crate::{
    account::{
        action_thresholds::gens::account_action_thresholds_arb,
        associated_keys::gens::account_associated_keys_arb, Account,
    },
    addressable_entity::{
        action_thresholds::gens::action_thresholds_arb, associated_keys::gens::associated_keys_arb,
    },
    contracts::Contract,
    deploy_info::gens::{deploy_hash_arb, transfer_addr_arb},
    package::ContractPackageKind,
};
pub use crate::{deploy_info::gens::deploy_info_arb, transfer::gens::transfer_arb};

pub fn u8_slice_32() -> impl Strategy<Value = [u8; 32]> {
    collection::vec(any::<u8>(), 32).prop_map(|b| {
        let mut res = [0u8; 32];
        res.clone_from_slice(b.as_slice());
        res
    })
}

pub fn u2_slice_32() -> impl Strategy<Value = [u8; 32]> {
    array::uniform32(any::<u8>()).prop_map(|mut arr| {
        for byte in arr.iter_mut() {
            *byte &= 0b11;
        }
        arr
    })
}

pub(crate) fn named_keys_arb(depth: usize) -> impl Strategy<Value = NamedKeys> {
    collection::btree_map("\\PC*", key_arb(), depth).prop_map(NamedKeys::from)
}

pub fn access_rights_arb() -> impl Strategy<Value = AccessRights> {
    prop_oneof![
        Just(AccessRights::NONE),
        Just(AccessRights::READ),
        Just(AccessRights::ADD),
        Just(AccessRights::WRITE),
        Just(AccessRights::READ_ADD),
        Just(AccessRights::READ_WRITE),
        Just(AccessRights::ADD_WRITE),
        Just(AccessRights::READ_ADD_WRITE),
    ]
}

pub fn phase_arb() -> impl Strategy<Value = Phase> {
    prop_oneof![
        Just(Phase::Payment),
        Just(Phase::Session),
        Just(Phase::FinalizePayment),
    ]
}

pub fn uref_arb() -> impl Strategy<Value = URef> {
    (array::uniform32(bits::u8::ANY), access_rights_arb())
        .prop_map(|(id, access_rights)| URef::new(id, access_rights))
}

pub fn era_id_arb() -> impl Strategy<Value = EraId> {
    any::<u64>().prop_map(EraId::from)
}

pub fn key_arb() -> impl Strategy<Value = Key> {
    prop_oneof![
        account_hash_arb().prop_map(Key::Account),
        u8_slice_32().prop_map(Key::Hash),
        uref_arb().prop_map(Key::URef),
        transfer_addr_arb().prop_map(Key::Transfer),
        deploy_hash_arb().prop_map(Key::DeployInfo),
        era_id_arb().prop_map(Key::EraInfo),
        uref_arb().prop_map(|uref| Key::Balance(uref.addr())),
        account_hash_arb().prop_map(Key::Bid),
        account_hash_arb().prop_map(Key::Withdraw),
        u8_slice_32().prop_map(Key::Dictionary),
        Just(Key::EraSummary),
    ]
}

pub fn colliding_key_arb() -> impl Strategy<Value = Key> {
    prop_oneof![
        u2_slice_32().prop_map(|bytes| Key::Account(AccountHash::new(bytes))),
        u2_slice_32().prop_map(Key::Hash),
        u2_slice_32().prop_map(|bytes| Key::URef(URef::new(bytes, AccessRights::NONE))),
        u2_slice_32().prop_map(|bytes| Key::Transfer(TransferAddr::new(bytes))),
        u2_slice_32().prop_map(Key::Dictionary),
    ]
}

pub fn account_hash_arb() -> impl Strategy<Value = AccountHash> {
    u8_slice_32().prop_map(AccountHash::new)
}

pub fn weight_arb() -> impl Strategy<Value = Weight> {
    any::<u8>().prop_map(Weight::new)
}

pub fn account_weight_arb() -> impl Strategy<Value = account::Weight> {
    any::<u8>().prop_map(account::Weight::new)
}

pub fn sem_ver_arb() -> impl Strategy<Value = SemVer> {
    (any::<u32>(), any::<u32>(), any::<u32>())
        .prop_map(|(major, minor, patch)| SemVer::new(major, minor, patch))
}

pub fn protocol_version_arb() -> impl Strategy<Value = ProtocolVersion> {
    sem_ver_arb().prop_map(ProtocolVersion::new)
}

pub fn u128_arb() -> impl Strategy<Value = U128> {
    collection::vec(any::<u8>(), 0..16).prop_map(|b| U128::from_little_endian(b.as_slice()))
}

pub fn u256_arb() -> impl Strategy<Value = U256> {
    collection::vec(any::<u8>(), 0..32).prop_map(|b| U256::from_little_endian(b.as_slice()))
}

pub fn u512_arb() -> impl Strategy<Value = U512> {
    prop_oneof![
        1 => Just(U512::zero()),
        8 => collection::vec(any::<u8>(), 0..64).prop_map(|b| U512::from_little_endian(b.as_slice())),
        1 => Just(U512::MAX),
    ]
}

pub fn cl_simple_type_arb() -> impl Strategy<Value = CLType> {
    prop_oneof![
        Just(CLType::Bool),
        Just(CLType::I32),
        Just(CLType::I64),
        Just(CLType::U8),
        Just(CLType::U32),
        Just(CLType::U64),
        Just(CLType::U128),
        Just(CLType::U256),
        Just(CLType::U512),
        Just(CLType::Unit),
        Just(CLType::String),
        Just(CLType::Key),
        Just(CLType::URef),
    ]
}

pub fn cl_type_arb() -> impl Strategy<Value = CLType> {
    cl_simple_type_arb().prop_recursive(4, 16, 8, |element| {
        prop_oneof![
            // We want to produce basic types too
            element.clone(),
            // For complex type
            element
                .clone()
                .prop_map(|val| CLType::Option(Box::new(val))),
            element.clone().prop_map(|val| CLType::List(Box::new(val))),
            // Realistic Result type generator: ok is anything recursive, err is simple type
            (element.clone(), cl_simple_type_arb()).prop_map(|(ok, err)| CLType::Result {
                ok: Box::new(ok),
                err: Box::new(err)
            }),
            // Realistic Map type generator: key is simple type, value is complex recursive type
            (cl_simple_type_arb(), element.clone()).prop_map(|(key, value)| CLType::Map {
                key: Box::new(key),
                value: Box::new(value)
            }),
            // Various tuples
            element
                .clone()
                .prop_map(|cl_type| CLType::Tuple1([Box::new(cl_type)])),
            (element.clone(), element.clone()).prop_map(|(cl_type1, cl_type2)| CLType::Tuple2([
                Box::new(cl_type1),
                Box::new(cl_type2)
            ])),
            (element.clone(), element.clone(), element).prop_map(
                |(cl_type1, cl_type2, cl_type3)| CLType::Tuple3([
                    Box::new(cl_type1),
                    Box::new(cl_type2),
                    Box::new(cl_type3)
                ])
            ),
        ]
    })
}

pub fn cl_value_arb() -> impl Strategy<Value = CLValue> {
    // If compiler brings you here it most probably means you've added a variant to `CLType` enum
    // but forgot to add generator for it.
    let stub: Option<CLType> = None;
    if let Some(cl_type) = stub {
        match cl_type {
            CLType::Bool
            | CLType::I32
            | CLType::I64
            | CLType::U8
            | CLType::U32
            | CLType::U64
            | CLType::U128
            | CLType::U256
            | CLType::U512
            | CLType::Unit
            | CLType::String
            | CLType::Key
            | CLType::URef
            | CLType::PublicKey
            | CLType::Option(_)
            | CLType::List(_)
            | CLType::ByteArray(..)
            | CLType::Result { .. }
            | CLType::Map { .. }
            | CLType::Tuple1(_)
            | CLType::Tuple2(_)
            | CLType::Tuple3(_)
            | CLType::Any => (),
        }
    };

    prop_oneof![
        Just(CLValue::from_t(()).expect("should create CLValue")),
        any::<bool>().prop_map(|x| CLValue::from_t(x).expect("should create CLValue")),
        any::<i32>().prop_map(|x| CLValue::from_t(x).expect("should create CLValue")),
        any::<i64>().prop_map(|x| CLValue::from_t(x).expect("should create CLValue")),
        any::<u8>().prop_map(|x| CLValue::from_t(x).expect("should create CLValue")),
        any::<u32>().prop_map(|x| CLValue::from_t(x).expect("should create CLValue")),
        any::<u64>().prop_map(|x| CLValue::from_t(x).expect("should create CLValue")),
        u128_arb().prop_map(|x| CLValue::from_t(x).expect("should create CLValue")),
        u256_arb().prop_map(|x| CLValue::from_t(x).expect("should create CLValue")),
        u512_arb().prop_map(|x| CLValue::from_t(x).expect("should create CLValue")),
        key_arb().prop_map(|x| CLValue::from_t(x).expect("should create CLValue")),
        uref_arb().prop_map(|x| CLValue::from_t(x).expect("should create CLValue")),
        ".*".prop_map(|x: String| CLValue::from_t(x).expect("should create CLValue")),
        option::of(any::<u64>()).prop_map(|x| CLValue::from_t(x).expect("should create CLValue")),
        collection::vec(uref_arb(), 0..100)
            .prop_map(|x| CLValue::from_t(x).expect("should create CLValue")),
        result::maybe_err(key_arb(), ".*")
            .prop_map(|x| CLValue::from_t(x).expect("should create CLValue")),
        collection::btree_map(".*", u512_arb(), 0..100)
            .prop_map(|x| CLValue::from_t(x).expect("should create CLValue")),
        (any::<bool>()).prop_map(|x| CLValue::from_t(x).expect("should create CLValue")),
        (any::<bool>(), any::<i32>())
            .prop_map(|x| CLValue::from_t(x).expect("should create CLValue")),
        (any::<bool>(), any::<i32>(), any::<i64>())
            .prop_map(|x| CLValue::from_t(x).expect("should create CLValue")),
        // Fixed lists of any size
        any::<u8>().prop_map(|len| CLValue::from_t([len; 32]).expect("should create CLValue")),
    ]
}

pub fn result_arb() -> impl Strategy<Value = Result<u32, u32>> {
    result::maybe_ok(any::<u32>(), any::<u32>())
}

pub fn named_args_arb() -> impl Strategy<Value = NamedArg> {
    (".*", cl_value_arb()).prop_map(|(name, value)| NamedArg::new(name, value))
}

pub fn group_arb() -> impl Strategy<Value = Group> {
    ".*".prop_map(Group::new)
}

pub fn entry_point_access_arb() -> impl Strategy<Value = EntryPointAccess> {
    prop_oneof![
        Just(EntryPointAccess::Public),
        collection::vec(group_arb(), 0..32).prop_map(EntryPointAccess::Groups),
    ]
}

pub fn entry_point_type_arb() -> impl Strategy<Value = EntryPointType> {
    prop_oneof![
        Just(EntryPointType::Session),
        Just(EntryPointType::Contract),
    ]
}

pub fn parameter_arb() -> impl Strategy<Value = Parameter> {
    (".*", cl_type_arb()).prop_map(|(name, cl_type)| Parameter::new(name, cl_type))
}

pub fn parameters_arb() -> impl Strategy<Value = Parameters> {
    collection::vec(parameter_arb(), 0..10)
}

pub fn entry_point_arb() -> impl Strategy<Value = EntryPoint> {
    (
        ".*",
        parameters_arb(),
        entry_point_type_arb(),
        entry_point_access_arb(),
        cl_type_arb(),
    )
        .prop_map(
            |(name, parameters, entry_point_type, entry_point_access, ret)| {
                EntryPoint::new(name, parameters, ret, entry_point_access, entry_point_type)
            },
        )
}

pub fn entry_points_arb() -> impl Strategy<Value = EntryPoints> {
    collection::vec(entry_point_arb(), 1..10).prop_map(EntryPoints::from)
}

pub fn account_arb() -> impl Strategy<Value = Account> {
    (
        account_hash_arb(),
        named_keys_arb(20),
        uref_arb(),
        account_associated_keys_arb(),
        account_action_thresholds_arb(),
    )
        .prop_map(
            |(account_hash, named_keys, main_purse, associated_keys, action_thresholds)| {
                Account::new(
                    account_hash,
                    named_keys,
                    main_purse,
                    associated_keys,
                    action_thresholds,
                )
            },
        )
}

pub fn contract_arb() -> impl Strategy<Value = Contract> {
    (
        protocol_version_arb(),
        entry_points_arb(),
        u8_slice_32(),
        u8_slice_32(),
        named_keys_arb(20),
    )
        .prop_map(
            |(
                protocol_version,
                entry_points,
                contract_package_hash_arb,
                contract_wasm_hash,
                named_keys,
            )| {
                Contract::new(
                    contract_package_hash_arb.into(),
                    contract_wasm_hash.into(),
                    named_keys,
                    entry_points,
                    protocol_version,
                )
            },
        )
}

pub fn addressable_entity_arb() -> impl Strategy<Value = AddressableEntity> {
    (
        protocol_version_arb(),
        entry_points_arb(),
        u8_slice_32(),
        u8_slice_32(),
        named_keys_arb(20),
        uref_arb(),
        associated_keys_arb(),
        action_thresholds_arb(),
    )
        .prop_map(
            |(
                protocol_version,
                entry_points,
                contract_package_hash_arb,
                contract_wasm_hash,
                named_keys,
                main_purse,
                associated_keys,
                action_thresholds,
            )| {
                AddressableEntity::new(
                    contract_package_hash_arb.into(),
                    contract_wasm_hash.into(),
                    named_keys,
                    entry_points,
                    protocol_version,
                    main_purse,
                    associated_keys,
                    action_thresholds,
                )
            },
        )
}

pub fn contract_wasm_arb() -> impl Strategy<Value = ContractWasm> {
    collection::vec(any::<u8>(), 1..1000).prop_map(ContractWasm::new)
}

pub fn contract_version_key_arb() -> impl Strategy<Value = ContractVersionKey> {
    (1..32u32, 1..1000u32)
        .prop_map(|(major, contract_ver)| ContractVersionKey::new(major, contract_ver))
}

pub fn contract_versions_arb() -> impl Strategy<Value = ContractVersions> {
    collection::btree_map(
        contract_version_key_arb(),
        u8_slice_32().prop_map(ContractHash::new),
        1..5,
    )
    .prop_map(ContractVersions::from)
}

pub fn disabled_versions_arb() -> impl Strategy<Value = BTreeSet<ContractVersionKey>> {
    collection::btree_set(contract_version_key_arb(), 0..5)
}

pub fn groups_arb() -> impl Strategy<Value = Groups> {
    collection::btree_map(group_arb(), collection::btree_set(uref_arb(), 1..10), 0..5)
        .prop_map(Groups::from)
}

pub fn contract_package_arb() -> impl Strategy<Value = Package> {
    (
        uref_arb(),
        contract_versions_arb(),
        disabled_versions_arb(),
        groups_arb(),
    )
        .prop_map(|(access_key, versions, disabled_versions, groups)| {
            Package::new(
                access_key,
                versions,
                disabled_versions,
                groups,
                ContractPackageStatus::default(),
                ContractPackageKind::default(),
            )
        })
}

fn delegator_arb() -> impl Strategy<Value = Delegator> {
    (
        public_key_arb_no_system(),
        u512_arb(),
        uref_arb(),
        public_key_arb_no_system(),
    )
        .prop_map(
            |(delegator_pk, staked_amount, bonding_purse, validator_pk)| {
                Delegator::unlocked(delegator_pk, staked_amount, bonding_purse, validator_pk)
            },
        )
}

fn delegation_rate_arb() -> impl Strategy<Value = DelegationRate> {
    0..=DELEGATION_RATE_DENOMINATOR // Maximum, allowed value for delegation rate.
}

pub(crate) fn bid_arb(delegations_len: impl Into<SizeRange>) -> impl Strategy<Value = Bid> {
    (
        public_key_arb_no_system(),
        uref_arb(),
        u512_arb(),
        delegation_rate_arb(),
        bool::ANY,
        collection::vec(delegator_arb(), delegations_len),
    )
        .prop_map(
            |(
                validator_public_key,
                bonding_purse,
                staked_amount,
                delegation_rate,
                is_locked,
                new_delegators,
            )| {
                let mut bid = if is_locked {
                    Bid::locked(
                        validator_public_key,
                        bonding_purse,
                        staked_amount,
                        delegation_rate,
                        1u64,
                    )
                } else {
                    Bid::unlocked(
                        validator_public_key,
                        bonding_purse,
                        staked_amount,
                        delegation_rate,
                    )
                };
                let delegators = bid.delegators_mut();
                new_delegators.into_iter().for_each(|delegator| {
                    assert!(delegators
                        .insert(delegator.delegator_public_key().clone(), delegator)
                        .is_none());
                });
                bid
            },
        )
}

fn withdraw_arb() -> impl Strategy<Value = WithdrawPurse> {
    (
        uref_arb(),
        public_key_arb_no_system(),
        public_key_arb_no_system(),
        era_id_arb(),
        u512_arb(),
    )
        .prop_map(|(bonding_purse, validator_pk, unbonder_pk, era, amount)| {
            WithdrawPurse::new(bonding_purse, validator_pk, unbonder_pk, era, amount)
        })
}

fn withdraws_arb(size: impl Into<SizeRange>) -> impl Strategy<Value = Vec<WithdrawPurse>> {
    collection::vec(withdraw_arb(), size)
}

fn unbonding_arb() -> impl Strategy<Value = UnbondingPurse> {
    (
        uref_arb(),
        public_key_arb_no_system(),
        public_key_arb_no_system(),
        era_id_arb(),
        u512_arb(),
        option::of(public_key_arb_no_system()),
    )
        .prop_map(
            |(
                bonding_purse,
                validator_public_key,
                unbonder_public_key,
                era,
                amount,
                new_validator,
            )| {
                UnbondingPurse::new(
                    bonding_purse,
                    validator_public_key,
                    unbonder_public_key,
                    era,
                    amount,
                    new_validator,
                )
            },
        )
}

fn unbondings_arb(size: impl Into<SizeRange>) -> impl Strategy<Value = Vec<UnbondingPurse>> {
    collection::vec(unbonding_arb(), size)
}

pub fn stored_value_arb() -> impl Strategy<Value = StoredValue> {
    prop_oneof![
        cl_value_arb().prop_map(StoredValue::CLValue),
        account_arb().prop_map(StoredValue::Account),
        contract_wasm_arb().prop_map(StoredValue::ContractWasm),
        contract_arb().prop_map(StoredValue::Contract),
        addressable_entity_arb().prop_map(StoredValue::AddressableEntity),
        contract_package_arb().prop_map(StoredValue::ContractPackage),
        transfer_arb().prop_map(StoredValue::Transfer),
        deploy_info_arb().prop_map(StoredValue::DeployInfo),
        era_info_arb(1..10).prop_map(StoredValue::EraInfo),
        bid_arb(0..100).prop_map(|bid| StoredValue::Bid(Box::new(bid))),
        withdraws_arb(1..50).prop_map(StoredValue::Withdraw),
        unbondings_arb(1..50).prop_map(StoredValue::Unbonding)
    ]
    .prop_map(|stored_value|
        // The following match statement is here only to make sure
        // we don't forget to update the generator when a new variant is added.
        match stored_value {
            StoredValue::CLValue(_) => stored_value,
            StoredValue::Account(_) => stored_value,
            StoredValue::ContractWasm(_) => stored_value,
            StoredValue::Contract(_) => stored_value,
            StoredValue::ContractPackage(_) => stored_value,
            StoredValue::Transfer(_) => stored_value,
            StoredValue::DeployInfo(_) => stored_value,
            StoredValue::EraInfo(_) => stored_value,
            StoredValue::Bid(_) => stored_value,
            StoredValue::Withdraw(_) => stored_value,
            StoredValue::Unbonding(_) => stored_value,
            StoredValue::AddressableEntity(_) => stored_value,
        })
}<|MERGE_RESOLUTION|>--- conflicted
+++ resolved
@@ -13,33 +13,18 @@
 };
 
 use crate::{
-<<<<<<< HEAD
-    account::{gens::account_arb, AccountHash, Weight},
-    contracts::{ContractPackageStatus, ContractVersions, Groups, Parameters},
-=======
-    account,
-    account::AccountHash,
+    account::{self, AccountHash},
     addressable_entity::{NamedKeys, Parameters, Weight},
->>>>>>> a0147930
     crypto::gens::public_key_arb_no_system,
-    package::{
-        ContractPackageStatus, ContractVersionKey, ContractVersions, DisabledVersions, Groups,
-    },
+    package::{ContractPackageStatus, ContractVersionKey, ContractVersions, Groups},
     system::auction::{
         gens::era_info_arb, Bid, DelegationRate, Delegator, UnbondingPurse, WithdrawPurse,
         DELEGATION_RATE_DENOMINATOR,
     },
     transfer::TransferAddr,
-<<<<<<< HEAD
-    AccessRights, CLType, CLValue, Contract, ContractHash, ContractPackage, ContractVersionKey,
-    ContractWasm, EntryPoint, EntryPointAccess, EntryPointType, EntryPoints, EraId, Group, Key,
-    NamedArg, NamedKeys, Parameter, Phase, ProtocolVersion, SemVer, StoredValue, URef, U128, U256,
-    U512,
-=======
     AccessRights, AddressableEntity, CLType, CLValue, ContractHash, ContractWasm, EntryPoint,
     EntryPointAccess, EntryPointType, EntryPoints, EraId, Group, Key, NamedArg, Package, Parameter,
     Phase, ProtocolVersion, SemVer, StoredValue, URef, U128, U256, U512,
->>>>>>> a0147930
 };
 
 use crate::{
