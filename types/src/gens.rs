//! Contains functions for generating arbitrary values for use by
//! [`Proptest`](https://crates.io/crates/proptest).
#![allow(missing_docs)]

use alloc::{
    boxed::Box,
    collections::{BTreeMap, BTreeSet},
    string::String,
    vec,
};

use proptest::{
    array, bits, bool,
    collection::{self, vec, SizeRange},
    option,
    prelude::*,
    result,
};

use crate::{
    account::{
        self, action_thresholds::gens::account_action_thresholds_arb,
        associated_keys::gens::account_associated_keys_arb, Account, AccountHash,
    },
    addressable_entity::{
        action_thresholds::gens::action_thresholds_arb, associated_keys::gens::associated_keys_arb,
        MessageTopics, NamedKeyValue, NamedKeys, Parameters, Weight,
    },
    block::BlockGlobalAddr,
    byte_code::ByteCodeKind,
    contract_messages::{MessageChecksum, MessageTopicSummary, TopicNameHash},
    contracts::{
        Contract, ContractHash, ContractPackage, ContractPackageStatus, ContractVersionKey,
        ContractVersions, EntryPoint as ContractEntryPoint, EntryPoints as ContractEntryPoints,
    },
    crypto::{self, gens::public_key_arb_no_system},
    deploy_info::gens::deploy_info_arb,
    global_state::{Pointer, TrieMerkleProof, TrieMerkleProofStep},
    package::{EntityVersionKey, EntityVersions, Groups, PackageStatus},
    system::{
        auction::{
            gens::era_info_arb, Bid, BidAddr, BidKind, DelegationRate, Delegator, UnbondingPurse,
            ValidatorBid, WithdrawPurse, DELEGATION_RATE_DENOMINATOR,
        },
        mint::BalanceHoldAddr,
        SystemEntityType,
    },
    transaction::gens::deploy_hash_arb,
    transfer::{
        gens::{transfer_v1_addr_arb, transfer_v1_arb},
        TransferAddr,
    },
    AccessRights, AddressableEntity, AddressableEntityHash, BlockTime, ByteCode, CLType, CLValue,
    Digest, EntityKind, EntryPoint, EntryPointAccess, EntryPointPayment, EntryPointType,
    EntryPoints, EraId, Group, Key, NamedArg, Package, Parameter, Phase, ProtocolVersion, SemVer,
    StoredValue, TransactionRuntime, URef, U128, U256, U512,
};

pub fn u8_slice_32() -> impl Strategy<Value = [u8; 32]> {
    collection::vec(any::<u8>(), 32).prop_map(|b| {
        let mut res = [0u8; 32];
        res.clone_from_slice(b.as_slice());
        res
    })
}

pub fn u2_slice_32() -> impl Strategy<Value = [u8; 32]> {
    array::uniform32(any::<u8>()).prop_map(|mut arr| {
        for byte in arr.iter_mut() {
            *byte &= 0b11;
        }
        arr
    })
}

pub(crate) fn named_keys_arb(depth: usize) -> impl Strategy<Value = NamedKeys> {
    collection::btree_map("\\PC*", key_arb(), depth).prop_map(NamedKeys::from)
}

pub fn access_rights_arb() -> impl Strategy<Value = AccessRights> {
    prop_oneof![
        Just(AccessRights::NONE),
        Just(AccessRights::READ),
        Just(AccessRights::ADD),
        Just(AccessRights::WRITE),
        Just(AccessRights::READ_ADD),
        Just(AccessRights::READ_WRITE),
        Just(AccessRights::ADD_WRITE),
        Just(AccessRights::READ_ADD_WRITE),
    ]
}

pub fn phase_arb() -> impl Strategy<Value = Phase> {
    prop_oneof![
        Just(Phase::Payment),
        Just(Phase::Session),
        Just(Phase::FinalizePayment),
    ]
}

pub fn uref_arb() -> impl Strategy<Value = URef> {
    (array::uniform32(bits::u8::ANY), access_rights_arb())
        .prop_map(|(id, access_rights)| URef::new(id, access_rights))
}

pub fn era_id_arb() -> impl Strategy<Value = EraId> {
    any::<u64>().prop_map(EraId::from)
}

pub fn key_arb() -> impl Strategy<Value = Key> {
    prop_oneof![
        account_hash_arb().prop_map(Key::Account),
        u8_slice_32().prop_map(Key::Hash),
        uref_arb().prop_map(Key::URef),
        transfer_v1_addr_arb().prop_map(Key::Transfer),
        deploy_hash_arb().prop_map(Key::DeployInfo),
        era_id_arb().prop_map(Key::EraInfo),
        uref_arb().prop_map(|uref| Key::Balance(uref.addr())),
        bid_addr_validator_arb().prop_map(Key::BidAddr),
        bid_addr_delegator_arb().prop_map(Key::BidAddr),
        account_hash_arb().prop_map(Key::Withdraw),
        u8_slice_32().prop_map(Key::Dictionary),
        balance_hold_addr_arb().prop_map(Key::BalanceHold),
        Just(Key::EraSummary),
    ]
}

pub fn colliding_key_arb() -> impl Strategy<Value = Key> {
    prop_oneof![
        u2_slice_32().prop_map(|bytes| Key::Account(AccountHash::new(bytes))),
        u2_slice_32().prop_map(Key::Hash),
        u2_slice_32().prop_map(|bytes| Key::URef(URef::new(bytes, AccessRights::NONE))),
        u2_slice_32().prop_map(|bytes| Key::Transfer(TransferAddr::new(bytes))),
        u2_slice_32().prop_map(Key::Dictionary),
    ]
}

pub fn account_hash_arb() -> impl Strategy<Value = AccountHash> {
    u8_slice_32().prop_map(AccountHash::new)
}

pub fn bid_addr_validator_arb() -> impl Strategy<Value = BidAddr> {
    u8_slice_32().prop_map(BidAddr::new_validator_addr)
}

pub fn bid_addr_delegator_arb() -> impl Strategy<Value = BidAddr> {
    let x = u8_slice_32();
    let y = u8_slice_32();
    (x, y).prop_map(BidAddr::new_delegator_addr)
}

pub fn balance_hold_addr_arb() -> impl Strategy<Value = BalanceHoldAddr> {
    let x = uref_arb().prop_map(|uref| uref.addr());
    let y = any::<u64>();
    (x, y).prop_map(|(x, y)| BalanceHoldAddr::new_gas(x, BlockTime::new(y)))
}

pub fn block_global_addr_arb() -> impl Strategy<Value = BlockGlobalAddr> {
    prop_oneof![
        0 => Just(BlockGlobalAddr::BlockTime),
        1 => Just(BlockGlobalAddr::MessageCount)
    ]
}

pub fn weight_arb() -> impl Strategy<Value = Weight> {
    any::<u8>().prop_map(Weight::new)
}

pub fn account_weight_arb() -> impl Strategy<Value = account::Weight> {
    any::<u8>().prop_map(account::Weight::new)
}

pub fn sem_ver_arb() -> impl Strategy<Value = SemVer> {
    (any::<u32>(), any::<u32>(), any::<u32>())
        .prop_map(|(major, minor, patch)| SemVer::new(major, minor, patch))
}

pub fn protocol_version_arb() -> impl Strategy<Value = ProtocolVersion> {
    sem_ver_arb().prop_map(ProtocolVersion::new)
}

pub fn u128_arb() -> impl Strategy<Value = U128> {
    collection::vec(any::<u8>(), 0..16).prop_map(|b| U128::from_little_endian(b.as_slice()))
}

pub fn u256_arb() -> impl Strategy<Value = U256> {
    collection::vec(any::<u8>(), 0..32).prop_map(|b| U256::from_little_endian(b.as_slice()))
}

pub fn u512_arb() -> impl Strategy<Value = U512> {
    prop_oneof![
        1 => Just(U512::zero()),
        8 => collection::vec(any::<u8>(), 0..64).prop_map(|b| U512::from_little_endian(b.as_slice())),
        1 => Just(U512::MAX),
    ]
}

pub fn cl_simple_type_arb() -> impl Strategy<Value = CLType> {
    prop_oneof![
        Just(CLType::Bool),
        Just(CLType::I32),
        Just(CLType::I64),
        Just(CLType::U8),
        Just(CLType::U32),
        Just(CLType::U64),
        Just(CLType::U128),
        Just(CLType::U256),
        Just(CLType::U512),
        Just(CLType::Unit),
        Just(CLType::String),
        Just(CLType::Key),
        Just(CLType::URef),
    ]
}

pub fn cl_type_arb() -> impl Strategy<Value = CLType> {
    cl_simple_type_arb().prop_recursive(4, 16, 8, |element| {
        prop_oneof![
            // We want to produce basic types too
            element.clone(),
            // For complex type
            element
                .clone()
                .prop_map(|val| CLType::Option(Box::new(val))),
            element.clone().prop_map(|val| CLType::List(Box::new(val))),
            // Realistic Result type generator: ok is anything recursive, err is simple type
            (element.clone(), cl_simple_type_arb()).prop_map(|(ok, err)| CLType::Result {
                ok: Box::new(ok),
                err: Box::new(err)
            }),
            // Realistic Map type generator: key is simple type, value is complex recursive type
            (cl_simple_type_arb(), element.clone()).prop_map(|(key, value)| CLType::Map {
                key: Box::new(key),
                value: Box::new(value)
            }),
            // Various tuples
            element
                .clone()
                .prop_map(|cl_type| CLType::Tuple1([Box::new(cl_type)])),
            (element.clone(), element.clone()).prop_map(|(cl_type1, cl_type2)| CLType::Tuple2([
                Box::new(cl_type1),
                Box::new(cl_type2)
            ])),
            (element.clone(), element.clone(), element).prop_map(
                |(cl_type1, cl_type2, cl_type3)| CLType::Tuple3([
                    Box::new(cl_type1),
                    Box::new(cl_type2),
                    Box::new(cl_type3)
                ])
            ),
        ]
    })
}

pub fn cl_value_arb() -> impl Strategy<Value = CLValue> {
    // If compiler brings you here it most probably means you've added a variant to `CLType` enum
    // but forgot to add generator for it.
    let stub: Option<CLType> = None;
    if let Some(cl_type) = stub {
        match cl_type {
            CLType::Bool
            | CLType::I32
            | CLType::I64
            | CLType::U8
            | CLType::U32
            | CLType::U64
            | CLType::U128
            | CLType::U256
            | CLType::U512
            | CLType::Unit
            | CLType::String
            | CLType::Key
            | CLType::URef
            | CLType::PublicKey
            | CLType::Option(_)
            | CLType::List(_)
            | CLType::ByteArray(..)
            | CLType::Result { .. }
            | CLType::Map { .. }
            | CLType::Tuple1(_)
            | CLType::Tuple2(_)
            | CLType::Tuple3(_)
            | CLType::Any => (),
        }
    };

    prop_oneof![
        Just(CLValue::from_t(()).expect("should create CLValue")),
        any::<bool>().prop_map(|x| CLValue::from_t(x).expect("should create CLValue")),
        any::<i32>().prop_map(|x| CLValue::from_t(x).expect("should create CLValue")),
        any::<i64>().prop_map(|x| CLValue::from_t(x).expect("should create CLValue")),
        any::<u8>().prop_map(|x| CLValue::from_t(x).expect("should create CLValue")),
        any::<u32>().prop_map(|x| CLValue::from_t(x).expect("should create CLValue")),
        any::<u64>().prop_map(|x| CLValue::from_t(x).expect("should create CLValue")),
        u128_arb().prop_map(|x| CLValue::from_t(x).expect("should create CLValue")),
        u256_arb().prop_map(|x| CLValue::from_t(x).expect("should create CLValue")),
        u512_arb().prop_map(|x| CLValue::from_t(x).expect("should create CLValue")),
        key_arb().prop_map(|x| CLValue::from_t(x).expect("should create CLValue")),
        uref_arb().prop_map(|x| CLValue::from_t(x).expect("should create CLValue")),
        ".*".prop_map(|x: String| CLValue::from_t(x).expect("should create CLValue")),
        option::of(any::<u64>()).prop_map(|x| CLValue::from_t(x).expect("should create CLValue")),
        collection::vec(uref_arb(), 0..100)
            .prop_map(|x| CLValue::from_t(x).expect("should create CLValue")),
        result::maybe_err(key_arb(), ".*")
            .prop_map(|x| CLValue::from_t(x).expect("should create CLValue")),
        collection::btree_map(".*", u512_arb(), 0..100)
            .prop_map(|x| CLValue::from_t(x).expect("should create CLValue")),
        (any::<bool>()).prop_map(|x| CLValue::from_t(x).expect("should create CLValue")),
        (any::<bool>(), any::<i32>())
            .prop_map(|x| CLValue::from_t(x).expect("should create CLValue")),
        (any::<bool>(), any::<i32>(), any::<i64>())
            .prop_map(|x| CLValue::from_t(x).expect("should create CLValue")),
        // Fixed lists of any size
        any::<u8>().prop_map(|len| CLValue::from_t([len; 32]).expect("should create CLValue")),
    ]
}

pub fn result_arb() -> impl Strategy<Value = Result<u32, u32>> {
    result::maybe_ok(any::<u32>(), any::<u32>())
}

pub fn named_args_arb() -> impl Strategy<Value = NamedArg> {
    (".*", cl_value_arb()).prop_map(|(name, value)| NamedArg::new(name, value))
}

pub fn group_arb() -> impl Strategy<Value = Group> {
    ".*".prop_map(Group::new)
}

pub fn entry_point_access_arb() -> impl Strategy<Value = EntryPointAccess> {
    prop_oneof![
        Just(EntryPointAccess::Public),
        collection::vec(group_arb(), 0..32).prop_map(EntryPointAccess::Groups),
        Just(EntryPointAccess::Template),
    ]
}

pub fn entry_point_type_arb() -> impl Strategy<Value = EntryPointType> {
    prop_oneof![
        Just(EntryPointType::Caller),
        Just(EntryPointType::Called),
        Just(EntryPointType::Factory),
    ]
}

pub fn entry_point_payment_arb() -> impl Strategy<Value = EntryPointPayment> {
    prop_oneof![
        Just(EntryPointPayment::Caller),
        Just(EntryPointPayment::SelfOnly),
        Just(EntryPointPayment::SelfOnward),
    ]
}

pub fn parameter_arb() -> impl Strategy<Value = Parameter> {
    (".*", cl_type_arb()).prop_map(|(name, cl_type)| Parameter::new(name, cl_type))
}

pub fn parameters_arb() -> impl Strategy<Value = Parameters> {
    collection::vec(parameter_arb(), 0..10)
}

pub fn entry_point_arb() -> impl Strategy<Value = EntryPoint> {
    (
        ".*",
        parameters_arb(),
        entry_point_type_arb(),
        entry_point_access_arb(),
        entry_point_payment_arb(),
        cl_type_arb(),
    )
        .prop_map(
            |(name, parameters, entry_point_type, entry_point_access, entry_point_payment, ret)| {
                EntryPoint::new(
                    name,
                    parameters,
                    ret,
                    entry_point_access,
                    entry_point_type,
                    entry_point_payment,
                )
            },
        )
}

pub fn contract_entry_point_arb() -> impl Strategy<Value = ContractEntryPoint> {
    (
        ".*",
        parameters_arb(),
        entry_point_type_arb(),
        entry_point_access_arb(),
        cl_type_arb(),
    )
        .prop_map(
            |(name, parameters, entry_point_type, entry_point_access, ret)| {
                ContractEntryPoint::new(name, parameters, ret, entry_point_access, entry_point_type)
            },
        )
}

pub fn entry_points_arb() -> impl Strategy<Value = EntryPoints> {
    collection::vec(entry_point_arb(), 1..10).prop_map(EntryPoints::from)
}

pub fn contract_entry_points_arb() -> impl Strategy<Value = ContractEntryPoints> {
    collection::vec(contract_entry_point_arb(), 1..10).prop_map(ContractEntryPoints::from)
}

pub fn message_topics_arb() -> impl Strategy<Value = MessageTopics> {
    collection::vec(any::<String>(), 1..100).prop_map(|topic_names| {
        MessageTopics::from(
            topic_names
                .into_iter()
                .map(|name| {
                    let name_hash = crypto::blake2b(&name).into();
                    (name, name_hash)
                })
                .collect::<BTreeMap<String, TopicNameHash>>(),
        )
    })
}

pub fn account_arb() -> impl Strategy<Value = Account> {
    (
        account_hash_arb(),
        named_keys_arb(20),
        uref_arb(),
        account_associated_keys_arb(),
        account_action_thresholds_arb(),
    )
        .prop_map(
            |(account_hash, named_keys, main_purse, associated_keys, action_thresholds)| {
                Account::new(
                    account_hash,
                    named_keys,
                    main_purse,
                    associated_keys,
                    action_thresholds,
                )
            },
        )
}

pub fn contract_package_arb() -> impl Strategy<Value = ContractPackage> {
    (
        uref_arb(),
        contract_versions_arb(),
        disabled_contract_versions_arb(),
        groups_arb(),
    )
        .prop_map(|(access_key, versions, disabled_versions, groups)| {
            ContractPackage::new(
                access_key,
                versions,
                disabled_versions,
                groups,
                ContractPackageStatus::default(),
            )
        })
}

pub fn contract_arb() -> impl Strategy<Value = Contract> {
    (
        protocol_version_arb(),
        contract_entry_points_arb(),
        u8_slice_32(),
        u8_slice_32(),
        named_keys_arb(20),
    )
        .prop_map(
            |(
                protocol_version,
                entry_points,
                contract_package_hash_arb,
                contract_wasm_hash,
                named_keys,
            )| {
                Contract::new(
                    contract_package_hash_arb.into(),
                    contract_wasm_hash.into(),
                    named_keys,
                    entry_points,
                    protocol_version,
                )
            },
        )
}

pub fn system_entity_type_arb() -> impl Strategy<Value = SystemEntityType> {
    prop_oneof![
        Just(SystemEntityType::Mint),
        Just(SystemEntityType::HandlePayment),
        Just(SystemEntityType::StandardPayment),
        Just(SystemEntityType::Auction),
    ]
}

pub fn transaction_runtime_arb() -> impl Strategy<Value = TransactionRuntime> {
    prop_oneof![
        Just(TransactionRuntime::VmCasperV1),
        Just(TransactionRuntime::VmCasperV2),
    ]
}

pub fn entity_kind_arb() -> impl Strategy<Value = EntityKind> {
    prop_oneof![
        system_entity_type_arb().prop_map(EntityKind::System),
        account_hash_arb().prop_map(EntityKind::Account),
        transaction_runtime_arb().prop_map(EntityKind::SmartContract),
    ]
}

pub fn addressable_entity_arb() -> impl Strategy<Value = AddressableEntity> {
    (
        protocol_version_arb(),
        u8_slice_32(),
        u8_slice_32(),
        uref_arb(),
        associated_keys_arb(),
        action_thresholds_arb(),
        message_topics_arb(),
        entity_kind_arb(),
    )
        .prop_map(
            |(
                protocol_version,
                contract_package_hash_arb,
                contract_wasm_hash,
                main_purse,
                associated_keys,
                action_thresholds,
                message_topics,
                entity_kind,
            )| {
                AddressableEntity::new(
                    contract_package_hash_arb.into(),
                    contract_wasm_hash.into(),
                    protocol_version,
                    main_purse,
                    associated_keys,
                    action_thresholds,
                    message_topics,
                    entity_kind,
                )
            },
        )
}

pub fn byte_code_arb() -> impl Strategy<Value = ByteCode> {
    collection::vec(any::<u8>(), 1..1000)
        .prop_map(|byte_code| ByteCode::new(ByteCodeKind::V1CasperWasm, byte_code))
}

pub fn contract_version_key_arb() -> impl Strategy<Value = ContractVersionKey> {
    (1..32u32, 1..1000u32)
        .prop_map(|(major, contract_ver)| ContractVersionKey::new(major, contract_ver))
}

pub fn entity_version_key_arb() -> impl Strategy<Value = EntityVersionKey> {
    (1..32u32, 1..1000u32)
        .prop_map(|(major, contract_ver)| EntityVersionKey::new(major, contract_ver))
}

pub fn contract_versions_arb() -> impl Strategy<Value = ContractVersions> {
    collection::btree_map(
        contract_version_key_arb(),
        u8_slice_32().prop_map(ContractHash::new),
        1..5,
    )
}

pub fn entity_versions_arb() -> impl Strategy<Value = EntityVersions> {
    collection::btree_map(
        entity_version_key_arb(),
        u8_slice_32().prop_map(AddressableEntityHash::new),
        1..5,
    )
    .prop_map(EntityVersions::from)
}

pub fn disabled_versions_arb() -> impl Strategy<Value = BTreeSet<EntityVersionKey>> {
    collection::btree_set(entity_version_key_arb(), 0..5)
}

pub fn disabled_contract_versions_arb() -> impl Strategy<Value = BTreeSet<ContractVersionKey>> {
    collection::btree_set(contract_version_key_arb(), 0..5)
}

pub fn groups_arb() -> impl Strategy<Value = Groups> {
    collection::btree_map(group_arb(), collection::btree_set(uref_arb(), 1..10), 0..5)
        .prop_map(Groups::from)
}

pub fn package_arb() -> impl Strategy<Value = Package> {
    (entity_versions_arb(), disabled_versions_arb(), groups_arb()).prop_map(
        |(versions, disabled_versions, groups)| {
            Package::new(
                versions,
                disabled_versions,
                groups,
                PackageStatus::default(),
            )
        },
    )
}

pub(crate) fn delegator_arb() -> impl Strategy<Value = Delegator> {
    (
        public_key_arb_no_system(),
        u512_arb(),
        uref_arb(),
        public_key_arb_no_system(),
    )
        .prop_map(
            |(delegator_pk, staked_amount, bonding_purse, validator_pk)| {
                Delegator::unlocked(delegator_pk, staked_amount, bonding_purse, validator_pk)
            },
        )
}

fn delegation_rate_arb() -> impl Strategy<Value = DelegationRate> {
    0..=DELEGATION_RATE_DENOMINATOR // Maximum, allowed value for delegation rate.
}

pub(crate) fn unified_bid_arb(
    delegations_len: impl Into<SizeRange>,
) -> impl Strategy<Value = BidKind> {
    (
        public_key_arb_no_system(),
        uref_arb(),
        u512_arb(),
        delegation_rate_arb(),
        bool::ANY,
        collection::vec(delegator_arb(), delegations_len),
    )
        .prop_map(
            |(
                validator_public_key,
                bonding_purse,
                staked_amount,
                delegation_rate,
                is_locked,
                new_delegators,
            )| {
                let mut bid = if is_locked {
                    Bid::locked(
                        validator_public_key,
                        bonding_purse,
                        staked_amount,
                        delegation_rate,
                        1u64,
                    )
                } else {
                    Bid::unlocked(
                        validator_public_key,
                        bonding_purse,
                        staked_amount,
                        delegation_rate,
                    )
                };
                let delegators = bid.delegators_mut();
                new_delegators.into_iter().for_each(|delegator| {
                    assert!(delegators
                        .insert(delegator.delegator_public_key().clone(), delegator)
                        .is_none());
                });
                BidKind::Unified(Box::new(bid))
            },
        )
}

pub(crate) fn delegator_bid_arb() -> impl Strategy<Value = BidKind> {
    (delegator_arb()).prop_map(|delegator| BidKind::Delegator(Box::new(delegator)))
}

pub(crate) fn validator_bid_arb() -> impl Strategy<Value = BidKind> {
    (
        public_key_arb_no_system(),
        uref_arb(),
        u512_arb(),
        delegation_rate_arb(),
        bool::ANY,
    )
        .prop_map(
            |(validator_public_key, bonding_purse, staked_amount, delegation_rate, is_locked)| {
                let validator_bid = if is_locked {
                    ValidatorBid::locked(
                        validator_public_key,
                        bonding_purse,
                        staked_amount,
                        delegation_rate,
                        1u64,
                    )
                } else {
                    ValidatorBid::unlocked(
                        validator_public_key,
                        bonding_purse,
                        staked_amount,
                        delegation_rate,
                    )
                };
                BidKind::Validator(Box::new(validator_bid))
            },
        )
}

fn withdraw_arb() -> impl Strategy<Value = WithdrawPurse> {
    (
        uref_arb(),
        public_key_arb_no_system(),
        public_key_arb_no_system(),
        era_id_arb(),
        u512_arb(),
    )
        .prop_map(|(bonding_purse, validator_pk, unbonder_pk, era, amount)| {
            WithdrawPurse::new(bonding_purse, validator_pk, unbonder_pk, era, amount)
        })
}

fn withdraws_arb(size: impl Into<SizeRange>) -> impl Strategy<Value = Vec<WithdrawPurse>> {
    collection::vec(withdraw_arb(), size)
}

fn unbonding_arb() -> impl Strategy<Value = UnbondingPurse> {
    (
        uref_arb(),
        public_key_arb_no_system(),
        public_key_arb_no_system(),
        era_id_arb(),
        u512_arb(),
        option::of(public_key_arb_no_system()),
    )
        .prop_map(
            |(
                bonding_purse,
                validator_public_key,
                unbonder_public_key,
                era,
                amount,
                new_validator,
            )| {
                UnbondingPurse::new(
                    bonding_purse,
                    validator_public_key,
                    unbonder_public_key,
                    era,
                    amount,
                    new_validator,
                )
            },
        )
}

fn unbondings_arb(size: impl Into<SizeRange>) -> impl Strategy<Value = Vec<UnbondingPurse>> {
    collection::vec(unbonding_arb(), size)
}

fn message_topic_summary_arb() -> impl Strategy<Value = MessageTopicSummary> {
    (any::<u32>(), any::<u64>()).prop_map(|(message_count, blocktime)| MessageTopicSummary {
        message_count,
        blocktime: BlockTime::new(blocktime),
    })
}

fn message_summary_arb() -> impl Strategy<Value = MessageChecksum> {
    u8_slice_32().prop_map(MessageChecksum)
}

pub fn named_key_value_arb() -> impl Strategy<Value = NamedKeyValue> {
    (key_arb(), "test").prop_map(|(key, string)| {
        let cl_key = CLValue::from_t(key).unwrap();
        let cl_string = CLValue::from_t(string).unwrap();
        NamedKeyValue::new(cl_key, cl_string)
    })
}

pub fn stored_value_arb() -> impl Strategy<Value = StoredValue> {
    prop_oneof![
        cl_value_arb().prop_map(StoredValue::CLValue),
        account_arb().prop_map(StoredValue::Account),
        byte_code_arb().prop_map(StoredValue::ByteCode),
        contract_arb().prop_map(StoredValue::Contract),
        contract_package_arb().prop_map(StoredValue::ContractPackage),
        addressable_entity_arb().prop_map(StoredValue::AddressableEntity),
        package_arb().prop_map(StoredValue::Package),
        transfer_v1_arb().prop_map(StoredValue::LegacyTransfer),
        deploy_info_arb().prop_map(StoredValue::DeployInfo),
        era_info_arb(1..10).prop_map(StoredValue::EraInfo),
        unified_bid_arb(0..3).prop_map(StoredValue::BidKind),
        validator_bid_arb().prop_map(StoredValue::BidKind),
        delegator_bid_arb().prop_map(StoredValue::BidKind),
        withdraws_arb(1..50).prop_map(StoredValue::Withdraw),
        unbondings_arb(1..50).prop_map(StoredValue::Unbonding),
        message_topic_summary_arb().prop_map(StoredValue::MessageTopic),
        message_summary_arb().prop_map(StoredValue::Message),
        named_key_value_arb().prop_map(StoredValue::NamedKey),
    ]
    .prop_map(|stored_value|
            // The following match statement is here only to make sure
            // we don't forget to update the generator when a new variant is added.
            match stored_value {
                StoredValue::CLValue(_) => stored_value,
                StoredValue::Account(_) => stored_value,
                StoredValue::ContractWasm(_) => stored_value,
                StoredValue::Contract(_) => stored_value,
                StoredValue::ContractPackage(_) => stored_value,
                StoredValue::LegacyTransfer(_) => stored_value,
                StoredValue::DeployInfo(_) => stored_value,
                StoredValue::EraInfo(_) => stored_value,
                StoredValue::Bid(_) => stored_value,
                StoredValue::Withdraw(_) => stored_value,
                StoredValue::Unbonding(_) => stored_value,
                StoredValue::AddressableEntity(_) => stored_value,
                StoredValue::BidKind(_) => stored_value,
                StoredValue::Package(_) => stored_value,
                StoredValue::ByteCode(_) => stored_value,
                StoredValue::MessageTopic(_) => stored_value,
                StoredValue::Message(_) => stored_value,
                StoredValue::NamedKey(_) => stored_value,
<<<<<<< HEAD
                StoredValue::EntryPoint(_) => stored_value,
=======
                StoredValue::Reservation(_) => stored_value,
>>>>>>> fe996ee6
            })
}

pub fn blake2b_hash_arb() -> impl Strategy<Value = Digest> {
    vec(any::<u8>(), 0..1000).prop_map(Digest::hash)
}

pub fn trie_pointer_arb() -> impl Strategy<Value = Pointer> {
    prop_oneof![
        blake2b_hash_arb().prop_map(Pointer::LeafPointer),
        blake2b_hash_arb().prop_map(Pointer::NodePointer)
    ]
}

pub fn trie_merkle_proof_step_arb() -> impl Strategy<Value = TrieMerkleProofStep> {
    const POINTERS_SIZE: usize = 32;
    const AFFIX_SIZE: usize = 6;

    prop_oneof![
        (
            <u8>::arbitrary(),
            vec((<u8>::arbitrary(), trie_pointer_arb()), POINTERS_SIZE)
        )
            .prop_map(|(hole_index, indexed_pointers_with_hole)| {
                TrieMerkleProofStep::Node {
                    hole_index,
                    indexed_pointers_with_hole,
                }
            }),
        vec(<u8>::arbitrary(), AFFIX_SIZE).prop_map(|affix| {
            TrieMerkleProofStep::Extension {
                affix: affix.into(),
            }
        })
    ]
}

pub fn trie_merkle_proof_arb() -> impl Strategy<Value = TrieMerkleProof<Key, StoredValue>> {
    const STEPS_SIZE: usize = 6;

    (
        key_arb(),
        stored_value_arb(),
        vec(trie_merkle_proof_step_arb(), STEPS_SIZE),
    )
        .prop_map(|(key, value, proof_steps)| TrieMerkleProof::new(key, value, proof_steps.into()))
}<|MERGE_RESOLUTION|>--- conflicted
+++ resolved
@@ -816,11 +816,8 @@
                 StoredValue::MessageTopic(_) => stored_value,
                 StoredValue::Message(_) => stored_value,
                 StoredValue::NamedKey(_) => stored_value,
-<<<<<<< HEAD
+                StoredValue::Reservation(_) => stored_value,
                 StoredValue::EntryPoint(_) => stored_value,
-=======
-                StoredValue::Reservation(_) => stored_value,
->>>>>>> fe996ee6
             })
 }
 
