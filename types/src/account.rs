--- conflicted
+++ resolved
@@ -35,11 +35,7 @@
 use crate::{
     addressable_entity::NamedKeys,
     bytesrepr::{self, FromBytes, ToBytes},
-<<<<<<< HEAD
-    crypto, AccessRights, ContextAccessRights, Key, NamedKeys, URef, BLAKE2B_DIGEST_LENGTH,
-=======
     crypto, AccessRights, ContextAccessRights, Key, URef, BLAKE2B_DIGEST_LENGTH,
->>>>>>> a0147930
 };
 #[cfg(feature = "json-schema")]
 use crate::{PublicKey, SecretKey};
@@ -540,12 +536,8 @@
             Account, AccountHash, ActionThresholds, ActionType, AssociatedKeys, RemoveKeyFailure,
             SetThresholdFailure, UpdateKeyFailure, Weight,
         },
-<<<<<<< HEAD
-        AccessRights, NamedKeys, URef,
-=======
         addressable_entity::NamedKeys,
         AccessRights, URef,
->>>>>>> a0147930
     };
     use std::{collections::BTreeSet, convert::TryFrom, iter::FromIterator, vec::Vec};
 
