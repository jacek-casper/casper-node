--- conflicted
+++ resolved
@@ -1,6 +1,5 @@
 //! The binary response.
 
-<<<<<<< HEAD
 use crate::bytesrepr::{self, Bytes, FromBytes, ToBytes};
 
 use super::{
@@ -9,208 +8,6 @@
 };
 
 /// Header of the binary response.
-=======
-use core::fmt;
-
-use crate::{
-    bytesrepr::{self, Bytes, FromBytes, ToBytes, U8_SERIALIZED_LENGTH},
-    BlockHash, BlockHashAndHeight, PeersMap,
-};
-
-use super::{binary_request::BinaryRequest, db_id::DbId, DbRawBytesSpec, PROTOCOL_VERSION};
-
-#[repr(u8)]
-#[derive(Debug, Copy, Clone, PartialEq, Eq)]
-pub enum PayloadType {
-    BlockHeaderV1,
-    BlockHeader,
-    BlockBodyV1,
-    BlockBody,
-    ApprovalsHashes,
-    ApprovalsHashesV1, // TODO[RC]: not existing yet
-    BlockSignatures,
-    Deploy,
-    Transaction,
-    ExecutionResultV1,
-    ExecutionResult,
-    VecTransfers,
-    VecU8,
-    FinalizedDeployApprovals,
-    FinalizedApprovals,
-    Bool,
-    BlockHashAndHeight,
-    BlockHash,
-    PeersMap,
-}
-
-impl PayloadType {
-    pub(crate) fn new_from_db_id(db_id: &DbId, is_legacy: bool) -> Self {
-        match (is_legacy, db_id) {
-            (true, DbId::BlockHeader) => Self::BlockHeaderV1,
-            (true, DbId::BlockBody) => Self::BlockBodyV1,
-            (true, DbId::ApprovalsHashes) => Self::ApprovalsHashes,
-            (true, DbId::BlockMetadata) => Self::BlockSignatures,
-            (true, DbId::Transaction) => Self::Deploy,
-            (true, DbId::ExecutionResult) => Self::ExecutionResultV1,
-            (true, DbId::Transfer) => Self::VecTransfers,
-            (true, DbId::StateStore) => Self::VecU8,
-            (true, DbId::FinalizedTransactionApprovals) => Self::FinalizedDeployApprovals,
-            (false, DbId::BlockHeader) => Self::BlockHeader,
-            (false, DbId::BlockBody) => Self::BlockBody,
-            (false, DbId::ApprovalsHashes) => Self::ApprovalsHashesV1,
-            (false, DbId::BlockMetadata) => Self::BlockSignatures,
-            (false, DbId::Transaction) => Self::Transaction,
-            (false, DbId::ExecutionResult) => Self::ExecutionResult,
-            (false, DbId::Transfer) => Self::VecTransfers,
-            (false, DbId::StateStore) => Self::VecU8,
-            (false, DbId::FinalizedTransactionApprovals) => Self::FinalizedApprovals,
-        }
-    }
-}
-
-impl From<bool> for PayloadType {
-    fn from(_: bool) -> Self {
-        Self::Bool
-    }
-}
-
-impl<T> From<Option<T>> for PayloadType {
-    fn from(_: Option<T>) -> Self {
-        panic!("could this be a compile time error?");
-    }
-}
-
-impl From<BlockHashAndHeight> for PayloadType {
-    fn from(_: BlockHashAndHeight) -> Self {
-        Self::BlockHashAndHeight
-    }
-}
-
-impl From<BlockHash> for PayloadType {
-    fn from(_: BlockHash) -> Self {
-        Self::BlockHash
-    }
-}
-
-impl From<PeersMap> for PayloadType {
-    fn from(_: PeersMap) -> Self {
-        Self::PeersMap
-    }
-}
-
-impl fmt::Display for PayloadType {
-    fn fmt(&self, f: &mut fmt::Formatter<'_>) -> fmt::Result {
-        match self {
-            PayloadType::BlockHeaderV1 => write!(f, "BlockHeaderV1"),
-            PayloadType::BlockHeader => write!(f, "BlockHeader"),
-            PayloadType::BlockBodyV1 => write!(f, "BlockBodyV1"),
-            PayloadType::BlockBody => write!(f, "BlockBody"),
-            PayloadType::ApprovalsHashes => write!(f, "ApprovalsHashes"),
-            PayloadType::ApprovalsHashesV1 => write!(f, "ApprovalsHashesV1"),
-            PayloadType::BlockSignatures => write!(f, "BlockSignatures"),
-            PayloadType::Deploy => write!(f, "Deploy"),
-            PayloadType::Transaction => write!(f, "Transaction"),
-            PayloadType::ExecutionResultV1 => write!(f, "ExecutionResultV1"),
-            PayloadType::ExecutionResult => write!(f, "ExecutionResult"),
-            PayloadType::VecTransfers => write!(f, "VecTransfers"),
-            PayloadType::VecU8 => write!(f, "VecU8"),
-            PayloadType::FinalizedDeployApprovals => write!(f, "FinalizedDeployApprovals"),
-            PayloadType::FinalizedApprovals => write!(f, "FinalizedApprovals"),
-            PayloadType::Bool => write!(f, "Bool"),
-            PayloadType::BlockHashAndHeight => write!(f, "BlockHashAndHeight"),
-            PayloadType::BlockHash => write!(f, "BlockHash"),
-            PayloadType::PeersMap => write!(f, "PeersMap"),
-        }
-    }
-}
-
-const BLOCK_HEADER_V1_TAG: u8 = 0;
-const BLOCK_HEADER_TAG: u8 = 1;
-const BLOCK_BODY_V1_TAG: u8 = 2;
-const BLOCK_BODY_TAG: u8 = 3;
-const APPROVALS_HASHES_TAG: u8 = 4;
-const APPROVALS_HASHES_V1: u8 = 5;
-const BLOCK_SIGNATURES_TAG: u8 = 6;
-const DEPLOY_TAG: u8 = 7;
-const TRANSACTION_TAG: u8 = 8;
-const EXECUTION_RESULT_V1_TAG: u8 = 9;
-const EXECUTION_RESULT_TAG: u8 = 10;
-const VEC_TRANSFERS_TAG: u8 = 11;
-const VEC_U8_TAG: u8 = 12;
-const FINALIZED_DEPLOY_APPROVALS_TAG: u8 = 13;
-const FINALIZED_APPROVALS_TAG: u8 = 14;
-const BOOL_TAG: u8 = 15;
-const BLOCK_HASH_AND_HEIGHT_TAG: u8 = 16;
-const BLOCK_HASH_TAG: u8 = 17;
-const PEERS_MAP_TAG: u8 = 18;
-
-impl ToBytes for PayloadType {
-    fn to_bytes(&self) -> Result<Vec<u8>, bytesrepr::Error> {
-        let mut buffer = bytesrepr::allocate_buffer(self)?;
-        self.write_bytes(&mut buffer)?;
-        Ok(buffer)
-    }
-
-    fn write_bytes(&self, writer: &mut Vec<u8>) -> Result<(), bytesrepr::Error> {
-        match self {
-            PayloadType::BlockHeaderV1 => BLOCK_HEADER_V1_TAG,
-            PayloadType::BlockHeader => BLOCK_HEADER_TAG,
-            PayloadType::BlockBodyV1 => BLOCK_BODY_V1_TAG,
-            PayloadType::BlockBody => BLOCK_BODY_TAG,
-            PayloadType::ApprovalsHashes => APPROVALS_HASHES_TAG,
-            PayloadType::ApprovalsHashesV1 => APPROVALS_HASHES_V1,
-            PayloadType::BlockSignatures => BLOCK_SIGNATURES_TAG,
-            PayloadType::Deploy => DEPLOY_TAG,
-            PayloadType::Transaction => TRANSACTION_TAG,
-            PayloadType::ExecutionResultV1 => EXECUTION_RESULT_V1_TAG,
-            PayloadType::ExecutionResult => EXECUTION_RESULT_TAG,
-            PayloadType::VecTransfers => VEC_TRANSFERS_TAG,
-            PayloadType::VecU8 => VEC_U8_TAG,
-            PayloadType::FinalizedDeployApprovals => FINALIZED_DEPLOY_APPROVALS_TAG,
-            PayloadType::FinalizedApprovals => FINALIZED_APPROVALS_TAG,
-            PayloadType::Bool => BOOL_TAG,
-            PayloadType::BlockHashAndHeight => BLOCK_HASH_AND_HEIGHT_TAG,
-            PayloadType::BlockHash => BLOCK_HASH_TAG,
-            PayloadType::PeersMap => PEERS_MAP_TAG,
-        }
-        .write_bytes(writer)
-    }
-
-    fn serialized_length(&self) -> usize {
-        U8_SERIALIZED_LENGTH
-    }
-}
-
-impl FromBytes for PayloadType {
-    fn from_bytes(bytes: &[u8]) -> Result<(Self, &[u8]), bytesrepr::Error> {
-        let (tag, remainder) = FromBytes::from_bytes(bytes)?;
-        let db_id = match tag {
-            BLOCK_HEADER_V1_TAG => PayloadType::BlockHeaderV1,
-            BLOCK_HEADER_TAG => PayloadType::BlockHeader,
-            BLOCK_BODY_V1_TAG => PayloadType::BlockBodyV1,
-            BLOCK_BODY_TAG => PayloadType::BlockBody,
-            APPROVALS_HASHES_TAG => PayloadType::ApprovalsHashes,
-            APPROVALS_HASHES_V1 => PayloadType::ApprovalsHashesV1,
-            BLOCK_SIGNATURES_TAG => PayloadType::BlockSignatures,
-            DEPLOY_TAG => PayloadType::Deploy,
-            TRANSACTION_TAG => PayloadType::Transaction,
-            EXECUTION_RESULT_V1_TAG => PayloadType::ExecutionResultV1,
-            EXECUTION_RESULT_TAG => PayloadType::ExecutionResult,
-            VEC_TRANSFERS_TAG => PayloadType::VecTransfers,
-            VEC_U8_TAG => PayloadType::VecU8,
-            FINALIZED_DEPLOY_APPROVALS_TAG => PayloadType::FinalizedDeployApprovals,
-            FINALIZED_APPROVALS_TAG => PayloadType::FinalizedApprovals,
-            BOOL_TAG => PayloadType::Bool,
-            BLOCK_HASH_AND_HEIGHT_TAG => PayloadType::BlockHashAndHeight,
-            BLOCK_HASH_TAG => PayloadType::BlockHash,
-            PEERS_MAP_TAG => PayloadType::PeersMap,
-            _ => return Err(bytesrepr::Error::Formatting),
-        };
-        Ok((db_id, remainder))
-    }
-}
-
->>>>>>> dd4c8a38
 pub struct BinaryResponseHeader {
     protocol_version: u8,
     error: u8,
@@ -227,7 +24,6 @@
         }
     }
 
-<<<<<<< HEAD
     /// Creates new binary response header representing error.
     pub fn new_error(error: Error) -> Self {
         Self {
@@ -238,16 +34,12 @@
     }
 
     /// Returns the type of the returned data.
-    pub fn returned_data_type(&self) -> Option<&PayloadType> {
-        self.returned_data_type.as_ref()
-=======
     pub fn returned_data_type(&self) -> Option<PayloadType> {
         self.returned_data_type
     }
 
     pub fn error(&self) -> u8 {
         self.error
->>>>>>> dd4c8a38
     }
 }
 
