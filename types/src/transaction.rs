mod addressable_entity_identifier;
mod approval;
mod approvals_hash;
mod deploy;
mod error;
mod execution_info;
mod initiator_addr;
#[cfg(any(feature = "std", test))]
mod initiator_addr_and_secret_key;
mod package_identifier;
mod pricing_mode;
mod runtime_args;
mod transaction_category;
mod transaction_entry_point;
mod transaction_hash;
mod transaction_header;
mod transaction_id;
mod transaction_invocation_target;
mod transaction_runtime;
mod transaction_scheduling;
mod transaction_session_kind;
mod transaction_target;
mod transaction_v1;
mod transfer_target;

use alloc::{collections::BTreeSet, vec::Vec};
use core::fmt::{self, Debug, Display, Formatter};
#[cfg(any(feature = "std", test))]
use std::hash::Hash;

#[cfg(feature = "datasize")]
use datasize::DataSize;
#[cfg(feature = "json-schema")]
use once_cell::sync::Lazy;
#[cfg(any(all(feature = "std", feature = "testing"), test))]
use rand::Rng;
#[cfg(feature = "json-schema")]
use schemars::JsonSchema;
#[cfg(any(feature = "std", test))]
use serde::{Deserialize, Serialize};
use tracing::error;

#[cfg(any(feature = "std", test))]
use crate::SystemConfig;

#[cfg(any(all(feature = "std", feature = "testing"), test))]
use crate::testing::TestRng;
#[cfg(any(feature = "std", test))]
use crate::Gas;
#[cfg(feature = "json-schema")]
use crate::URef;
use crate::{
    account::AccountHash,
    bytesrepr::{self, FromBytes, ToBytes, U8_SERIALIZED_LENGTH},
    Digest, Phase, SecretKey, TimeDiff, Timestamp,
};
pub use addressable_entity_identifier::AddressableEntityIdentifier;
pub use approval::Approval;
pub use approvals_hash::ApprovalsHash;
pub use deploy::{
    Deploy, DeployDecodeFromJsonError, DeployError, DeployExcessiveSizeError, DeployHash,
    DeployHeader, DeployId, ExecutableDeployItem, ExecutableDeployItemIdentifier, InvalidDeploy,
};
#[cfg(any(feature = "std", test))]
pub use deploy::{DeployBuilder, DeployBuilderError};
pub use error::InvalidTransaction;
pub use execution_info::ExecutionInfo;
pub use initiator_addr::InitiatorAddr;
#[cfg(any(feature = "std", test))]
use initiator_addr_and_secret_key::InitiatorAddrAndSecretKey;
pub use package_identifier::PackageIdentifier;
pub use pricing_mode::PricingMode;
pub use runtime_args::{NamedArg, RuntimeArgs};
pub use transaction_entry_point::TransactionEntryPoint;
pub use transaction_hash::TransactionHash;
pub use transaction_header::TransactionHeader;
pub use transaction_id::TransactionId;
pub use transaction_invocation_target::TransactionInvocationTarget;
pub use transaction_runtime::TransactionRuntime;
pub use transaction_scheduling::TransactionScheduling;
pub use transaction_session_kind::TransactionSessionKind;
pub use transaction_target::TransactionTarget;
pub use transaction_v1::{
    InvalidTransactionV1, TransactionCategory, TransactionV1, TransactionV1Body,
    TransactionV1DecodeFromJsonError, TransactionV1Error, TransactionV1ExcessiveSizeError,
    TransactionV1Hash, TransactionV1Header,
};
#[cfg(any(feature = "std", test))]
pub use transaction_v1::{TransactionV1Builder, TransactionV1BuilderError};
pub use transfer_target::TransferTarget;

const DEPLOY_TAG: u8 = 0;
const V1_TAG: u8 = 1;

#[cfg(feature = "json-schema")]
pub(super) static TRANSACTION: Lazy<Transaction> = Lazy::new(|| {
    let secret_key = SecretKey::example();
    let source = URef::from_formatted_str(
        "uref-0a0a0a0a0a0a0a0a0a0a0a0a0a0a0a0a0a0a0a0a0a0a0a0a0a0a0a0a0a0a0a0a-007",
    )
    .unwrap();
    let target = URef::from_formatted_str(
        "uref-1b1b1b1b1b1b1b1b1b1b1b1b1b1b1b1b1b1b1b1b1b1b1b1b1b1b1b1b1b1b1b1b-000",
    )
    .unwrap();
    let id = Some(999);

    let v1_txn = TransactionV1Builder::new_transfer(30_000_000_000_u64, Some(source), target, id)
        .unwrap()
        .with_chain_name("casper-example")
        .with_timestamp(*Timestamp::example())
        .with_ttl(TimeDiff::from_seconds(3_600))
        .with_secret_key(secret_key)
        .build()
        .unwrap();
    Transaction::V1(v1_txn)
});

/// A versioned wrapper for a transaction or deploy.
#[derive(Clone, PartialEq, Eq, PartialOrd, Ord, Hash, Debug)]
#[cfg_attr(
    any(feature = "std", test),
    derive(Serialize, Deserialize),
    serde(deny_unknown_fields)
)]
#[cfg_attr(feature = "datasize", derive(DataSize))]
#[cfg_attr(feature = "json-schema", derive(JsonSchema))]
pub enum Transaction {
    /// A deploy.
    Deploy(Deploy),
    /// A version 1 transaction.
    #[cfg_attr(any(feature = "std", test), serde(rename = "Version1"))]
    V1(TransactionV1),
}

impl Transaction {
    /// Returns the `TransactionHash` identifying this transaction.
    pub fn hash(&self) -> TransactionHash {
        match self {
            Transaction::Deploy(deploy) => TransactionHash::from(*deploy.hash()),
            Transaction::V1(txn) => TransactionHash::from(*txn.hash()),
        }
    }

    /// Body hash.
    pub fn body_hash(&self) -> Digest {
        match self {
            Transaction::Deploy(deploy) => *deploy.header().body_hash(),
            Transaction::V1(v1) => *v1.header().body_hash(),
        }
    }

    /// Size estimate.
    pub fn size_estimate(&self) -> usize {
        match self {
            Transaction::Deploy(deploy) => deploy.serialized_length(),
            Transaction::V1(v1) => v1.header().serialized_length(),
        }
    }

    /// Timestamp.
    pub fn timestamp(&self) -> Timestamp {
        match self {
            Transaction::Deploy(deploy) => deploy.header().timestamp(),
            Transaction::V1(v1) => v1.header().timestamp(),
        }
    }

    /// Time to live.
    pub fn ttl(&self) -> TimeDiff {
        match self {
            Transaction::Deploy(deploy) => deploy.header().ttl(),
            Transaction::V1(v1) => v1.header().ttl(),
        }
    }

    /// Returns `Ok` if the given transaction is valid. Verification procedure is delegated to the
    /// implementation of the particular variant of the transaction.
    pub fn verify(&self) -> Result<(), InvalidTransaction> {
        match self {
            Transaction::Deploy(deploy) => deploy.is_valid().map_err(Into::into),
            Transaction::V1(v1) => v1.verify().map_err(Into::into),
        }
    }

    /// Adds a signature of this transaction's hash to its approvals.
    pub fn sign(&mut self, secret_key: &SecretKey) {
        match self {
            Transaction::Deploy(deploy) => deploy.sign(secret_key),
            Transaction::V1(v1) => v1.sign(secret_key),
        }
    }

    /// Returns the `Approval`s for this transaction.
    pub fn approvals(&self) -> BTreeSet<Approval> {
        match self {
            Transaction::Deploy(deploy) => deploy.approvals().clone(),
            Transaction::V1(v1) => v1.approvals().clone(),
        }
    }

    /// Returns the header.
    pub fn header(&self) -> TransactionHeader {
        match self {
            Transaction::Deploy(deploy) => TransactionHeader::Deploy(deploy.header().clone()),
            Transaction::V1(transaction) => TransactionHeader::V1(transaction.header().clone()),
        }
    }

    /// Returns the computed approvals hash identifying this transaction's approvals.
    pub fn compute_approvals_hash(&self) -> Result<ApprovalsHash, bytesrepr::Error> {
        let approvals_hash = match self {
            Transaction::Deploy(deploy) => deploy.compute_approvals_hash()?,
            Transaction::V1(txn) => txn.compute_approvals_hash()?,
        };
        Ok(approvals_hash)
    }

    /// Turns `self` into an invalid `Transaction` by clearing the `chain_name`, invalidating the
    /// transaction hash.
    #[cfg(any(all(feature = "std", feature = "testing"), test))]
    pub fn invalidate(&mut self) {
        match self {
            Transaction::Deploy(deploy) => deploy.invalidate(),
            Transaction::V1(v1) => v1.invalidate(),
        }
    }

    /// Returns the computed `TransactionId` uniquely identifying this transaction and its
    /// approvals.
    pub fn compute_id(&self) -> TransactionId {
        match self {
            Transaction::Deploy(deploy) => {
                let deploy_hash = *deploy.hash();
                let approvals_hash = deploy.compute_approvals_hash().unwrap_or_else(|error| {
                    error!(%error, "failed to serialize deploy approvals");
                    ApprovalsHash::from(Digest::default())
                });
                TransactionId::new(TransactionHash::Deploy(deploy_hash), approvals_hash)
            }
            Transaction::V1(txn) => {
                let txn_hash = *txn.hash();
                let approvals_hash = txn.compute_approvals_hash().unwrap_or_else(|error| {
                    error!(%error, "failed to serialize transaction approvals");
                    ApprovalsHash::from(Digest::default())
                });
                TransactionId::new(TransactionHash::V1(txn_hash), approvals_hash)
            }
        }
    }

    /// Returns the address of the initiator of the transaction.
    pub fn initiator_addr(&self) -> InitiatorAddr {
        match self {
            Transaction::Deploy(deploy) => InitiatorAddr::PublicKey(deploy.account().clone()),
            Transaction::V1(txn) => txn.initiator_addr().clone(),
        }
    }

    /// Returns `true` if the transaction has expired.
    pub fn expired(&self, current_instant: Timestamp) -> bool {
        match self {
            Transaction::Deploy(deploy) => deploy.expired(current_instant),
            Transaction::V1(txn) => txn.expired(current_instant),
        }
    }

    /// Returns the timestamp of when the transaction expires, i.e. `self.timestamp + self.ttl`.
    pub fn expires(&self) -> Timestamp {
        match self {
            Transaction::Deploy(deploy) => deploy.header().expires(),
            Transaction::V1(txn) => txn.header().expires(),
        }
    }

    /// Returns the set of account hashes corresponding to the public keys of the approvals.
    pub fn signers(&self) -> BTreeSet<AccountHash> {
        match self {
            Transaction::Deploy(deploy) => deploy
                .approvals()
                .iter()
                .map(|approval| approval.signer().to_account_hash())
                .collect(),
            Transaction::V1(txn) => txn
                .approvals()
                .iter()
                .map(|approval| approval.signer().to_account_hash())
                .collect(),
        }
    }

    // This method is not intended to be used by third party crates.
    //
    // It is required to allow finalized approvals to be injected after reading a `Deploy` from
    // storage.
    #[doc(hidden)]
    pub fn with_approvals(self, approvals: BTreeSet<Approval>) -> Self {
        match self {
            Transaction::Deploy(deploy) => Transaction::Deploy(deploy.with_approvals(approvals)),
            Transaction::V1(transaction_v1) => {
                Transaction::V1(transaction_v1.with_approvals(approvals))
            }
        }
    }

    /// Returns `true` if `self` represents a native transfer deploy or a native V1 transaction.
    pub fn is_native(&self) -> bool {
        match self {
            Transaction::Deploy(deploy) => deploy.is_transfer(),
<<<<<<< HEAD
            Transaction::V1(v1_txn) => *v1_txn.target() == TransactionTarget::Native,
=======
            Transaction::V1(transaction_v1) => match transaction_v1.target() {
                TransactionTarget::Stored { .. } | TransactionTarget::Session { .. } => false,
                TransactionTarget::Native => {
                    &TransactionEntryPoint::Transfer == transaction_v1.entry_point()
                }
            },
        }
    }

    /// Is this a native auction transaction.
    pub fn is_native_auction(&self) -> bool {
        match self {
            Transaction::Deploy(_) => false,
            Transaction::V1(transaction_v1) => match transaction_v1.target() {
                TransactionTarget::Stored { .. } | TransactionTarget::Session { .. } => false,
                TransactionTarget::Native => match transaction_v1.entry_point() {
                    TransactionEntryPoint::Custom(_) | TransactionEntryPoint::Transfer => false,
                    TransactionEntryPoint::AddBid
                    | TransactionEntryPoint::WithdrawBid
                    | TransactionEntryPoint::Delegate
                    | TransactionEntryPoint::Undelegate
                    | TransactionEntryPoint::Redelegate
                    | TransactionEntryPoint::ActivateBid => true,
                },
            },
        }
    }

    /// Is this a transaction that should be sent to the v1 execution engine?
    pub fn is_v1_wasm(&self) -> bool {
        match self {
            Transaction::Deploy(deploy) => !deploy.is_transfer(),
            Transaction::V1(v1) => v1.is_v1_wasm(),
        }
    }

    /// Should this transaction use standard payment processing?
    pub fn is_standard_payment(&self) -> bool {
        match self {
            Transaction::Deploy(deploy) => deploy.payment().is_standard_payment(Phase::Payment),
            Transaction::V1(v1) => {
                if let PricingMode::Classic {
                    standard_payment, ..
                } = v1.pricing_mode()
                {
                    *standard_payment
                } else {
                    true
                }
            }
        }
    }

    /// Authorization keys.
    pub fn authorization_keys(&self) -> BTreeSet<AccountHash> {
        match self {
            Transaction::Deploy(deploy) => deploy
                .approvals()
                .iter()
                .map(|approval| approval.signer().to_account_hash())
                .collect(),
            Transaction::V1(transaction_v1) => transaction_v1
                .approvals()
                .iter()
                .map(|approval| approval.signer().to_account_hash())
                .collect(),
        }
    }

    /// The session args.
    pub fn session_args(&self) -> &RuntimeArgs {
        match self {
            Transaction::Deploy(deploy) => deploy.session().args(),
            Transaction::V1(transaction_v1) => transaction_v1.body().args(),
        }
    }

    /// The entry point.
    pub fn entry_point(&self) -> TransactionEntryPoint {
        match self {
            Transaction::Deploy(deploy) => deploy.session().entry_point_name().into(),
            Transaction::V1(transaction_v1) => transaction_v1.entry_point().clone(),
>>>>>>> 4232609c
        }
    }

    // This method is not intended to be used by third party crates.
    #[doc(hidden)]
    #[cfg(feature = "json-schema")]
    pub fn example() -> &'static Self {
        &TRANSACTION
    }

    /// Returns a random, valid but possibly expired transaction.
    #[cfg(any(all(feature = "std", feature = "testing"), test))]
    pub fn random(rng: &mut TestRng) -> Self {
        if rng.gen() {
            Transaction::Deploy(Deploy::random_valid_native_transfer(rng))
        } else {
            Transaction::V1(TransactionV1::random(rng))
        }
    }
}

/// Self discloses category.
pub trait Categorized {
    /// What category does this instance belong in.
    fn category(&self) -> TransactionCategory;
}

impl Categorized for Transaction {
    fn category(&self) -> TransactionCategory {
        match self {
            Transaction::Deploy(deploy) => deploy.category(),
            Transaction::V1(v1) => v1.category(),
        }
    }
}

/// Calculates gas limit for a transaction.
#[cfg(any(feature = "std", test))]
pub trait GasLimited {
    /// The error type.
    type Error;

    /// Returns the gas limit or an error.
    fn gas_limit(
        &self,
        system_costs: &SystemConfig,
        gas_price: Option<u64>,
    ) -> Result<Gas, Self::Error>;
}

#[cfg(any(feature = "std", test))]
impl GasLimited for Transaction {
    type Error = InvalidTransaction;

    fn gas_limit(
        &self,
        system_costs: &SystemConfig,
        gas_price: Option<u64>,
    ) -> Result<Gas, Self::Error> {
        match self {
            Transaction::Deploy(deploy) => deploy
                .gas_limit(system_costs, gas_price)
                .map_err(InvalidTransaction::from),
            Transaction::V1(v1) => v1
                .gas_limit(system_costs, gas_price)
                .map_err(InvalidTransaction::from),
        }
    }
}

impl From<Deploy> for Transaction {
    fn from(deploy: Deploy) -> Self {
        Self::Deploy(deploy)
    }
}

impl From<TransactionV1> for Transaction {
    fn from(txn: TransactionV1) -> Self {
        Self::V1(txn)
    }
}

impl ToBytes for Transaction {
    fn to_bytes(&self) -> Result<Vec<u8>, bytesrepr::Error> {
        let mut buffer = bytesrepr::allocate_buffer(self)?;
        self.write_bytes(&mut buffer)?;
        Ok(buffer)
    }

    fn serialized_length(&self) -> usize {
        U8_SERIALIZED_LENGTH
            + match self {
                Transaction::Deploy(deploy) => deploy.serialized_length(),
                Transaction::V1(txn) => txn.serialized_length(),
            }
    }

    fn write_bytes(&self, writer: &mut Vec<u8>) -> Result<(), bytesrepr::Error> {
        match self {
            Transaction::Deploy(deploy) => {
                DEPLOY_TAG.write_bytes(writer)?;
                deploy.write_bytes(writer)
            }
            Transaction::V1(txn) => {
                V1_TAG.write_bytes(writer)?;
                txn.write_bytes(writer)
            }
        }
    }
}

impl FromBytes for Transaction {
    fn from_bytes(bytes: &[u8]) -> Result<(Self, &[u8]), bytesrepr::Error> {
        let (tag, remainder) = u8::from_bytes(bytes)?;
        match tag {
            DEPLOY_TAG => {
                let (deploy, remainder) = Deploy::from_bytes(remainder)?;
                Ok((Transaction::Deploy(deploy), remainder))
            }
            V1_TAG => {
                let (txn, remainder) = TransactionV1::from_bytes(remainder)?;
                Ok((Transaction::V1(txn), remainder))
            }
            _ => Err(bytesrepr::Error::Formatting),
        }
    }
}

impl Display for Transaction {
    fn fmt(&self, formatter: &mut Formatter) -> fmt::Result {
        match self {
            Transaction::Deploy(deploy) => Display::fmt(deploy, formatter),
            Transaction::V1(txn) => Display::fmt(txn, formatter),
        }
    }
}

#[cfg(test)]
mod tests {
    use super::*;
    use crate::testing::TestRng;

    #[test]
    fn json_roundtrip() {
        let rng = &mut TestRng::new();

        let transaction = Transaction::from(Deploy::random(rng));
        let json_string = serde_json::to_string_pretty(&transaction).unwrap();
        let decoded = serde_json::from_str(&json_string).unwrap();
        assert_eq!(transaction, decoded);

        let transaction = Transaction::from(TransactionV1::random(rng));
        let json_string = serde_json::to_string_pretty(&transaction).unwrap();
        let decoded = serde_json::from_str(&json_string).unwrap();
        assert_eq!(transaction, decoded);
    }

    #[test]
    fn bincode_roundtrip() {
        let rng = &mut TestRng::new();

        let transaction = Transaction::from(Deploy::random(rng));
        let serialized = bincode::serialize(&transaction).unwrap();
        let deserialized = bincode::deserialize(&serialized).unwrap();
        assert_eq!(transaction, deserialized);

        let transaction = Transaction::from(TransactionV1::random(rng));
        let serialized = bincode::serialize(&transaction).unwrap();
        let deserialized = bincode::deserialize(&serialized).unwrap();
        assert_eq!(transaction, deserialized);
    }

    #[test]
    fn bytesrepr_roundtrip() {
        let rng = &mut TestRng::new();

        let transaction = Transaction::from(Deploy::random(rng));
        bytesrepr::test_serialization_roundtrip(&transaction);

        let transaction = Transaction::from(TransactionV1::random(rng));
        bytesrepr::test_serialization_roundtrip(&transaction);
    }
}<|MERGE_RESOLUTION|>--- conflicted
+++ resolved
@@ -307,34 +307,7 @@
     pub fn is_native(&self) -> bool {
         match self {
             Transaction::Deploy(deploy) => deploy.is_transfer(),
-<<<<<<< HEAD
             Transaction::V1(v1_txn) => *v1_txn.target() == TransactionTarget::Native,
-=======
-            Transaction::V1(transaction_v1) => match transaction_v1.target() {
-                TransactionTarget::Stored { .. } | TransactionTarget::Session { .. } => false,
-                TransactionTarget::Native => {
-                    &TransactionEntryPoint::Transfer == transaction_v1.entry_point()
-                }
-            },
-        }
-    }
-
-    /// Is this a native auction transaction.
-    pub fn is_native_auction(&self) -> bool {
-        match self {
-            Transaction::Deploy(_) => false,
-            Transaction::V1(transaction_v1) => match transaction_v1.target() {
-                TransactionTarget::Stored { .. } | TransactionTarget::Session { .. } => false,
-                TransactionTarget::Native => match transaction_v1.entry_point() {
-                    TransactionEntryPoint::Custom(_) | TransactionEntryPoint::Transfer => false,
-                    TransactionEntryPoint::AddBid
-                    | TransactionEntryPoint::WithdrawBid
-                    | TransactionEntryPoint::Delegate
-                    | TransactionEntryPoint::Undelegate
-                    | TransactionEntryPoint::Redelegate
-                    | TransactionEntryPoint::ActivateBid => true,
-                },
-            },
         }
     }
 
@@ -392,7 +365,6 @@
         match self {
             Transaction::Deploy(deploy) => deploy.session().entry_point_name().into(),
             Transaction::V1(transaction_v1) => transaction_v1.entry_point().clone(),
->>>>>>> 4232609c
         }
     }
 
