--- conflicted
+++ resolved
@@ -9,14 +9,8 @@
 mod package_identifier;
 mod pricing_mode;
 mod runtime_args;
-<<<<<<< HEAD
-mod transaction_approval;
-mod transaction_approvals_hash;
-=======
 mod transaction_category;
->>>>>>> 73ad1d79
 mod transaction_entry_point;
-mod transaction_footprint;
 mod transaction_hash;
 mod transaction_header;
 mod transaction_id;
@@ -66,17 +60,11 @@
 pub use execution_info::ExecutionInfo;
 pub use initiator_addr::InitiatorAddr;
 #[cfg(any(feature = "std", test))]
-pub use initiator_addr_and_secret_key::InitiatorAddrAndSecretKey;
+use initiator_addr_and_secret_key::InitiatorAddrAndSecretKey;
 pub use package_identifier::PackageIdentifier;
 pub use pricing_mode::PricingMode;
 pub use runtime_args::{NamedArg, RuntimeArgs};
-<<<<<<< HEAD
-pub use transaction_approval::TransactionApproval;
-pub use transaction_approvals_hash::TransactionApprovalsHash;
-=======
->>>>>>> 73ad1d79
 pub use transaction_entry_point::TransactionEntryPoint;
-pub use transaction_footprint::TransactionFootprint;
 pub use transaction_hash::TransactionHash;
 pub use transaction_header::TransactionHeader;
 pub use transaction_id::TransactionId;
@@ -86,16 +74,9 @@
 pub use transaction_session_kind::TransactionSessionKind;
 pub use transaction_target::TransactionTarget;
 pub use transaction_v1::{
-<<<<<<< HEAD
-    TransactionV1, TransactionV1Approval, TransactionV1ApprovalsHash, TransactionV1Body,
-    TransactionV1Category, TransactionV1ConfigFailure, TransactionV1DecodeFromJsonError,
-    TransactionV1Error, TransactionV1ExcessiveSizeError, TransactionV1Footprint, TransactionV1Hash,
-    TransactionV1Header,
-=======
     TransactionCategory, TransactionV1, TransactionV1Body, TransactionV1ConfigFailure,
     TransactionV1DecodeFromJsonError, TransactionV1Error, TransactionV1ExcessiveSizeError,
     TransactionV1Hash, TransactionV1Header,
->>>>>>> 73ad1d79
 };
 #[cfg(any(feature = "std", test))]
 pub use transaction_v1::{TransactionV1Builder, TransactionV1BuilderError};
@@ -211,34 +192,6 @@
         }
     }
 
-<<<<<<< HEAD
-    /// Returns the `TransactionFootprint`.
-    pub fn footprint(
-        &self,
-        wasmless_transfer_cost: u32,
-        native_staking_cost: u32,
-        install_upgrade_cost: u64,
-        standard_transaction_cost: u64,
-    ) -> Result<TransactionFootprint, TransactionError> {
-        Ok(match self {
-            Transaction::Deploy(deploy) => deploy.footprint()?.into(),
-            Transaction::V1(v1) => v1
-                .footprint(
-                    wasmless_transfer_cost,
-                    native_staking_cost,
-                    install_upgrade_cost,
-                    standard_transaction_cost,
-                )?
-                .into(),
-        })
-    }
-
-    /// Returns the `Approval`s for this transaction.
-    pub fn approvals(&self) -> BTreeSet<TransactionApproval> {
-        match self {
-            Transaction::Deploy(deploy) => deploy.approvals().iter().map(Into::into).collect(),
-            Transaction::V1(v1) => v1.approvals().iter().map(Into::into).collect(),
-=======
     /// Returns the `Approval`s for this transaction.
     pub fn approvals(&self) -> BTreeSet<Approval> {
         match self {
@@ -252,7 +205,6 @@
         match self {
             Transaction::Deploy(deploy) => TransactionHeader::Deploy(deploy.header().clone()),
             Transaction::V1(transaction) => TransactionHeader::V1(transaction.header().clone()),
->>>>>>> 73ad1d79
         }
     }
 
@@ -265,13 +217,8 @@
         Ok(approvals_hash)
     }
 
-<<<<<<< HEAD
-    /// Turns `self` into an invalid `Deploy` by clearing the `chain_name`, invalidating the deploy
-    /// hash.
-=======
     /// Turns `self` into an invalid `Transaction` by clearing the `chain_name`, invalidating the
     /// transaction hash.
->>>>>>> 73ad1d79
     #[cfg(any(all(feature = "std", feature = "testing"), test))]
     pub fn invalidate(&mut self) {
         match self {
@@ -506,33 +453,6 @@
     }
 }
 
-#[derive(Debug)]
-pub enum TransactionError {
-    Deploy(DeployError),
-    V1(TransactionV1Error),
-}
-
-impl From<TransactionV1Error> for TransactionError {
-    fn from(value: TransactionV1Error) -> Self {
-        Self::V1(value)
-    }
-}
-
-impl From<DeployError> for TransactionError {
-    fn from(value: DeployError) -> Self {
-        Self::Deploy(value)
-    }
-}
-
-impl Display for TransactionError {
-    fn fmt(&self, formatter: &mut Formatter) -> fmt::Result {
-        match self {
-            TransactionError::Deploy(deploy) => write!(formatter, "{}", deploy),
-            TransactionError::V1(v1) => write!(formatter, "{}", v1),
-        }
-    }
-}
-
 #[cfg(test)]
 mod tests {
     use super::*;
