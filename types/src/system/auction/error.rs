--- conflicted
+++ resolved
@@ -353,21 +353,18 @@
     /// assert_eq!(53, Error::BridgeRecordChainTooLong as u8);
     /// ```
     BridgeRecordChainTooLong = 53,
-<<<<<<< HEAD
+    /// Unexpected bid variant.
+    /// ```
+    /// # use casper_types::system::auction::Error;
+    /// assert_eq!(54, Error::UnexpectedBidVariant as u8);
+    /// ```
+    UnexpectedBidVariant = 54,
     /// The delegated amount is above the maximum allowed.
     /// ```
     /// # use casper_types::system::auction::Error;
-    /// assert_eq!(54, Error::DelegationAmountTooLarge as u8);
-    /// ```
-    DelegationAmountTooLarge = 54,
-=======
-    /// Unexpected bid variant.
-    /// ```
-    /// # use casper_types::system::auction::Error;
-    /// assert_eq!(54, Error::UnexpectedBidVariant as u8);
-    /// ```
-    UnexpectedBidVariant = 54,
->>>>>>> 44e67cdf
+    /// assert_eq!(55, Error::DelegationAmountTooLarge as u8);
+    /// ```
+    DelegationAmountTooLarge = 55,
 }
 
 impl Display for Error {
@@ -427,11 +424,8 @@
             Error::MissingPurse => formatter.write_str("Missing purse"),
             Error::ValidatorBidExistsAlready => formatter.write_str("Validator bid with given public key already exists"),
             Error::BridgeRecordChainTooLong => formatter.write_str("Bridge record chain is too long to find current validator bid"),
-<<<<<<< HEAD
+            Error::UnexpectedBidVariant => formatter.write_str("Unexpected bid variant"),
             Error::DelegationAmountTooLarge => formatter.write_str("The delegated amount is above the maximum allowed"),
-=======
-            Error::UnexpectedBidVariant => formatter.write_str("Unexpected bid variant"),
->>>>>>> 44e67cdf
         }
     }
 }
@@ -519,11 +513,8 @@
                 Ok(Error::ValidatorBidExistsAlready)
             }
             d if d == Error::BridgeRecordChainTooLong as u8 => Ok(Error::BridgeRecordChainTooLong),
-<<<<<<< HEAD
+            d if d == Error::UnexpectedBidVariant as u8 => Ok(Error::UnexpectedBidVariant),
             d if d == Error::DelegationAmountTooLarge as u8 => Ok(Error::DelegationAmountTooLarge),
-=======
-            d if d == Error::UnexpectedBidVariant as u8 => Ok(Error::UnexpectedBidVariant),
->>>>>>> 44e67cdf
             _ => Err(TryFromU8ForError(())),
         }
     }
