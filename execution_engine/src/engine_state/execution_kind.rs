//! Units of execution.

use casper_storage::{
    global_state::{error::Error as GlobalStateError, state::StateReader},
    tracking_copy::{TrackingCopy, TrackingCopyExt},
};
use casper_types::{
    addressable_entity::NamedKeys, bytesrepr::Bytes, AddressableEntityHash, EntityVersionKey, Key,
    PackageHash, ProtocolVersion, StoredValue, TransactionInvocationTarget,
};

use crate::{engine_state::error::Error, execution::ExecError};

/// The type of execution about to be performed.
#[derive(Clone, Debug)]
pub(crate) enum ExecutionKind<'a> {
    /// Standard (non-specialized) Wasm bytes.
    Standard {
        module_bytes: &'a Bytes,
        allow_casper_add_contract_version: bool,
    },
    /// Wasm bytes which install a stored entity.
    Installer(&'a Bytes),
    /// Wasm bytes which upgrade a stored entity.
    Upgrader(&'a Bytes),
    /// Wasm bytes which don't call any stored entity.
    Isolated(&'a Bytes),
    /// Stored contract.
    Stored {
        /// AddressableEntity's hash.
        entity_hash: AddressableEntityHash,
        /// Entry point.
        entry_point: String,
    },
}

impl<'a> ExecutionKind<'a> {
    /// Returns a new `Standard` variant of `ExecutionKind`.
    pub fn new_standard(module_bytes: &'a Bytes, allow_casper_add_contract_version: bool) -> Self {
        ExecutionKind::Standard {
            module_bytes,
            allow_casper_add_contract_version,
        }
    }

    /// Returns a new `Installer` variant of `ExecutionKind`.
    pub fn new_installer(module_bytes: &'a Bytes) -> Self {
        ExecutionKind::Installer(module_bytes)
    }

    /// Returns a new `Upgrader` variant of `ExecutionKind`.
    pub fn new_upgrader(module_bytes: &'a Bytes) -> Self {
        ExecutionKind::Upgrader(module_bytes)
    }

    /// Returns a new `Isolated` variant of `ExecutionKind`.
    pub fn new_isolated(module_bytes: &'a Bytes) -> Self {
        ExecutionKind::Isolated(module_bytes)
    }

    /// Returns a new `Standard` variant of `ExecutionKind`, returning an error if the module bytes
    /// are empty.
    pub fn new_for_payment(module_bytes: &'a Bytes) -> Result<Self, Error> {
        if module_bytes.is_empty() {
            return Err(Error::EmptyCustomPaymentModuleBytes);
        }
        Ok(ExecutionKind::Standard {
            module_bytes,
            allow_casper_add_contract_version: false,
        })
    }

    /// Returns a new `ExecutionKind` cloned from `self`, but converting any Wasm bytes variant to
    /// `Standard`, and returning an error if they are empty.
    pub fn convert_for_payment(&self) -> Result<Self, Error> {
        match self {
            ExecutionKind::Standard { module_bytes, .. }
            | ExecutionKind::Installer(module_bytes)
            | ExecutionKind::Upgrader(module_bytes)
            | ExecutionKind::Isolated(module_bytes) => Self::new_for_payment(module_bytes),
            ExecutionKind::Stored { .. } => Ok(self.clone()),
        }
    }

    /// Returns a new contract variant of `ExecutionKind`.
    pub fn new_stored<R>(
        tracking_copy: &mut TrackingCopy<R>,
        target: TransactionInvocationTarget,
        entry_point: String,
        named_keys: &NamedKeys,
        protocol_version: ProtocolVersion,
    ) -> Result<Self, Error>
    where
        R: StateReader<Key, StoredValue, Error = GlobalStateError>,
    {
        let entity_hash = match target {
            TransactionInvocationTarget::InvocableEntity(addr) => AddressableEntityHash::new(addr),
            TransactionInvocationTarget::InvocableEntityAlias(alias) => {
                let entity_key = named_keys
                    .get(&alias)
                    .cloned()
                    .ok_or_else(|| Error::Exec(ExecError::NamedKeyNotFound(alias)))?;

                match entity_key {
                    Key::Hash(hash) => AddressableEntityHash::new(hash),
                    Key::AddressableEntity(entity_addr) => {
                        AddressableEntityHash::new(entity_addr.value())
                    }
                    _ => return Err(Error::InvalidKeyVariant),
                }
            }
            TransactionInvocationTarget::Package { addr, version } => {
                let package_hash = PackageHash::from(addr);
                let package = tracking_copy.get_package(package_hash)?;

                let maybe_version_key =
                    version.map(|ver| EntityVersionKey::new(protocol_version.value().major, ver));

                let entity_version_key = maybe_version_key
                    .or_else(|| package.current_entity_version())
                    .ok_or(Error::Exec(ExecError::NoActiveEntityVersions(package_hash)))?;

                if package.is_version_missing(entity_version_key) {
                    return Err(Error::Exec(ExecError::MissingEntityVersion(
                        entity_version_key,
                    )));
                }
                if !package.is_version_enabled(entity_version_key) {
                    return Err(Error::Exec(ExecError::DisabledEntityVersion(
                        entity_version_key,
                    )));
                }

<<<<<<< HEAD
                *package
                    .lookup_entity_hash(contract_version_key)
                    .ok_or(Error::Exec(ExecError::InvalidEntityVersion(
                        contract_version_key,
=======
                let looked_up_entity_hash: AddressableEntityHash = package
                    .lookup_entity_hash(entity_version_key)
                    .ok_or(Error::Exec(ExecError::MissingEntityVersion(
                        entity_version_key,
>>>>>>> 62231472
                    )))?
            }
            TransactionInvocationTarget::PackageAlias { alias, version } => {
                let package_key = named_keys
                    .get(&alias)
                    .cloned()
                    .ok_or_else(|| Error::Exec(ExecError::NamedKeyNotFound(alias.to_string())))?;

                let package_hash = match package_key {
                    Key::Hash(hash) | Key::Package(hash) => PackageHash::new(hash),
                    _ => return Err(Error::InvalidKeyVariant),
                };

                let package = tracking_copy.get_package(package_hash)?;

                let maybe_version_key =
                    version.map(|ver| EntityVersionKey::new(protocol_version.value().major, ver));

                let entity_version_key = maybe_version_key
                    .or_else(|| package.current_entity_version())
                    .ok_or(Error::Exec(ExecError::NoActiveEntityVersions(package_hash)))?;

                if package.is_version_missing(entity_version_key) {
                    return Err(Error::Exec(ExecError::MissingEntityVersion(
                        entity_version_key,
                    )));
                }

                if !package.is_version_enabled(entity_version_key) {
                    return Err(Error::Exec(ExecError::DisabledEntityVersion(
                        entity_version_key,
                    )));
                }

<<<<<<< HEAD
                *package
                    .lookup_entity_hash(contract_version_key)
                    .ok_or(Error::Exec(ExecError::InvalidEntityVersion(
                        contract_version_key,
                    )))?
=======
                let looked_up_entity_hash =
                    *package
                        .lookup_entity_hash(entity_version_key)
                        .ok_or(Error::Exec(ExecError::MissingEntityVersion(
                            entity_version_key,
                        )))?;

                Ok(ExecutionKind::new_addressable_entity(
                    looked_up_entity_hash,
                    entry_point,
                ))
>>>>>>> 62231472
            }
        };
        Ok(ExecutionKind::Stored {
            entity_hash,
            entry_point,
        })
    }
}<|MERGE_RESOLUTION|>--- conflicted
+++ resolved
@@ -125,23 +125,17 @@
                         entity_version_key,
                     )));
                 }
+
                 if !package.is_version_enabled(entity_version_key) {
                     return Err(Error::Exec(ExecError::DisabledEntityVersion(
                         entity_version_key,
                     )));
                 }
 
-<<<<<<< HEAD
                 *package
-                    .lookup_entity_hash(contract_version_key)
+                    .lookup_entity_hash(entity_version_key)
                     .ok_or(Error::Exec(ExecError::InvalidEntityVersion(
-                        contract_version_key,
-=======
-                let looked_up_entity_hash: AddressableEntityHash = package
-                    .lookup_entity_hash(entity_version_key)
-                    .ok_or(Error::Exec(ExecError::MissingEntityVersion(
                         entity_version_key,
->>>>>>> 62231472
                     )))?
             }
             TransactionInvocationTarget::PackageAlias { alias, version } => {
@@ -176,25 +170,11 @@
                     )));
                 }
 
-<<<<<<< HEAD
                 *package
-                    .lookup_entity_hash(contract_version_key)
+                    .lookup_entity_hash(entity_version_key)
                     .ok_or(Error::Exec(ExecError::InvalidEntityVersion(
-                        contract_version_key,
+                        entity_version_key,
                     )))?
-=======
-                let looked_up_entity_hash =
-                    *package
-                        .lookup_entity_hash(entity_version_key)
-                        .ok_or(Error::Exec(ExecError::MissingEntityVersion(
-                            entity_version_key,
-                        )))?;
-
-                Ok(ExecutionKind::new_addressable_entity(
-                    looked_up_entity_hash,
-                    entry_point,
-                ))
->>>>>>> 62231472
             }
         };
         Ok(ExecutionKind::Stored {
