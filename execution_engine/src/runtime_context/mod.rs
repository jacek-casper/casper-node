//! The context of execution of WASM code.

pub(crate) mod dictionary;
#[cfg(test)]
mod tests;

use std::{
    cell::RefCell,
    collections::BTreeSet,
    convert::{TryFrom, TryInto},
    fmt::Debug,
    rc::Rc,
};

use tracing::error;

use casper_storage::global_state::state::StateReader;
use casper_types::{
    account::{Account, AccountHash},
    addressable_entity::{
        ActionType, AddKeyFailure, NamedKeys, RemoveKeyFailure, SetThresholdFailure,
        UpdateKeyFailure, Weight,
    },
    bytesrepr::ToBytes,
    execution::Effects,
<<<<<<< HEAD
    package::{PackageKind, PackageKindTag},
    system::auction::{BidKind, EraInfo},
    AccessRights, AddressableEntity, AddressableEntityHash, BlockTime, ByteCode, CLType, CLValue,
    ContextAccessRights, DeployHash, DeployInfo, EntryPointType, Gas, GrantedAccess, Key, KeyTag,
    Package, PackageHash, Phase, ProtocolVersion, PublicKey, RuntimeArgs, StoredValue, Transfer,
    TransferAddr, URef, URefAddr, DICTIONARY_ITEM_KEY_MAX_LENGTH, KEY_HASH_LENGTH, U512,
=======
    package::ContractPackageKind,
    system::auction::EraInfo,
    AccessRights, AddressableEntity, BlockTime, CLType, CLValue, ContextAccessRights, ContractHash,
    ContractPackageHash, DeployHash, EntryPointType, Gas, GrantedAccess, Key, KeyTag, Package,
    Phase, ProtocolVersion, PublicKey, RuntimeArgs, StoredValue, Transfer, TransferAddr, URef,
    URefAddr, DICTIONARY_ITEM_KEY_MAX_LENGTH, KEY_HASH_LENGTH, U512,
>>>>>>> d27d8dc9
};

use crate::{
    engine_state::{EngineConfig, SystemContractRegistry},
    execution::{AddressGenerator, Error},
    runtime_context::dictionary::DictionaryValue,
    tracking_copy::{AddResult, TrackingCopy, TrackingCopyExt},
};

/// Number of bytes returned from the `random_bytes` function.
pub const RANDOM_BYTES_COUNT: usize = 32;

/// Holds information specific to the deployed contract.
pub struct RuntimeContext<'a, R> {
    tracking_copy: Rc<RefCell<TrackingCopy<R>>>,
    // Enables look up of specific uref based on human-readable name
    named_keys: &'a mut NamedKeys,
    // Used to check uref is known before use (prevents forging urefs)
    access_rights: ContextAccessRights,
    args: RuntimeArgs,
    authorization_keys: BTreeSet<AccountHash>,
    blocktime: BlockTime,
    deploy_hash: DeployHash,
    gas_limit: Gas,
    gas_counter: Gas,
    address_generator: Rc<RefCell<AddressGenerator>>,
    protocol_version: ProtocolVersion,
    phase: Phase,
    engine_config: EngineConfig,
    //TODO: Will be removed along with stored session in later PR.
    entry_point_type: EntryPointType,
    transfers: Vec<TransferAddr>,
    remaining_spending_limit: U512,

    // Original account/contract for read only tasks taken before execution
    entity: &'a AddressableEntity,
    // Key pointing to the entity we are currently running
<<<<<<< HEAD
    entity_key: Key,
    package_kind: PackageKind,
=======
    entity_address: ContractHash,
    package_kind: ContractPackageKind,
>>>>>>> d27d8dc9
    account_hash: AccountHash,
}

impl<'a, R> RuntimeContext<'a, R>
where
    R: StateReader<Key, StoredValue>,
    R::Error: Into<Error>,
{
    /// Creates new runtime context where we don't already have one.
    ///
    /// Where we already have a runtime context, consider using `new_from_self()`.
    #[allow(clippy::too_many_arguments)]
    pub fn new(
        named_keys: &'a mut NamedKeys,
        entity: &'a AddressableEntity,
        entity_address: ContractHash,
        authorization_keys: BTreeSet<AccountHash>,
        access_rights: ContextAccessRights,
        package_kind: PackageKind,
        account_hash: AccountHash,
        address_generator: Rc<RefCell<AddressGenerator>>,
        tracking_copy: Rc<RefCell<TrackingCopy<R>>>,
        engine_config: EngineConfig,
        blocktime: BlockTime,
        protocol_version: ProtocolVersion,
        deploy_hash: DeployHash,
        phase: Phase,
        runtime_args: RuntimeArgs,
        gas_limit: Gas,
        gas_counter: Gas,
        transfers: Vec<TransferAddr>,
        remaining_spending_limit: U512,
        entry_point_type: EntryPointType,
    ) -> Self {
        RuntimeContext {
            tracking_copy,
            entry_point_type,
            named_keys,
            access_rights,
            args: runtime_args,
            entity,
            entity_key: entity_address,
            authorization_keys,
            account_hash,
            blocktime,
            deploy_hash,
            gas_limit,
            gas_counter,
            address_generator,
            protocol_version,
            phase,
            engine_config,
            transfers,
            remaining_spending_limit,
            package_kind,
        }
    }

    /// Creates new runtime context cloning values from self.
    #[allow(clippy::too_many_arguments)]
    pub fn new_from_self(
        &self,
        entity_address: ContractHash,
        entry_point_type: EntryPointType,
        named_keys: &'a mut NamedKeys,
        access_rights: ContextAccessRights,
        runtime_args: RuntimeArgs,
    ) -> Self {
        let entity = self.entity;
        let authorization_keys = self.authorization_keys.clone();
        let account_hash = self.account_hash;
        let package_kind = self.package_kind;

        let address_generator = self.address_generator.clone();
        let tracking_copy = self.state();
        let engine_config = self.engine_config.clone();

        let blocktime = self.blocktime;
        let protocol_version = self.protocol_version;
        let deploy_hash = self.deploy_hash;
        let phase = self.phase;

        let gas_limit = self.gas_limit;
        let gas_counter = self.gas_counter;
        let remaining_spending_limit = self.remaining_spending_limit();

        let transfers = self.transfers.clone();

        RuntimeContext {
            tracking_copy,
            entry_point_type,
            named_keys,
            access_rights,
            args: runtime_args,
            entity,
            entity_key: entity_address,
            authorization_keys,
            account_hash,
            blocktime,
            deploy_hash,
            gas_limit,
            gas_counter,
            address_generator,
            protocol_version,
            phase,
            engine_config,
            transfers,
            remaining_spending_limit,
            package_kind,
        }
    }

    /// Returns all authorization keys for this deploy.
    pub fn authorization_keys(&self) -> &BTreeSet<AccountHash> {
        &self.authorization_keys
    }

    /// Returns a named key by a name if it exists.
    pub fn named_keys_get(&self, name: &str) -> Option<&Key> {
        self.named_keys.get(name)
    }

    /// Returns named keys.
    pub fn named_keys(&self) -> &NamedKeys {
        self.named_keys
    }

    /// Returns a mutable reference to named keys.
    pub fn named_keys_mut(&mut self) -> &mut NamedKeys {
        self.named_keys
    }

    /// Checks if named keys contains a key referenced by name.
    pub fn named_keys_contains_key(&self, name: &str) -> bool {
        self.named_keys.contains(name)
    }

    /// Returns an instance of the engine config.
    pub fn engine_config(&self) -> &EngineConfig {
        &self.engine_config
    }

    /// Returns the package kind associated with the current context.
    pub fn get_package_kind(&self) -> PackageKind {
        self.package_kind
    }

    /// Returns whether the current context is of the system addressable entity.
    pub fn is_system_account(&self) -> bool {
        if let Some(account_hash) = self.package_kind.maybe_account_hash() {
            return account_hash == PublicKey::System.to_account_hash();
        }
        false
    }

    /// Helper function to avoid duplication in `remove_uref`.
    fn remove_key_from_entity(
        &mut self,
        key: Key,
        mut contract: AddressableEntity,
        name: &str,
    ) -> Result<(), Error> {
        if contract.remove_named_key(name).is_none() {
            return Ok(());
        }

        self.metered_write_gs_unsafe(key, contract)?;
        Ok(())
    }

    /// Remove Key from the `named_keys` map of the current context.
    /// It removes both from the ephemeral map (RuntimeContext::named_keys) but
    /// also persistable map (one that is found in the
    /// TrackingCopy/GlobalState).
    pub fn remove_key(&mut self, name: &str) -> Result<(), Error> {
<<<<<<< HEAD
        match self.get_entity_key() {
            account_hash @ Key::Account(_) => {
                let (contract, contract_key): (AddressableEntity, Key) = {
                    let contract_key = self
                        .read_gs_typed::<CLValue>(&account_hash)?
                        .into_t::<Key>()?;

                    let contract: AddressableEntity = self.read_gs_typed(&contract_key)?;
                    (contract, contract_key)
                };
                self.named_keys.remove(name);
                self.remove_key_from_entity(contract_key, contract, name)
            }
            contract_uref @ Key::URef(_) => {
                println!("In this");
                let entity: AddressableEntity = {
                    let value: StoredValue = self
                        .tracking_copy
                        .borrow_mut()
                        .read(&contract_uref)
                        .map_err(Into::into)?
                        .ok_or(Error::KeyNotFound(contract_uref))?;

                    value.try_into().map_err(Error::TypeMismatch)?
                };

                self.named_keys.remove(name);
                self.remove_key_from_entity(contract_uref, entity, name)
            }
            entity_hash @ Key::AddressableEntity(_) => {
                let entity: AddressableEntity = self.read_gs_typed(&entity_hash)?;
                self.named_keys.remove(name);
                self.remove_key_from_entity(entity_hash, entity, name)
            }
            transfer_addr @ Key::Transfer(_) => {
                let _transfer: Transfer = self.read_gs_typed(&transfer_addr)?;
                self.named_keys.remove(name);
                // Users cannot remove transfers from global state
                Ok(())
            }
            deploy_info_addr @ Key::DeployInfo(_) => {
                let _deploy_info: DeployInfo = self.read_gs_typed(&deploy_info_addr)?;
                self.named_keys.remove(name);
                // Users cannot remove deploy infos from global state
                Ok(())
            }
            era_info_addr @ Key::EraInfo(_) => {
                let _era_info: EraInfo = self.read_gs_typed(&era_info_addr)?;
                self.named_keys.remove(name);
                // Users cannot remove era infos from global state
                Ok(())
            }
            Key::Balance(_) => {
                self.named_keys.remove(name);
                Ok(())
            }
            Key::Bid(_) => {
                self.named_keys.remove(name);
                Ok(())
            }
            Key::Withdraw(_) => {
                self.named_keys.remove(name);
                Ok(())
            }
            Key::Dictionary(_) => {
                self.named_keys.remove(name);
                Ok(())
            }
            Key::EraSummary => {
                self.named_keys.remove(name);
                Ok(())
            }
            Key::Unbond(_) => {
                self.named_keys.remove(name);
                Ok(())
            }
            Key::Hash(_) => {
                self.named_keys.remove(name);
                Ok(())
            }
            Key::SystemContractRegistry => {
                error!("should not remove the system contract registry key");
                Err(Error::RemoveKeyFailure(RemoveKeyFailure::PermissionDenied))
            }
            Key::ChainspecRegistry => {
                error!("should not remove the chainspec registry key");
                Err(Error::RemoveKeyFailure(RemoveKeyFailure::PermissionDenied))
            }
            Key::ChecksumRegistry => {
                error!("should not remove the checksum registry key");
                Err(Error::RemoveKeyFailure(RemoveKeyFailure::PermissionDenied))
            }
            bid_key @ Key::BidAddr(_) => {
                let _bid_kind: BidKind = self.read_gs_typed(&bid_key)?;
                self.named_keys.remove(name);
                Ok(())
            }
            package_key @ Key::Package(_) => {
                let _package: Package = self.read_gs_typed(&package_key)?;
                self.named_keys.remove(name);
                Ok(())
            }
            byte_code_key @ Key::ByteCode(_) => {
                let _byte_code: ByteCode = self.read_gs_typed(&byte_code_key)?;
                self.named_keys.remove(name);
                Ok(())
            }
        }
=======
        let contract_hash = self.get_entity_address();
        let contract: AddressableEntity = self.read_gs_typed(&Key::from(contract_hash))?;
        self.named_keys.remove(name);
        self.remove_key_from_contract(Key::from(contract_hash), contract, name)
>>>>>>> d27d8dc9
    }

    /// Returns the block time.
    pub fn get_blocktime(&self) -> BlockTime {
        self.blocktime
    }

    /// Returns the deploy hash.
    pub fn get_deploy_hash(&self) -> DeployHash {
        self.deploy_hash
    }

    /// Extends access rights with a new map.
    pub fn access_rights_extend(&mut self, urefs: &[URef]) {
        self.access_rights.extend(urefs);
    }

    /// Returns a mapping of access rights for each [`URef`]s address.
    pub fn access_rights(&self) -> &ContextAccessRights {
        &self.access_rights
    }

    /// Returns contract of the caller.
    pub fn entity(&self) -> &'a AddressableEntity {
        self.entity
    }

    /// Returns arguments.
    pub fn args(&self) -> &RuntimeArgs {
        &self.args
    }

    pub(crate) fn set_args(&mut self, args: RuntimeArgs) {
        self.args = args
    }

    /// Returns new shared instance of an address generator.
    pub fn address_generator(&self) -> Rc<RefCell<AddressGenerator>> {
        Rc::clone(&self.address_generator)
    }

    /// Returns new shared instance of a tracking copy.
    pub(super) fn state(&self) -> Rc<RefCell<TrackingCopy<R>>> {
        Rc::clone(&self.tracking_copy)
    }

    /// Returns the gas limit.
    pub fn gas_limit(&self) -> Gas {
        self.gas_limit
    }

    /// Returns the current gas counter.
    pub fn gas_counter(&self) -> Gas {
        self.gas_counter
    }

    /// Sets the gas counter to a new value.
    pub fn set_gas_counter(&mut self, new_gas_counter: Gas) {
        self.gas_counter = new_gas_counter;
    }

    /// Returns the base key.
    ///
    /// This could be either a [`Key::Account`] or a [`Key::Hash`] depending on the entry point
    /// type.
<<<<<<< HEAD
    pub fn get_entity_key(&self) -> Key {
        self.entity_key
=======
    pub fn get_entity_address(&self) -> ContractHash {
        self.entity_address
>>>>>>> d27d8dc9
    }

    /// Returns the initiater of the call chain.
    pub fn get_caller(&self) -> AccountHash {
        self.account_hash
    }

    /// Returns the protocol version.
    pub fn protocol_version(&self) -> ProtocolVersion {
        self.protocol_version
    }

    /// Returns the current phase.
    pub fn phase(&self) -> Phase {
        self.phase
    }

    /// Generates new deterministic hash for uses as an address.
    pub fn new_hash_address(&mut self) -> Result<[u8; KEY_HASH_LENGTH], Error> {
        Ok(self.address_generator.borrow_mut().new_hash_address())
    }

    /// Returns 32 pseudo random bytes.
    pub fn random_bytes(&mut self) -> Result<[u8; RANDOM_BYTES_COUNT], Error> {
        Ok(self.address_generator.borrow_mut().create_address())
    }

    /// Creates new [`URef`] instance.
    pub fn new_uref(&mut self, value: StoredValue) -> Result<URef, Error> {
        let uref = self
            .address_generator
            .borrow_mut()
            .new_uref(AccessRights::READ_ADD_WRITE);
        self.insert_uref(uref);
        self.metered_write_gs(Key::URef(uref), value)?;
        Ok(uref)
    }

    /// Creates a new URef where the value it stores is CLType::Unit.
    pub(crate) fn new_unit_uref(&mut self) -> Result<URef, Error> {
        self.new_uref(StoredValue::CLValue(CLValue::unit()))
    }

    /// Creates a new transfer address using a transfer address generator.
    pub fn new_transfer_addr(&mut self) -> Result<TransferAddr, Error> {
        let transfer_addr = self.address_generator.borrow_mut().create_address();
        Ok(TransferAddr::new(transfer_addr))
    }

    /// Puts `key` to the map of named keys of current context.
    pub fn put_key(&mut self, name: String, key: Key) -> Result<(), Error> {
        // No need to perform actual validation on the base key because an account or contract (i.e.
        // the element stored under `base_key`) is allowed to add new named keys to itself.
        let named_key_value = StoredValue::CLValue(CLValue::from_t((name.clone(), key))?);
        self.validate_value(&named_key_value)?;
<<<<<<< HEAD
        self.metered_add_gs_unsafe(self.get_entity_key(), named_key_value)?;
=======
        self.metered_add_gs_unsafe(Key::from(self.get_entity_address()), named_key_value)?;
>>>>>>> d27d8dc9
        self.insert_named_key(name, key);
        Ok(())
    }

    #[cfg(test)]
    pub(crate) fn get_entity(&self) -> AddressableEntity {
        self.entity.clone()
    }

    /// Reads the balance of a purse [`URef`].
    ///
    /// Currently address of a purse [`URef`] is also a hash in the [`Key::Hash`] space.
    #[cfg(test)]
    pub(crate) fn read_purse_uref(&mut self, purse_uref: &URef) -> Result<Option<CLValue>, Error> {
        match self
            .tracking_copy
            .borrow_mut()
            .read(&Key::Hash(purse_uref.addr()))
            .map_err(Into::into)?
        {
            Some(stored_value) => Ok(Some(stored_value.try_into().map_err(Error::TypeMismatch)?)),
            None => Ok(None),
        }
    }

    #[cfg(test)]
    pub(crate) fn write_purse_uref(
        &mut self,
        purse_uref: URef,
        cl_value: CLValue,
    ) -> Result<(), Error> {
        self.metered_write_gs_unsafe(Key::Hash(purse_uref.addr()), cl_value)
    }

    /// Read a stored value under a [`Key`].
    pub fn read_gs(&mut self, key: &Key) -> Result<Option<StoredValue>, Error> {
        self.validate_readable(key)?;
        self.validate_key(key)?;

        let maybe_stored_value = self
            .tracking_copy
            .borrow_mut()
            .read(key)
            .map_err(Into::into)?;

        let stored_value = match maybe_stored_value {
            Some(stored_value) => dictionary::handle_stored_value(*key, stored_value)?,
            None => return Ok(None),
        };

        Ok(Some(stored_value))
    }

    /// Reads a value from a global state directly.
    ///
    /// # Usage
    ///
    /// DO NOT EXPOSE THIS VIA THE FFI - This function bypasses security checks and should be used
    /// with caution.
    pub fn read_gs_direct(&mut self, key: &Key) -> Result<Option<StoredValue>, Error> {
        self.tracking_copy
            .borrow_mut()
            .read(key)
            .map_err(Into::into)
    }

    /// This method is a wrapper over `read_gs` in the sense that it extracts the type held by a
    /// `StoredValue` stored in the global state in a type safe manner.
    ///
    /// This is useful if you want to get the exact type from global state.
    pub fn read_gs_typed<T>(&mut self, key: &Key) -> Result<T, Error>
    where
        T: TryFrom<StoredValue>,
        T::Error: Debug,
    {
        let value = match self.read_gs(key)? {
            None => return Err(Error::KeyNotFound(*key)),
            Some(value) => value,
        };

        value.try_into().map_err(|error| {
            Error::FunctionNotFound(format!(
                "Type mismatch for value under {:?}: {:?}",
                key, error
            ))
        })
    }

    /// Returns all keys based on the tag prefix.
    pub fn get_keys(&mut self, key_tag: &KeyTag) -> Result<BTreeSet<Key>, Error> {
        self.tracking_copy
            .borrow_mut()
            .get_keys(key_tag)
            .map_err(Into::into)
    }

    /// Returns all key's that start with prefix, if any.
    pub fn get_keys_with_prefix(&mut self, prefix: &[u8]) -> Result<Vec<Key>, Error> {
        self.tracking_copy
            .borrow_mut()
            .reader()
            .keys_with_prefix(prefix)
            .map_err(Into::into)
    }

    /// Write a transfer instance to the global state.
    pub fn write_transfer(&mut self, key: Key, value: Transfer) {
        if let Key::Transfer(_) = key {
            // Writing a `Transfer` will not exceed write size limit.
            self.tracking_copy
                .borrow_mut()
                .write(key, StoredValue::Transfer(value));
        } else {
            panic!("Do not use this function for writing non-transfer keys")
        }
    }

    /// Write an era info instance to the global state.
    pub fn write_era_info(&mut self, key: Key, value: EraInfo) {
        if let Key::EraSummary = key {
            // Writing an `EraInfo` for 100 validators will not exceed write size limit.
            self.tracking_copy
                .borrow_mut()
                .write(key, StoredValue::EraInfo(value));
        } else {
            panic!("Do not use this function for writing non-era-info keys")
        }
    }

    /// Creates validated instance of `StoredValue` from `account`.
    fn account_to_validated_value(&self, account: Account) -> Result<StoredValue, Error> {
        let value = StoredValue::Account(account);
        self.validate_value(&value)?;
        Ok(value)
    }

    /// Write an account to the global state.
    pub fn write_account(&mut self, key: Key, account: Account) -> Result<(), Error> {
        if let Key::Account(_) = key {
            self.validate_key(&key)?;
            let account_value = self.account_to_validated_value(account)?;
            self.metered_write_gs_unsafe(key, account_value)?;
            Ok(())
        } else {
            panic!("Do not use this function for writing non-account keys")
        }
    }

    /// Read an account from the global state.
    pub fn read_account(&mut self, key: &Key) -> Result<Option<StoredValue>, Error> {
        if let Key::Account(_) = key {
            self.validate_key(key)?;
            self.tracking_copy
                .borrow_mut()
                .read(key)
                .map_err(Into::into)
        } else {
            panic!("Do not use this function for reading from non-account keys")
        }
    }

    /// Adds a named key.
    ///
    /// If given `Key` refers to an [`URef`] then it extends the runtime context's access rights
    /// with the URef's access rights.
    fn insert_named_key(&mut self, name: String, key: Key) {
        if let Key::URef(uref) = key {
            self.insert_uref(uref);
        }
        self.named_keys.insert(name, key);
    }

    /// Adds a new [`URef`] into the context.
    ///
    /// Once an [`URef`] is inserted, it's considered a valid [`URef`] in this runtime context.
    fn insert_uref(&mut self, uref: URef) {
        self.access_rights.extend(&[uref])
    }

    /// Grants access to a [`URef`]; unless access was pre-existing.
    pub fn grant_access(&mut self, uref: URef) -> GrantedAccess {
        self.access_rights.grant_access(uref)
    }

    /// Removes an access right from the current runtime context.
    pub fn remove_access(&mut self, uref_addr: URefAddr, access_rights: AccessRights) {
        self.access_rights.remove_access(uref_addr, access_rights)
    }

    /// Returns a copy of the current effects of a tracking copy.
    pub fn effects(&self) -> Effects {
        self.tracking_copy.borrow().effects()
    }

    /// Returns list of transfers.
    pub fn transfers(&self) -> &Vec<TransferAddr> {
        &self.transfers
    }

    /// Returns mutable list of transfers.
    pub fn transfers_mut(&mut self) -> &mut Vec<TransferAddr> {
        &mut self.transfers
    }

    fn validate_cl_value(&self, cl_value: &CLValue) -> Result<(), Error> {
        match cl_value.cl_type() {
            CLType::Bool
            | CLType::I32
            | CLType::I64
            | CLType::U8
            | CLType::U32
            | CLType::U64
            | CLType::U128
            | CLType::U256
            | CLType::U512
            | CLType::Unit
            | CLType::String
            | CLType::Option(_)
            | CLType::List(_)
            | CLType::ByteArray(..)
            | CLType::Result { .. }
            | CLType::Map { .. }
            | CLType::Tuple1(_)
            | CLType::Tuple3(_)
            | CLType::Any
            | CLType::PublicKey => Ok(()),
            CLType::Key => {
                let key: Key = cl_value.to_owned().into_t()?; // TODO: optimize?
                self.validate_key(&key)
            }
            CLType::URef => {
                let uref: URef = cl_value.to_owned().into_t()?; // TODO: optimize?
                self.validate_uref(&uref)
            }
            tuple @ CLType::Tuple2(_) if *tuple == casper_types::named_key_type() => {
                let (_name, key): (String, Key) = cl_value.to_owned().into_t()?; // TODO: optimize?
                self.validate_key(&key)
            }
            CLType::Tuple2(_) => Ok(()),
        }
    }

    /// Validates whether keys used in the `value` are not forged.
    fn validate_value(&self, value: &StoredValue) -> Result<(), Error> {
        match value {
            StoredValue::CLValue(cl_value) => self.validate_cl_value(cl_value),
            StoredValue::Account(_) => Ok(()),
            StoredValue::ByteCode(_) => Ok(()),
            StoredValue::Contract(_) => Ok(()),
            StoredValue::AddressableEntity(contract_header) => contract_header
                .named_keys()
                .keys()
                .try_for_each(|key| self.validate_key(key)),
            // TODO: anything to validate here?
            StoredValue::Package(_) => Ok(()),
            StoredValue::Transfer(_) => Ok(()),
            StoredValue::DeployInfo(_) => Ok(()),
            StoredValue::EraInfo(_) => Ok(()),
            StoredValue::Bid(_) => Ok(()),
            StoredValue::BidKind(_) => Ok(()),
            StoredValue::Withdraw(_) => Ok(()),
            StoredValue::Unbonding(_) => Ok(()),
            StoredValue::ContractPackage(_) => Ok(()),
            StoredValue::ContractWasm(_) => Ok(()),
        }
    }

    /// Validates whether key is not forged (whether it can be found in the
    /// `named_keys`) and whether the version of a key that contract wants
    /// to use, has access rights that are less powerful than access rights'
    /// of the key in the `named_keys`.
    pub(crate) fn validate_key(&self, key: &Key) -> Result<(), Error> {
        let uref = match key {
            Key::URef(uref) => uref,
            _ => return Ok(()),
        };
        self.validate_uref(uref)
    }

    /// Validate [`URef`] access rights.
    ///
    /// Returns unit if [`URef`]s address exists in the context, and has correct access rights bit
    /// set.
    pub(crate) fn validate_uref(&self, uref: &URef) -> Result<(), Error> {
        if self.access_rights.has_access_rights_to_uref(uref) {
            Ok(())
        } else {
            Err(Error::ForgedReference(*uref))
        }
    }

    /// Validates if a [`Key`] refers to a [`URef`] and has a read bit set.
    fn validate_readable(&self, key: &Key) -> Result<(), Error> {
        if self.is_readable(key) {
            Ok(())
        } else {
            Err(Error::InvalidAccess {
                required: AccessRights::READ,
            })
        }
    }

    /// Validates if a [`Key`] refers to a [`URef`] and has a add bit set.
    fn validate_addable(&self, key: &Key) -> Result<(), Error> {
        if self.is_addable(key) {
            Ok(())
        } else {
            Err(Error::InvalidAccess {
                required: AccessRights::ADD,
            })
        }
    }

    /// Validates if a [`Key`] refers to a [`URef`] and has a write bit set.
    fn validate_writeable(&self, key: &Key) -> Result<(), Error> {
        if self.is_writeable(key) {
            Ok(())
        } else {
            Err(Error::InvalidAccess {
                required: AccessRights::WRITE,
            })
        }
    }

    /// Tests whether reading from the `key` is valid.
    pub fn is_readable(&self, key: &Key) -> bool {
        match key {
            Key::URef(uref) => uref.is_readable(),
            Key::Balance(_) => false,
            Key::Account(_)
            | Key::Hash(_)
            | Key::Transfer(_)
            | Key::DeployInfo(_)
            | Key::EraInfo(_)
            | Key::Bid(_)
            | Key::Withdraw(_)
            | Key::Dictionary(_)
            | Key::SystemContractRegistry
            | Key::EraSummary
            | Key::Unbond(_)
            | Key::ChainspecRegistry
            | Key::ChecksumRegistry
            | Key::BidAddr(_)
            | Key::Package(_)
            | Key::AddressableEntity(_)
            | Key::ByteCode(_) => true,
        }
    }

    /// Tests whether addition to `key` is valid.
    pub fn is_addable(&self, key: &Key) -> bool {
        match key {
<<<<<<< HEAD
            Key::Hash(_) => &self.get_entity_key() == key, // ???
=======
            Key::Hash(hash) => &self.get_entity_address().value() == hash, // ???
>>>>>>> d27d8dc9
            Key::URef(uref) => uref.is_addable(),
            Key::Account(_)
            | Key::Transfer(_)
            | Key::DeployInfo(_)
            | Key::EraInfo(_)
            | Key::Balance(_)
            | Key::Bid(_)
            | Key::Withdraw(_)
            | Key::Dictionary(_)
            | Key::SystemContractRegistry
            | Key::EraSummary
            | Key::Unbond(_)
            | Key::ChainspecRegistry
            | Key::ChecksumRegistry
            | Key::BidAddr(_)
            | Key::Package(_)
            | Key::AddressableEntity(_)
            | Key::ByteCode(_) => false,
        }
    }

    /// Tests whether writing to `key` is valid.
    pub fn is_writeable(&self, key: &Key) -> bool {
        match key {
            Key::URef(uref) => uref.is_writeable(),
            Key::Account(_)
            | Key::Hash(_)
            | Key::Transfer(_)
            | Key::DeployInfo(_)
            | Key::EraInfo(_)
            | Key::Balance(_)
            | Key::Bid(_)
            | Key::Withdraw(_)
            | Key::Dictionary(_)
            | Key::SystemContractRegistry
            | Key::EraSummary
            | Key::Unbond(_)
            | Key::ChainspecRegistry
            | Key::ChecksumRegistry
            | Key::BidAddr(_)
            | Key::Package(_)
            | Key::AddressableEntity(_)
            | Key::ByteCode(_) => false,
        }
    }

    /// Safely charge the specified amount of gas, up to the available gas limit.
    ///
    /// Returns [`Error::GasLimit`] if gas limit exceeded and `()` if not.
    /// Intuition about the return value sense is to answer the question 'are we
    /// allowed to continue?'
    pub(crate) fn charge_gas(&mut self, gas: Gas) -> Result<(), Error> {
        let prev = self.gas_counter();
        let gas_limit = self.gas_limit();
        let is_system = self.package_kind.is_system();

        // gas charge overflow protection
        match prev.checked_add(gas.cost(is_system)) {
            None => {
                self.set_gas_counter(gas_limit);
                Err(Error::GasLimit)
            }
            Some(val) if val > gas_limit => {
                println!("Val/limit {}/{}", val, gas_limit);
                self.set_gas_counter(gas_limit);
                Err(Error::GasLimit)
            }
            Some(val) => {
                self.set_gas_counter(val);
                Ok(())
            }
        }
    }

    /// Checks if we are calling a system addressable entity.
    pub(crate) fn is_system_addressable_entity(
        &self,
        contract_hash: &AddressableEntityHash,
    ) -> Result<bool, Error> {
        Ok(self
            .system_contract_registry()?
            .has_contract_hash(contract_hash))
    }

    /// Charges gas for specified amount of bytes used.
    fn charge_gas_storage(&mut self, bytes_count: usize) -> Result<(), Error> {
<<<<<<< HEAD
        if let Some(base_key) = self.get_entity_key().into_entity_addr() {
            let entity_hash = AddressableEntityHash::new(base_key);
            if self.is_system_addressable_entity(&entity_hash)? {
                // Don't charge storage used while executing a system contract.
                return Ok(());
            }
=======
        let contract_hash = self.get_entity_address();
        if self.is_system_contract(&contract_hash)? {
            // Don't charge storage used while executing a system contract.
            return Ok(());
>>>>>>> d27d8dc9
        }

        let storage_costs = self.engine_config.wasm_config().storage_costs();

        let gas_cost = storage_costs.calculate_gas_cost(bytes_count);

        self.charge_gas(gas_cost)
    }

    /// Charges gas for using a host system contract's entrypoint.
    pub(crate) fn charge_system_contract_call<T>(&mut self, call_cost: T) -> Result<(), Error>
    where
        T: Into<Gas>,
    {
        let amount: Gas = call_cost.into();
        self.charge_gas(amount)
    }

    /// Prune a key from the global state.
    ///
    /// Use with caution - there is no validation done as the key is assumed to be validated
    /// already.
    pub(crate) fn prune_gs_unsafe<K>(&mut self, key: K)
    where
        K: Into<Key>,
    {
        self.tracking_copy.borrow_mut().prune(key.into());
    }

    /// Writes data to global state with a measurement.
    ///
    /// Use with caution - there is no validation done as the key is assumed to be validated
    /// already.
    pub(crate) fn metered_write_gs_unsafe<K, V>(&mut self, key: K, value: V) -> Result<(), Error>
    where
        K: Into<Key>,
        V: Into<StoredValue>,
    {
        let stored_value = value.into();

        // Charge for amount as measured by serialized length
        let bytes_count = stored_value.serialized_length();
        self.charge_gas_storage(bytes_count)?;

        self.tracking_copy
            .borrow_mut()
            .write(key.into(), stored_value);
        Ok(())
    }

    /// Writes data to a global state and charges for bytes stored.
    ///
    /// This method performs full validation of the key to be written.
    pub(crate) fn metered_write_gs<T>(&mut self, key: Key, value: T) -> Result<(), Error>
    where
        T: Into<StoredValue>,
    {
        let stored_value = value.into();
        self.validate_writeable(&key)?;
        self.validate_key(&key)?;
        self.validate_value(&stored_value)?;
        self.metered_write_gs_unsafe(key, stored_value)
    }

    /// Adds data to a global state key and charges for bytes stored.
    ///
    /// This method performs full validation of the key to be written.
    pub(crate) fn metered_add_gs_unsafe(
        &mut self,
        key: Key,
        value: StoredValue,
    ) -> Result<(), Error> {
        let value_bytes_count = value.serialized_length();
        self.charge_gas_storage(value_bytes_count)?;

        match self.tracking_copy.borrow_mut().add(key, value) {
            Err(storage_error) => Err(storage_error.into()),
            Ok(AddResult::Success) => Ok(()),
            Ok(AddResult::KeyNotFound(key)) => Err(Error::KeyNotFound(key)),
            Ok(AddResult::TypeMismatch(type_mismatch)) => Err(Error::TypeMismatch(type_mismatch)),
            Ok(AddResult::Serialization(error)) => Err(Error::BytesRepr(error)),
            Ok(AddResult::Transform(error)) => Err(Error::Transform(error)),
        }
    }

    /// Adds `value` to the `key`. The premise for being able to `add` value is
    /// that the type of it value can be added (is a Monoid). If the
    /// values can't be added, either because they're not a Monoid or if the
    /// value stored under `key` has different type, then `TypeMismatch`
    /// errors is returned.
    pub(crate) fn metered_add_gs<K, V>(&mut self, key: K, value: V) -> Result<(), Error>
    where
        K: Into<Key>,
        V: Into<StoredValue>,
    {
        let key = key.into();
        let value = value.into();
        self.validate_addable(&key)?;
        self.validate_key(&key)?;
        self.validate_value(&value)?;
        self.metered_add_gs_unsafe(key, value)
    }

    /// Adds new associated key.
    pub(crate) fn add_associated_key(
        &mut self,
        account_hash: AccountHash,
        weight: Weight,
    ) -> Result<(), Error> {
        let entity_key = match self.entry_point_type {
            EntryPointType::AddressableEntity => self.entity_key,
            EntryPointType::Session | EntryPointType::Factory => {
                self.get_entity_address_for_account_hash(self.account_hash)?
            }
        };

        // Check permission to modify associated keys
        if !self.is_valid_context(entity_key) {
            // Exit early with error to avoid mutations
            return Err(AddKeyFailure::PermissionDenied.into());
        }

        // Converts an account's public key into a URef
<<<<<<< HEAD
        let key: Key = self.get_entity_key();
=======
        let key = self.get_entity_address();
>>>>>>> d27d8dc9

        // Take an addressable entity out of the global state
        let entity = {
            let mut entity: AddressableEntity = self.read_gs_typed(&Key::from(key))?;

            if entity.associated_keys().len() >= (self.engine_config.max_associated_keys() as usize)
            {
                return Err(Error::AddKeyFailure(AddKeyFailure::MaxKeysLimit));
            }

            // Exit early in case of error without updating global state
            entity
                .add_associated_key(account_hash, weight)
                .map_err(Error::from)?;
            entity
        };

        let entity_value = self.addressable_entity_to_validated_value(entity)?;

        self.metered_write_gs_unsafe(key, entity_value)?;

        Ok(())
    }

    /// Remove associated key.
    pub(crate) fn remove_associated_key(&mut self, account_hash: AccountHash) -> Result<(), Error> {
        let entity_key = self.get_entity_address_for_account_hash(self.account_hash)?;
        // Check permission to modify associated keys
        if !self.is_valid_context(entity_key) {
            // Exit early with error to avoid mutations
            return Err(RemoveKeyFailure::PermissionDenied.into());
        }

        if !self.entity().can_manage_keys_with(&self.authorization_keys) {
            // Exit early if authorization keys weight doesn't exceed required
            // key management threshold
            return Err(RemoveKeyFailure::PermissionDenied.into());
        }

        // Converts an account's public key into a URef
        // let key = Key::Account(self.contract().account_hash());
<<<<<<< HEAD
        let key: Key = self.get_entity_key();
=======
        let contract_hash = self.get_entity_address();
>>>>>>> d27d8dc9

        // Take an account out of the global state
        let mut entity: AddressableEntity = self.read_gs_typed(&Key::from(contract_hash))?;

        // Exit early in case of error without updating global state
        entity
            .remove_associated_key(account_hash)
            .map_err(Error::from)?;

        let account_value = self.addressable_entity_to_validated_value(entity)?;

        self.metered_write_gs_unsafe(contract_hash, account_value)?;

        Ok(())
    }

    /// Update associated key.
    pub(crate) fn update_associated_key(
        &mut self,
        account_hash: AccountHash,
        weight: Weight,
    ) -> Result<(), Error> {
        let entity_key = self.get_entity_address_for_account_hash(self.account_hash)?;
        // Check permission to modify associated keys
        if !self.is_valid_context(entity_key) {
            // Exit early with error to avoid mutations
            return Err(UpdateKeyFailure::PermissionDenied.into());
        }

        if !self.entity().can_manage_keys_with(&self.authorization_keys) {
            // Exit early if authorization keys weight doesn't exceed required
            // key management threshold
            return Err(UpdateKeyFailure::PermissionDenied.into());
        }

        // Converts an account's public key into a URef
<<<<<<< HEAD
        let key: Key = self.get_entity_key();
=======
        let key = self.get_entity_address();
>>>>>>> d27d8dc9

        // Take an account out of the global state
        let mut entity: AddressableEntity = self.read_gs_typed(&Key::from(key))?;

        // Exit early in case of error without updating global state
        entity
            .update_associated_key(account_hash, weight)
            .map_err(Error::from)?;

        let entity_value = self.addressable_entity_to_validated_value(entity)?;

        self.metered_write_gs_unsafe(key, entity_value)?;

        Ok(())
    }

    pub(crate) fn is_authorized_by_admin(&self) -> bool {
        self.engine_config
            .administrative_accounts()
            .intersection(&self.authorization_keys)
            .next()
            .is_some()
    }

    /// Set threshold of an associated key.
    pub(crate) fn set_action_threshold(
        &mut self,
        action_type: ActionType,
        threshold: Weight,
    ) -> Result<(), Error> {
        let entity_key = match self.entry_point_type {
            EntryPointType::AddressableEntity => self.entity_key,
            EntryPointType::Session | EntryPointType::Factory => {
                self.get_entity_address_for_account_hash(self.account_hash)?
            }
        };
        // Check permission to modify associated keys
        if !self.is_valid_context(entity_key) {
            // Exit early with error to avoid mutations
            return Err(SetThresholdFailure::PermissionDeniedError.into());
        }

<<<<<<< HEAD
        let key: Key = self.get_entity_key();
=======
        let key = self.get_entity_address();
>>>>>>> d27d8dc9

        // Take an addressable entity out of the global state
        let mut entity: AddressableEntity = self.read_gs_typed(&Key::from(key))?;

        // Exit early in case of error without updating global state
        if self.is_authorized_by_admin() {
            entity.set_action_threshold_unchecked(action_type, threshold)
        } else {
            entity.set_action_threshold(action_type, threshold)
        }
        .map_err(Error::from)?;

        let entity_value = self.addressable_entity_to_validated_value(entity)?;

        self.metered_write_gs_unsafe(key, entity_value)?;

        Ok(())
    }

    fn addressable_entity_to_validated_value(
        &self,
        entity: AddressableEntity,
    ) -> Result<StoredValue, Error> {
        let value = StoredValue::AddressableEntity(entity);
        self.validate_value(&value)?;
        Ok(value)
    }

    pub(crate) fn get_entity_address_for_account_hash(
        &mut self,
        account_hash: AccountHash,
    ) -> Result<ContractHash, Error> {
        let cl_value = self.read_gs_typed::<CLValue>(&Key::Account(account_hash))?;
        let key = CLValue::into_t::<Key>(cl_value).map_err(Error::CLValue)?;
        key.into_contract_hash()
            .ok_or(Error::UnexpectedKeyVariant(key))
    }

    pub(crate) fn read_addressable_entity_by_account_hash(
        &mut self,
        account_hash: AccountHash,
    ) -> Result<Option<AddressableEntity>, Error> {
        match self.read_gs(&Key::Account(account_hash))? {
            Some(StoredValue::CLValue(cl_value)) => {
                let key: Key = cl_value.into_t().map_err(Error::CLValue)?;
                match self.read_gs(&key)? {
                    Some(StoredValue::AddressableEntity(addressable_entity)) => {
                        Ok(Some(addressable_entity))
                    }
                    Some(_other_variant_2) => Err(Error::UnexpectedStoredValueVariant),
                    None => Ok(None),
                }
            }
            Some(_other_variant_1) => Err(Error::UnexpectedStoredValueVariant),
            None => Ok(None),
        }
    }

    /// Checks if the account context is valid.
<<<<<<< HEAD
    fn is_valid_context(&self, entity_address: Key) -> bool {
        self.get_entity_key() == entity_address
=======
    fn is_valid_context(&self, entity_address: ContractHash) -> bool {
        self.get_entity_address() == entity_address
>>>>>>> d27d8dc9
    }

    /// Gets main purse id
    pub fn get_main_purse(&mut self) -> Result<URef, Error> {
        let main_purse = self.entity().main_purse();
        Ok(main_purse)
    }

    /// Gets entry point type.
    pub fn entry_point_type(&self) -> EntryPointType {
        self.entry_point_type
    }

    /// Gets given contract package with its access_key validated against current context.
    pub(crate) fn get_validated_package(
        &mut self,
        package_hash: PackageHash,
    ) -> Result<Package, Error> {
        let package_hash_key = Key::from(package_hash);
        self.validate_key(&package_hash_key)?;
        let contract_package: Package = self.read_gs_typed(&Key::from(package_hash))?;
        if !self.is_authorized_by_admin() {
            self.validate_uref(&contract_package.access_key())?;
        }
        Ok(contract_package)
    }

    pub(crate) fn get_package(&mut self, package_hash: PackageHash) -> Result<Package, Error> {
        self.tracking_copy
            .borrow_mut()
            .get_package(package_hash)
            .map_err(Into::into)
    }

    pub(crate) fn get_contract_entity(
        &mut self,
        entity_key: Key,
    ) -> Result<(AddressableEntity, bool), Error> {
        let entity_hash = if let Some(entity_hash) = entity_key.into_entity_hash() {
            entity_hash
        } else {
            return Err(Error::UnexpectedKeyVariant(entity_key));
        };

        self.tracking_copy
            .borrow_mut()
            .get_contract_entity(entity_hash)
            .map_err(Into::into)
    }

    /// Gets a dictionary item key from a dictionary referenced by a `uref`.
    pub(crate) fn dictionary_get(
        &mut self,
        uref: URef,
        dictionary_item_key: &str,
    ) -> Result<Option<CLValue>, Error> {
        self.validate_readable(&uref.into())?;
        self.validate_key(&uref.into())?;
        let dictionary_item_key_bytes = dictionary_item_key.as_bytes();

        if dictionary_item_key_bytes.len() > DICTIONARY_ITEM_KEY_MAX_LENGTH {
            return Err(Error::DictionaryItemKeyExceedsLength);
        }

        let dictionary_key = Key::dictionary(uref, dictionary_item_key_bytes);
        self.dictionary_read(dictionary_key)
    }

    /// Gets a dictionary value from a dictionary `Key`.
    pub(crate) fn dictionary_read(
        &mut self,
        dictionary_key: Key,
    ) -> Result<Option<CLValue>, Error> {
        let maybe_stored_value = self
            .tracking_copy
            .borrow_mut()
            .read(&dictionary_key)
            .map_err(Into::into)?;

        if let Some(stored_value) = maybe_stored_value {
            let stored_value = dictionary::handle_stored_value(dictionary_key, stored_value)?;
            let cl_value = CLValue::try_from(stored_value).map_err(Error::TypeMismatch)?;
            Ok(Some(cl_value))
        } else {
            Ok(None)
        }
    }

    /// Puts a dictionary item key from a dictionary referenced by a `uref`.
    pub fn dictionary_put(
        &mut self,
        seed_uref: URef,
        dictionary_item_key: &str,
        cl_value: CLValue,
    ) -> Result<(), Error> {
        let dictionary_item_key_bytes = dictionary_item_key.as_bytes();

        if dictionary_item_key_bytes.len() > DICTIONARY_ITEM_KEY_MAX_LENGTH {
            return Err(Error::DictionaryItemKeyExceedsLength);
        }

        self.validate_writeable(&seed_uref.into())?;
        self.validate_uref(&seed_uref)?;

        self.validate_cl_value(&cl_value)?;

        let wrapped_cl_value = {
            let dictionary_value = DictionaryValue::new(
                cl_value,
                seed_uref.addr().to_vec(),
                dictionary_item_key_bytes.to_vec(),
            );
            CLValue::from_t(dictionary_value).map_err(Error::from)?
        };

        let dictionary_key = Key::dictionary(seed_uref, dictionary_item_key_bytes);
        self.metered_write_gs_unsafe(dictionary_key, wrapped_cl_value)?;
        Ok(())
    }

    /// Gets system contract by name.
    pub(crate) fn get_system_contract(&self, name: &str) -> Result<AddressableEntityHash, Error> {
        let registry = self.system_contract_registry()?;
        let hash = registry.get(name).ok_or_else(|| {
            error!("Missing system contract hash: {}", name);
            Error::MissingSystemContractHash(name.to_string())
        })?;
        Ok(*hash)
    }

    pub(crate) fn get_system_entity_key(&self, name: &str) -> Result<Key, Error> {
        let system_entity_hash = self.get_system_contract(name)?;
        Ok(Key::addressable_entity_key(
            PackageKindTag::System,
            system_entity_hash,
        ))
    }

    /// Returns system contract registry by querying the global state.
    pub fn system_contract_registry(&self) -> Result<SystemContractRegistry, Error> {
        self.tracking_copy
            .borrow_mut()
            .get_system_contracts()
            .map_err(|_| {
                error!("Missing system contract registry");
                Error::MissingSystemContractRegistry
            })
    }

    pub(super) fn remaining_spending_limit(&self) -> U512 {
        self.remaining_spending_limit
    }

    /// Subtract spent amount from the main purse spending limit.
    pub(crate) fn subtract_amount_spent(&mut self, amount: U512) -> Option<U512> {
        if let Some(res) = self.remaining_spending_limit.checked_sub(amount) {
            self.remaining_spending_limit = res;
            Some(self.remaining_spending_limit)
        } else {
            error!(
                limit = %self.remaining_spending_limit,
                spent = %amount,
                "exceeded main purse spending limit"
            );
            self.remaining_spending_limit = U512::zero();
            None
        }
    }

    /// Sets a new spending limit.
    /// Should be called after inner context returns - if tokens were spent there, it must count
    /// towards global limit for the whole deploy execution.
    pub(crate) fn set_remaining_spending_limit(&mut self, amount: U512) {
        self.remaining_spending_limit = amount;
    }
}<|MERGE_RESOLUTION|>--- conflicted
+++ resolved
@@ -23,21 +23,12 @@
     },
     bytesrepr::ToBytes,
     execution::Effects,
-<<<<<<< HEAD
     package::{PackageKind, PackageKindTag},
-    system::auction::{BidKind, EraInfo},
+    system::auction::EraInfo,
     AccessRights, AddressableEntity, AddressableEntityHash, BlockTime, ByteCode, CLType, CLValue,
-    ContextAccessRights, DeployHash, DeployInfo, EntryPointType, Gas, GrantedAccess, Key, KeyTag,
+    ContextAccessRights, DeployHash,  EntryPointType, Gas, GrantedAccess, Key, KeyTag,
     Package, PackageHash, Phase, ProtocolVersion, PublicKey, RuntimeArgs, StoredValue, Transfer,
     TransferAddr, URef, URefAddr, DICTIONARY_ITEM_KEY_MAX_LENGTH, KEY_HASH_LENGTH, U512,
-=======
-    package::ContractPackageKind,
-    system::auction::EraInfo,
-    AccessRights, AddressableEntity, BlockTime, CLType, CLValue, ContextAccessRights, ContractHash,
-    ContractPackageHash, DeployHash, EntryPointType, Gas, GrantedAccess, Key, KeyTag, Package,
-    Phase, ProtocolVersion, PublicKey, RuntimeArgs, StoredValue, Transfer, TransferAddr, URef,
-    URefAddr, DICTIONARY_ITEM_KEY_MAX_LENGTH, KEY_HASH_LENGTH, U512,
->>>>>>> d27d8dc9
 };
 
 use crate::{
@@ -75,13 +66,8 @@
     // Original account/contract for read only tasks taken before execution
     entity: &'a AddressableEntity,
     // Key pointing to the entity we are currently running
-<<<<<<< HEAD
-    entity_key: Key,
+    entity_key: ContractHash,
     package_kind: PackageKind,
-=======
-    entity_address: ContractHash,
-    package_kind: ContractPackageKind,
->>>>>>> d27d8dc9
     account_hash: AccountHash,
 }
 
@@ -257,121 +243,10 @@
     /// also persistable map (one that is found in the
     /// TrackingCopy/GlobalState).
     pub fn remove_key(&mut self, name: &str) -> Result<(), Error> {
-<<<<<<< HEAD
-        match self.get_entity_key() {
-            account_hash @ Key::Account(_) => {
-                let (contract, contract_key): (AddressableEntity, Key) = {
-                    let contract_key = self
-                        .read_gs_typed::<CLValue>(&account_hash)?
-                        .into_t::<Key>()?;
-
-                    let contract: AddressableEntity = self.read_gs_typed(&contract_key)?;
-                    (contract, contract_key)
-                };
-                self.named_keys.remove(name);
-                self.remove_key_from_entity(contract_key, contract, name)
-            }
-            contract_uref @ Key::URef(_) => {
-                println!("In this");
-                let entity: AddressableEntity = {
-                    let value: StoredValue = self
-                        .tracking_copy
-                        .borrow_mut()
-                        .read(&contract_uref)
-                        .map_err(Into::into)?
-                        .ok_or(Error::KeyNotFound(contract_uref))?;
-
-                    value.try_into().map_err(Error::TypeMismatch)?
-                };
-
-                self.named_keys.remove(name);
-                self.remove_key_from_entity(contract_uref, entity, name)
-            }
-            entity_hash @ Key::AddressableEntity(_) => {
-                let entity: AddressableEntity = self.read_gs_typed(&entity_hash)?;
-                self.named_keys.remove(name);
-                self.remove_key_from_entity(entity_hash, entity, name)
-            }
-            transfer_addr @ Key::Transfer(_) => {
-                let _transfer: Transfer = self.read_gs_typed(&transfer_addr)?;
-                self.named_keys.remove(name);
-                // Users cannot remove transfers from global state
-                Ok(())
-            }
-            deploy_info_addr @ Key::DeployInfo(_) => {
-                let _deploy_info: DeployInfo = self.read_gs_typed(&deploy_info_addr)?;
-                self.named_keys.remove(name);
-                // Users cannot remove deploy infos from global state
-                Ok(())
-            }
-            era_info_addr @ Key::EraInfo(_) => {
-                let _era_info: EraInfo = self.read_gs_typed(&era_info_addr)?;
-                self.named_keys.remove(name);
-                // Users cannot remove era infos from global state
-                Ok(())
-            }
-            Key::Balance(_) => {
-                self.named_keys.remove(name);
-                Ok(())
-            }
-            Key::Bid(_) => {
-                self.named_keys.remove(name);
-                Ok(())
-            }
-            Key::Withdraw(_) => {
-                self.named_keys.remove(name);
-                Ok(())
-            }
-            Key::Dictionary(_) => {
-                self.named_keys.remove(name);
-                Ok(())
-            }
-            Key::EraSummary => {
-                self.named_keys.remove(name);
-                Ok(())
-            }
-            Key::Unbond(_) => {
-                self.named_keys.remove(name);
-                Ok(())
-            }
-            Key::Hash(_) => {
-                self.named_keys.remove(name);
-                Ok(())
-            }
-            Key::SystemContractRegistry => {
-                error!("should not remove the system contract registry key");
-                Err(Error::RemoveKeyFailure(RemoveKeyFailure::PermissionDenied))
-            }
-            Key::ChainspecRegistry => {
-                error!("should not remove the chainspec registry key");
-                Err(Error::RemoveKeyFailure(RemoveKeyFailure::PermissionDenied))
-            }
-            Key::ChecksumRegistry => {
-                error!("should not remove the checksum registry key");
-                Err(Error::RemoveKeyFailure(RemoveKeyFailure::PermissionDenied))
-            }
-            bid_key @ Key::BidAddr(_) => {
-                let _bid_kind: BidKind = self.read_gs_typed(&bid_key)?;
-                self.named_keys.remove(name);
-                Ok(())
-            }
-            package_key @ Key::Package(_) => {
-                let _package: Package = self.read_gs_typed(&package_key)?;
-                self.named_keys.remove(name);
-                Ok(())
-            }
-            byte_code_key @ Key::ByteCode(_) => {
-                let _byte_code: ByteCode = self.read_gs_typed(&byte_code_key)?;
-                self.named_keys.remove(name);
-                Ok(())
-            }
-        }
-=======
         let contract_hash = self.get_entity_address();
         let contract: AddressableEntity = self.read_gs_typed(&Key::from(contract_hash))?;
         self.named_keys.remove(name);
         self.remove_key_from_contract(Key::from(contract_hash), contract, name)
->>>>>>> d27d8dc9
     }
 
     /// Returns the block time.
@@ -437,13 +312,8 @@
     ///
     /// This could be either a [`Key::Account`] or a [`Key::Hash`] depending on the entry point
     /// type.
-<<<<<<< HEAD
-    pub fn get_entity_key(&self) -> Key {
+    pub fn get_entity_key(&self) -> ContractHash {
         self.entity_key
-=======
-    pub fn get_entity_address(&self) -> ContractHash {
-        self.entity_address
->>>>>>> d27d8dc9
     }
 
     /// Returns the initiater of the call chain.
@@ -499,11 +369,7 @@
         // the element stored under `base_key`) is allowed to add new named keys to itself.
         let named_key_value = StoredValue::CLValue(CLValue::from_t((name.clone(), key))?);
         self.validate_value(&named_key_value)?;
-<<<<<<< HEAD
-        self.metered_add_gs_unsafe(self.get_entity_key(), named_key_value)?;
-=======
-        self.metered_add_gs_unsafe(Key::from(self.get_entity_address()), named_key_value)?;
->>>>>>> d27d8dc9
+        self.metered_add_gs_unsafe(Key::from(self.get_entity_key()), named_key_value)?;
         self.insert_named_key(name, key);
         Ok(())
     }
@@ -856,11 +722,7 @@
     /// Tests whether addition to `key` is valid.
     pub fn is_addable(&self, key: &Key) -> bool {
         match key {
-<<<<<<< HEAD
-            Key::Hash(_) => &self.get_entity_key() == key, // ???
-=======
-            Key::Hash(hash) => &self.get_entity_address().value() == hash, // ???
->>>>>>> d27d8dc9
+            Key::Hash(hash) => &self.get_entity_key().value() == hash, // ???
             Key::URef(uref) => uref.is_addable(),
             Key::Account(_)
             | Key::Transfer(_)
@@ -947,19 +809,12 @@
 
     /// Charges gas for specified amount of bytes used.
     fn charge_gas_storage(&mut self, bytes_count: usize) -> Result<(), Error> {
-<<<<<<< HEAD
         if let Some(base_key) = self.get_entity_key().into_entity_addr() {
             let entity_hash = AddressableEntityHash::new(base_key);
             if self.is_system_addressable_entity(&entity_hash)? {
                 // Don't charge storage used while executing a system contract.
                 return Ok(());
             }
-=======
-        let contract_hash = self.get_entity_address();
-        if self.is_system_contract(&contract_hash)? {
-            // Don't charge storage used while executing a system contract.
-            return Ok(());
->>>>>>> d27d8dc9
         }
 
         let storage_costs = self.engine_config.wasm_config().storage_costs();
@@ -1083,11 +938,7 @@
         }
 
         // Converts an account's public key into a URef
-<<<<<<< HEAD
-        let key: Key = self.get_entity_key();
-=======
-        let key = self.get_entity_address();
->>>>>>> d27d8dc9
+        let key = self.get_entity_key();
 
         // Take an addressable entity out of the global state
         let entity = {
@@ -1129,11 +980,7 @@
 
         // Converts an account's public key into a URef
         // let key = Key::Account(self.contract().account_hash());
-<<<<<<< HEAD
-        let key: Key = self.get_entity_key();
-=======
-        let contract_hash = self.get_entity_address();
->>>>>>> d27d8dc9
+        let contract_hash = self.get_entity_key();
 
         // Take an account out of the global state
         let mut entity: AddressableEntity = self.read_gs_typed(&Key::from(contract_hash))?;
@@ -1170,11 +1017,7 @@
         }
 
         // Converts an account's public key into a URef
-<<<<<<< HEAD
-        let key: Key = self.get_entity_key();
-=======
-        let key = self.get_entity_address();
->>>>>>> d27d8dc9
+        let key = self.get_entity_key();
 
         // Take an account out of the global state
         let mut entity: AddressableEntity = self.read_gs_typed(&Key::from(key))?;
@@ -1217,11 +1060,7 @@
             return Err(SetThresholdFailure::PermissionDeniedError.into());
         }
 
-<<<<<<< HEAD
-        let key: Key = self.get_entity_key();
-=======
-        let key = self.get_entity_address();
->>>>>>> d27d8dc9
+        let key = self.get_entity_key();
 
         // Take an addressable entity out of the global state
         let mut entity: AddressableEntity = self.read_gs_typed(&Key::from(key))?;
@@ -1281,13 +1120,8 @@
     }
 
     /// Checks if the account context is valid.
-<<<<<<< HEAD
-    fn is_valid_context(&self, entity_address: Key) -> bool {
+    fn is_valid_context(&self, entity_address: ContractHash) -> bool {
         self.get_entity_key() == entity_address
-=======
-    fn is_valid_context(&self, entity_address: ContractHash) -> bool {
-        self.get_entity_address() == entity_address
->>>>>>> d27d8dc9
     }
 
     /// Gets main purse id
