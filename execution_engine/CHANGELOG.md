# Changelog

All notable changes to this project will be documented in this file.  The format is based on [Keep a Changelog].

[comment]: <> (Added:      new features)
[comment]: <> (Changed:    changes in existing functionality)
[comment]: <> (Deprecated: soon-to-be removed features)
[comment]: <> (Removed:    now removed features)
[comment]: <> (Fixed:      any bug fixes)
[comment]: <> (Security:   in case of vulnerabilities)



## [Unreleased]

### Changed
<<<<<<< HEAD
* Update pinned version of Rust to `nightly-2021-06-17`
* Added genesis validation step to ensure there are more genesis validators than validator slots.
=======
* Support building and testing using stable Rust.



## [1.3.0] - 2021-07-19

### Changed
* Update pinned version of Rust to `nightly-2021-06-17`.

### Fixed
* Fix a case where user could potentially supply a refund purse as a payment purse.

>>>>>>> 0446f130


## [1.2.0] - 2021-05-27

### Added
* Add validation that the delegated amount of each genesis account is non-zero.
* Add `activate-bid` client contract.
* Add a check in `Mint::transfer` that the source has `Read` permissions.

### Changed
* Change to Apache 2.0 license.
* Remove the strict expectation that minor and patch protocol versions must always increase by 1.

### Removed
* Remove `RootNotFound` error struct.



## [1.1.1] - 2021-04-19

No changes.



## [1.1.0] - 2021-04-13 [YANKED]

No changes.



## [1.0.1] - 2021-04-08

No changes.



## [1.0.0] - 2021-03-30

### Added
* Initial release of execution engine for Casper mainnet.



[Keep a Changelog]: https://keepachangelog.com/en/1.0.0
[unreleased]: https://github.com/casper-network/casper-node/compare/v1.3.0...dev
[1.3.0]: https://github.com/casper-network/casper-node/compare/v1.2.0...v1.3.0
[1.2.0]: https://github.com/casper-network/casper-node/compare/v1.1.1...v1.2.0
[1.1.1]: https://github.com/casper-network/casper-node/compare/v1.0.1...v1.1.1
[1.1.0]: https://github.com/casper-network/casper-node/compare/v1.0.1...v1.1.1
[1.0.1]: https://github.com/casper-network/casper-node/compare/v1.0.0...v1.0.1
[1.0.0]: https://github.com/casper-network/casper-node/releases/tag/v1.0.0<|MERGE_RESOLUTION|>--- conflicted
+++ resolved
@@ -13,11 +13,10 @@
 
 ## [Unreleased]
 
+### Added
+* Added genesis validation step to ensure there are more genesis validators than validator slots.
+
 ### Changed
-<<<<<<< HEAD
-* Update pinned version of Rust to `nightly-2021-06-17`
-* Added genesis validation step to ensure there are more genesis validators than validator slots.
-=======
 * Support building and testing using stable Rust.
 
 
@@ -30,7 +29,6 @@
 ### Fixed
 * Fix a case where user could potentially supply a refund purse as a payment purse.
 
->>>>>>> 0446f130
 
 
 ## [1.2.0] - 2021-05-27
