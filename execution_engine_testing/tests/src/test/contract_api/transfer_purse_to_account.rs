use casper_execution_engine::core::{engine_state, execution};
use once_cell::sync::Lazy;

use casper_engine_test_support::{
    ExecuteRequestBuilder, InMemoryWasmTestBuilder, DEFAULT_ACCOUNT_ADDR,
    DEFAULT_ACCOUNT_INITIAL_BALANCE, DEFAULT_PAYMENT, PRODUCTION_RUN_GENESIS_REQUEST,
};
use casper_types::{
    account::AccountHash,
    runtime_args,
    system::{
        auction::ARG_AMOUNT,
        mint::{self, ARG_TARGET},
    },
    ApiError, RuntimeArgs, U512,
};

const CONTRACT_TRANSFER_PURSE_TO_ACCOUNT: &str = "transfer_purse_to_account.wasm";
const ACCOUNT_1_ADDR: AccountHash = AccountHash::new([42u8; 32]);

static ACCOUNT_1_INITIAL_FUND: Lazy<U512> = Lazy::new(|| *DEFAULT_PAYMENT + 42);

#[ignore]
#[test]
fn should_run_purse_to_account_transfer() {
    let mut builder = InMemoryWasmTestBuilder::new_with_production_chainspec();
    builder.run_genesis(&PRODUCTION_RUN_GENESIS_REQUEST);

    let account_1_account_hash = ACCOUNT_1_ADDR;
    assert!(
        builder.get_account(account_1_account_hash).is_none(),
        "new account shouldn't exist yet"
    );

    let exec_request_1 = ExecuteRequestBuilder::standard(
        *DEFAULT_ACCOUNT_ADDR,
        CONTRACT_TRANSFER_PURSE_TO_ACCOUNT,
        runtime_args! { ARG_TARGET => account_1_account_hash, ARG_AMOUNT => *ACCOUNT_1_INITIAL_FUND },
    )
    .build();

    builder.exec(exec_request_1).expect_success().commit();

    let new_account = builder
        .get_account(account_1_account_hash)
        .expect("new account should exist now");

    let balance = builder.get_purse_balance(new_account.main_purse());

    assert_eq!(
        balance, *ACCOUNT_1_INITIAL_FUND,
        "balance should equal transferred amount"
    );
}

#[ignore]
#[test]
fn should_fail_when_sending_too_much_from_purse_to_account() {
    let account_1_key = ACCOUNT_1_ADDR;

    let exec_request_1 = ExecuteRequestBuilder::standard(
        *DEFAULT_ACCOUNT_ADDR,
        CONTRACT_TRANSFER_PURSE_TO_ACCOUNT,
        runtime_args! { "target" => account_1_key, "amount" => U512::max_value() },
    )
    .build();

    let mut builder = InMemoryWasmTestBuilder::new_with_production_chainspec();

<<<<<<< HEAD
    builder
        .run_genesis(&PRODUCTION_RUN_GENESIS_REQUEST)
        .exec(exec_request_1)
        .expect_success()
        .commit();
=======
    builder.run_genesis(&DEFAULT_RUN_GENESIS_REQUEST);

    builder.exec(exec_request_1).expect_failure().commit();
>>>>>>> 2f259416

    // Get transforms output for genesis account
    let default_account = builder
        .get_account(*DEFAULT_ACCOUNT_ADDR)
        .expect("should get genesis account");

    let final_balance = builder.get_purse_balance(default_account.main_purse());

    // When trying to send too much coins the balance is left unchanged
    assert_eq!(
        final_balance,
        U512::from(DEFAULT_ACCOUNT_INITIAL_BALANCE) - *DEFAULT_PAYMENT,
        "final balance incorrect"
    );

    let error = builder.get_error().expect("should have error");

    assert!(
        matches!(
            error,
            engine_state::Error::Exec(execution::Error::Revert(ApiError::Mint(mint_error)))
            if mint_error == mint::Error::InsufficientFunds as u8,
        ),
        "Error received {:?}",
        error,
    );
}<|MERGE_RESOLUTION|>--- conflicted
+++ resolved
@@ -67,17 +67,9 @@
 
     let mut builder = InMemoryWasmTestBuilder::new_with_production_chainspec();
 
-<<<<<<< HEAD
-    builder
-        .run_genesis(&PRODUCTION_RUN_GENESIS_REQUEST)
-        .exec(exec_request_1)
-        .expect_success()
-        .commit();
-=======
-    builder.run_genesis(&DEFAULT_RUN_GENESIS_REQUEST);
+    builder.run_genesis(&PRODUCTION_RUN_GENESIS_REQUEST);
 
     builder.exec(exec_request_1).expect_failure().commit();
->>>>>>> 2f259416
 
     // Get transforms output for genesis account
     let default_account = builder
