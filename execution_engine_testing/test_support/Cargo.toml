--- conflicted
+++ resolved
@@ -14,23 +14,17 @@
 casper-execution-engine = { version = "1.5.0", path = "../../execution_engine", features = ["test-support"] }
 casper-hashing = { version = "1.4.3", path = "../../hashing" }
 casper-types = { version = "1.5.0", path = "../../types" }
-<<<<<<< HEAD
 humantime = "2"
-=======
 filesize = "0.2.0"
->>>>>>> b9593d40
 lmdb = "0.8.0"
 log = "0.4.14"
 num-rational = "0.4.0"
 num-traits = "0.2.14"
 once_cell = "1.8.0"
 rand = "0.8.4"
-<<<<<<< HEAD
 serde = { version = "1", features = ["derive", "rc"] }
 toml = "0.5.6"
-=======
 tempfile = "3"
->>>>>>> b9593d40
 
 [dev-dependencies]
 version-sync = "0.9.3"
