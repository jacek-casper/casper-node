{
  "$schema": "http://json-schema.org/draft-07/schema#",
  "title": "SseData",
  "description": "The \"data\" field of the events sent on the event stream to clients.",
  "oneOf": [
    {
      "description": "The version of this node's API server.  This event will always be the first sent to a new client, and will have no associated event ID provided.",
      "type": "object",
      "required": [
        "ApiVersion"
      ],
      "properties": {
        "ApiVersion": {
          "$ref": "#/definitions/ProtocolVersion"
        }
      },
      "additionalProperties": false
    },
    {
      "description": "The given block has been added to the linear chain and stored locally.",
      "type": "object",
      "required": [
        "BlockAdded"
      ],
      "properties": {
        "BlockAdded": {
          "type": "object",
          "required": [
            "block",
            "block_hash"
          ],
          "properties": {
            "block_hash": {
              "$ref": "#/definitions/BlockHash"
            },
            "block": {
              "$ref": "#/definitions/Block"
            }
          }
        }
      },
      "additionalProperties": false
    },
    {
      "description": "The given transaction has been newly-accepted by this node.",
      "type": "object",
      "required": [
        "TransactionAccepted"
      ],
      "properties": {
        "TransactionAccepted": {
          "type": "object",
          "required": [
            "transaction"
          ],
          "properties": {
            "transaction": {
              "description": "a transaction",
              "allOf": [
                {
                  "$ref": "#/definitions/Transaction"
                }
              ]
            }
          }
        }
      },
      "additionalProperties": false
    },
    {
      "description": "The given transaction has been executed, committed and forms part of the given block.",
      "type": "object",
      "required": [
        "TransactionProcessed"
      ],
      "properties": {
        "TransactionProcessed": {
          "type": "object",
          "required": [
            "block_hash",
            "execution_result",
            "initiator_addr",
            "messages",
            "timestamp",
            "transaction_hash",
            "ttl"
          ],
          "properties": {
            "transaction_hash": {
              "$ref": "#/definitions/TransactionHash"
            },
            "initiator_addr": {
              "$ref": "#/definitions/InitiatorAddr"
            },
            "timestamp": {
              "$ref": "#/definitions/Timestamp"
            },
            "ttl": {
              "$ref": "#/definitions/TimeDiff"
            },
            "block_hash": {
              "$ref": "#/definitions/BlockHash"
            },
            "execution_result": {
              "$ref": "#/definitions/ExecutionResult"
            },
            "messages": {
              "type": "array",
              "items": {
                "$ref": "#/definitions/Message"
              }
            }
          }
        }
      },
      "additionalProperties": false
    },
    {
      "description": "The given transaction has expired.",
      "type": "object",
      "required": [
        "TransactionExpired"
      ],
      "properties": {
        "TransactionExpired": {
          "type": "object",
          "required": [
            "transaction_hash"
          ],
          "properties": {
            "transaction_hash": {
              "$ref": "#/definitions/TransactionHash"
            }
          }
        }
      },
      "additionalProperties": false
    },
    {
      "description": "Generic representation of validator's fault in an era.",
      "type": "object",
      "required": [
        "Fault"
      ],
      "properties": {
        "Fault": {
          "type": "object",
          "required": [
            "era_id",
            "public_key",
            "timestamp"
          ],
          "properties": {
            "era_id": {
              "$ref": "#/definitions/EraId"
            },
            "public_key": {
              "$ref": "#/definitions/PublicKey"
            },
            "timestamp": {
              "$ref": "#/definitions/Timestamp"
            }
          }
        }
      },
      "additionalProperties": false
    },
    {
      "description": "New finality signature received.",
      "type": "object",
      "required": [
        "FinalitySignature"
      ],
      "properties": {
        "FinalitySignature": {
          "$ref": "#/definitions/FinalitySignature"
        }
      },
      "additionalProperties": false
    },
    {
      "description": "The execution effects produced by a `StepRequest`.",
      "type": "object",
      "required": [
        "Step"
      ],
      "properties": {
        "Step": {
          "type": "object",
          "required": [
            "era_id",
            "execution_effects"
          ],
          "properties": {
            "era_id": {
              "$ref": "#/definitions/EraId"
            },
            "execution_effects": {
              "$ref": "#/definitions/Effects"
            }
          }
        }
      },
      "additionalProperties": false
    },
    {
      "description": "The node is about to shut down.",
      "type": "string",
      "enum": [
        "Shutdown"
      ]
    }
  ],
  "definitions": {
    "ProtocolVersion": {
      "description": "Casper Platform protocol version",
      "type": "string"
    },
    "BlockHash": {
      "description": "Hex-encoded cryptographic hash of a block.",
      "allOf": [
        {
          "$ref": "#/definitions/Digest"
        }
      ]
    },
    "Digest": {
      "description": "Hex-encoded hash digest.",
      "type": "string"
    },
    "Block": {
      "description": "A block after execution.",
      "oneOf": [
        {
          "description": "The legacy, initial version of the block.",
          "type": "object",
          "required": [
            "Version1"
          ],
          "properties": {
            "Version1": {
              "$ref": "#/definitions/BlockV1"
            }
          },
          "additionalProperties": false
        },
        {
          "description": "The version 2 of the block.",
          "type": "object",
          "required": [
            "Version2"
          ],
          "properties": {
            "Version2": {
              "$ref": "#/definitions/BlockV2"
            }
          },
          "additionalProperties": false
        }
      ]
    },
    "BlockV1": {
      "description": "A block after execution, with the resulting global state root hash. This is the core component of the Casper linear blockchain. Version 1.",
      "type": "object",
      "required": [
        "body",
        "hash",
        "header"
      ],
      "properties": {
        "hash": {
          "description": "The block hash identifying this block.",
          "allOf": [
            {
              "$ref": "#/definitions/BlockHash"
            }
          ]
        },
        "header": {
          "description": "The header portion of the block.",
          "allOf": [
            {
              "$ref": "#/definitions/BlockHeaderV1"
            }
          ]
        },
        "body": {
          "description": "The body portion of the block.",
          "allOf": [
            {
              "$ref": "#/definitions/BlockBodyV1"
            }
          ]
        }
      }
    },
    "BlockHeaderV1": {
      "description": "The header portion of a block.",
      "type": "object",
      "required": [
        "accumulated_seed",
        "body_hash",
        "era_id",
        "height",
        "parent_hash",
        "protocol_version",
        "random_bit",
        "state_root_hash",
        "timestamp"
      ],
      "properties": {
        "parent_hash": {
          "description": "The parent block's hash.",
          "allOf": [
            {
              "$ref": "#/definitions/BlockHash"
            }
          ]
        },
        "state_root_hash": {
          "description": "The root hash of global state after the deploys in this block have been executed.",
          "allOf": [
            {
              "$ref": "#/definitions/Digest"
            }
          ]
        },
        "body_hash": {
          "description": "The hash of the block's body.",
          "allOf": [
            {
              "$ref": "#/definitions/Digest"
            }
          ]
        },
        "random_bit": {
          "description": "A random bit needed for initializing a future era.",
          "type": "boolean"
        },
        "accumulated_seed": {
          "description": "A seed needed for initializing a future era.",
          "allOf": [
            {
              "$ref": "#/definitions/Digest"
            }
          ]
        },
        "era_end": {
          "description": "The `EraEnd` of a block if it is a switch block.",
          "anyOf": [
            {
              "$ref": "#/definitions/EraEndV1"
            },
            {
              "type": "null"
            }
          ]
        },
        "timestamp": {
          "description": "The timestamp from when the block was proposed.",
          "allOf": [
            {
              "$ref": "#/definitions/Timestamp"
            }
          ]
        },
        "era_id": {
          "description": "The era ID in which this block was created.",
          "allOf": [
            {
              "$ref": "#/definitions/EraId"
            }
          ]
        },
        "height": {
          "description": "The height of this block, i.e. the number of ancestors.",
          "type": "integer",
          "format": "uint64",
          "minimum": 0.0
        },
        "protocol_version": {
          "description": "The protocol version of the network from when this block was created.",
          "allOf": [
            {
              "$ref": "#/definitions/ProtocolVersion"
            }
          ]
        }
      }
    },
    "EraEndV1": {
      "description": "Information related to the end of an era, and validator weights for the following era.",
      "type": "object",
      "required": [
        "era_report",
        "next_era_validator_weights"
      ],
      "properties": {
        "era_report": {
          "description": "Equivocation, reward and validator inactivity information.",
          "allOf": [
            {
              "$ref": "#/definitions/EraReport_for_PublicKey"
            }
          ]
        },
        "next_era_validator_weights": {
          "description": "The validators for the upcoming era and their respective weights.",
          "allOf": [
            {
              "$ref": "#/definitions/Array_of_ValidatorWeight"
            }
          ]
        }
      }
    },
    "EraReport_for_PublicKey": {
      "description": "Equivocation, reward and validator inactivity information.",
      "type": "object",
      "required": [
        "equivocators",
        "inactive_validators",
        "rewards"
      ],
      "properties": {
        "equivocators": {
          "description": "The set of equivocators.",
          "type": "array",
          "items": {
            "$ref": "#/definitions/PublicKey"
          }
        },
        "rewards": {
          "description": "Rewards for finalization of earlier blocks.",
          "allOf": [
            {
              "$ref": "#/definitions/Array_of_EraReward"
            }
          ]
        },
        "inactive_validators": {
          "description": "Validators that haven't produced any unit during the era.",
          "type": "array",
          "items": {
            "$ref": "#/definitions/PublicKey"
          }
        }
      }
    },
    "PublicKey": {
      "description": "Hex-encoded cryptographic public key, including the algorithm tag prefix.",
      "examples": [
        {
          "name": "SystemPublicKey",
          "description": "A pseudo public key, used for example when the system proposes an immediate switch block after a network upgrade rather than a specific validator. Its hex-encoded value is always '00', as is the corresponding pseudo signature's",
          "value": "00"
        },
        {
          "name": "Ed25519PublicKey",
          "description": "An Ed25519 public key. Its hex-encoded value begins '01' and is followed by 64 characters",
          "value": "018a88e3dd7409f195fd52db2d3cba5d72ca6709bf1d94121bf3748801b40f6f5c"
        },
        {
          "name": "Secp256k1PublicKey",
          "description": "A secp256k1 public key. Its hex-encoded value begins '02' and is followed by 66 characters",
          "value": "0203408e9526316fd1f8def480dd45b2cc72ffd732771c9ceb5d92ffa4051e6ee084"
        }
      ],
      "type": "string"
    },
    "Array_of_EraReward": {
      "type": "array",
      "items": {
        "$ref": "#/definitions/EraReward"
      }
    },
    "EraReward": {
      "description": "A validator's public key paired with a measure of the value of its contribution to consensus, as a fraction of the configured maximum block reward.",
      "type": "object",
      "required": [
        "amount",
        "validator"
      ],
      "properties": {
        "validator": {
          "description": "The validator's public key.",
          "allOf": [
            {
              "$ref": "#/definitions/PublicKey"
            }
          ]
        },
        "amount": {
          "description": "The reward amount.",
          "type": "integer",
          "format": "uint64",
          "minimum": 0.0
        }
      }
    },
    "Array_of_ValidatorWeight": {
      "type": "array",
      "items": {
        "$ref": "#/definitions/ValidatorWeight"
      }
    },
    "ValidatorWeight": {
      "description": "A validator's public key paired with its weight, i.e. the total number of motes staked by it and its delegators.",
      "type": "object",
      "required": [
        "validator",
        "weight"
      ],
      "properties": {
        "validator": {
          "description": "The validator's public key.",
          "allOf": [
            {
              "$ref": "#/definitions/PublicKey"
            }
          ]
        },
        "weight": {
          "description": "The validator's weight.",
          "allOf": [
            {
              "$ref": "#/definitions/U512"
            }
          ]
        }
      }
    },
    "U512": {
      "description": "Decimal representation of a 512-bit integer.",
      "type": "string"
    },
    "Timestamp": {
      "description": "Timestamp formatted as per RFC 3339",
      "type": "string"
    },
    "EraId": {
      "description": "Era ID newtype.",
      "type": "integer",
      "format": "uint64",
      "minimum": 0.0
    },
    "BlockBodyV1": {
      "description": "The body portion of a block. Version 1.",
      "type": "object",
      "required": [
        "deploy_hashes",
        "proposer",
        "transfer_hashes"
      ],
      "properties": {
        "proposer": {
          "description": "The public key of the validator which proposed the block.",
          "allOf": [
            {
              "$ref": "#/definitions/PublicKey"
            }
          ]
        },
        "deploy_hashes": {
          "description": "The deploy hashes of the non-transfer deploys within the block.",
          "type": "array",
          "items": {
            "$ref": "#/definitions/DeployHash"
          }
        },
        "transfer_hashes": {
          "description": "The deploy hashes of the transfers within the block.",
          "type": "array",
          "items": {
            "$ref": "#/definitions/DeployHash"
          }
        }
      }
    },
    "DeployHash": {
      "description": "Hex-encoded deploy hash.",
      "allOf": [
        {
          "$ref": "#/definitions/Digest"
        }
      ]
    },
    "BlockV2": {
      "description": "A block after execution, with the resulting global state root hash. This is the core component of the Casper linear blockchain. Version 2.",
      "type": "object",
      "required": [
        "body",
        "hash",
        "header"
      ],
      "properties": {
        "hash": {
          "description": "The block hash identifying this block.",
          "allOf": [
            {
              "$ref": "#/definitions/BlockHash"
            }
          ]
        },
        "header": {
          "description": "The header portion of the block.",
          "allOf": [
            {
              "$ref": "#/definitions/BlockHeaderV2"
            }
          ]
        },
        "body": {
          "description": "The body portion of the block.",
          "allOf": [
            {
              "$ref": "#/definitions/BlockBodyV2"
            }
          ]
        }
      }
    },
    "BlockHeaderV2": {
      "description": "The header portion of a block.",
      "type": "object",
      "required": [
        "accumulated_seed",
        "body_hash",
        "era_id",
        "height",
        "parent_hash",
        "protocol_version",
        "random_bit",
        "state_root_hash",
        "timestamp"
      ],
      "properties": {
        "parent_hash": {
          "description": "The parent block's hash.",
          "allOf": [
            {
              "$ref": "#/definitions/BlockHash"
            }
          ]
        },
        "state_root_hash": {
          "description": "The root hash of global state after the deploys in this block have been executed.",
          "allOf": [
            {
              "$ref": "#/definitions/Digest"
            }
          ]
        },
        "body_hash": {
          "description": "The hash of the block's body.",
          "allOf": [
            {
              "$ref": "#/definitions/Digest"
            }
          ]
        },
        "random_bit": {
          "description": "A random bit needed for initializing a future era.",
          "type": "boolean"
        },
        "accumulated_seed": {
          "description": "A seed needed for initializing a future era.",
          "allOf": [
            {
              "$ref": "#/definitions/Digest"
            }
          ]
        },
        "era_end": {
          "description": "The `EraEnd` of a block if it is a switch block.",
          "anyOf": [
            {
              "$ref": "#/definitions/EraEndV2"
            },
            {
              "type": "null"
            }
          ]
        },
        "timestamp": {
          "description": "The timestamp from when the block was proposed.",
          "allOf": [
            {
              "$ref": "#/definitions/Timestamp"
            }
          ]
        },
        "era_id": {
          "description": "The era ID in which this block was created.",
          "allOf": [
            {
              "$ref": "#/definitions/EraId"
            }
          ]
        },
        "height": {
          "description": "The height of this block, i.e. the number of ancestors.",
          "type": "integer",
          "format": "uint64",
          "minimum": 0.0
        },
        "protocol_version": {
          "description": "The protocol version of the network from when this block was created.",
          "allOf": [
            {
              "$ref": "#/definitions/ProtocolVersion"
            }
          ]
        }
      }
    },
    "EraEndV2": {
      "description": "Information related to the end of an era, and validator weights for the following era.",
      "type": "object",
      "required": [
        "equivocators",
        "inactive_validators",
        "next_era_validator_weights",
        "rewards"
      ],
      "properties": {
        "equivocators": {
          "description": "The set of equivocators.",
          "type": "array",
          "items": {
            "$ref": "#/definitions/PublicKey"
          }
        },
        "inactive_validators": {
          "description": "Validators that haven't produced any unit during the era.",
          "type": "array",
          "items": {
            "$ref": "#/definitions/PublicKey"
          }
        },
        "next_era_validator_weights": {
          "description": "The validators for the upcoming era and their respective weights.",
          "allOf": [
            {
              "$ref": "#/definitions/Array_of_ValidatorWeight"
            }
          ]
        },
        "rewards": {
          "description": "The rewards distributed to the validators.",
          "type": "object",
          "additionalProperties": {
            "$ref": "#/definitions/U512"
          }
        }
      }
    },
    "BlockBodyV2": {
      "description": "The body portion of a block. Version 2.",
      "type": "object",
      "required": [
        "install_upgrade",
        "proposer",
        "rewarded_signatures",
        "staking",
        "standard",
        "transfer"
      ],
      "properties": {
        "proposer": {
          "description": "The public key of the validator which proposed the block.",
          "allOf": [
            {
              "$ref": "#/definitions/PublicKey"
            }
          ]
        },
        "transfer": {
          "description": "The hashes of the transfer transactions within the block.",
          "type": "array",
          "items": {
            "$ref": "#/definitions/TransactionHash"
          }
        },
        "staking": {
          "description": "The hashes of the non-transfer, native transactions within the block.",
          "type": "array",
          "items": {
            "$ref": "#/definitions/TransactionHash"
          }
        },
        "install_upgrade": {
          "description": "The hashes of the installer/upgrader transactions within the block.",
          "type": "array",
          "items": {
            "$ref": "#/definitions/TransactionHash"
          }
        },
        "standard": {
          "description": "The hashes of all other transactions within the block.",
          "type": "array",
          "items": {
            "$ref": "#/definitions/TransactionHash"
          }
        },
        "rewarded_signatures": {
          "description": "List of identifiers for finality signatures for a particular past block.",
          "allOf": [
            {
              "$ref": "#/definitions/RewardedSignatures"
            }
          ]
        }
      }
    },
    "TransactionHash": {
      "description": "A versioned wrapper for a transaction hash or deploy hash.",
      "oneOf": [
        {
          "description": "A deploy hash.",
          "type": "object",
          "required": [
            "Deploy"
          ],
          "properties": {
            "Deploy": {
              "$ref": "#/definitions/DeployHash"
            }
          },
          "additionalProperties": false
        },
        {
          "description": "A version 1 transaction hash.",
          "type": "object",
          "required": [
            "Version1"
          ],
          "properties": {
            "Version1": {
              "$ref": "#/definitions/TransactionV1Hash"
            }
          },
          "additionalProperties": false
        }
      ]
    },
    "TransactionV1Hash": {
      "description": "Hex-encoded TransactionV1 hash.",
      "allOf": [
        {
          "$ref": "#/definitions/Digest"
        }
      ]
    },
    "RewardedSignatures": {
      "description": "Describes finality signatures that will be rewarded in a block. Consists of a vector of `SingleBlockRewardedSignatures`, each of which describes signatures for a single ancestor block. The first entry represents the signatures for the parent block, the second for the parent of the parent, and so on.",
      "type": "array",
      "items": {
        "$ref": "#/definitions/SingleBlockRewardedSignatures"
      }
    },
    "SingleBlockRewardedSignatures": {
      "description": "List of identifiers for finality signatures for a particular past block.\n\nThat past block height is current_height - signature_rewards_max_delay, the latter being defined in the chainspec.\n\nWe need to wait for a few blocks to pass (`signature_rewards_max_delay`) to store the finality signers because we need a bit of time to get the block finality.",
      "type": "array",
      "items": {
        "type": "integer",
        "format": "uint8",
        "minimum": 0.0
      }
    },
    "Transaction": {
      "description": "A versioned wrapper for a transaction or deploy.",
      "oneOf": [
        {
          "description": "A deploy.",
          "type": "object",
          "required": [
            "Deploy"
          ],
          "properties": {
            "Deploy": {
              "$ref": "#/definitions/Deploy"
            }
          },
          "additionalProperties": false
        },
        {
          "description": "A version 1 transaction.",
          "type": "object",
          "required": [
            "Version1"
          ],
          "properties": {
            "Version1": {
              "$ref": "#/definitions/TransactionV1"
            }
          },
          "additionalProperties": false
        }
      ]
    },
    "Deploy": {
      "description": "A signed smart contract.",
      "type": "object",
      "required": [
        "approvals",
        "hash",
        "header",
        "payment",
        "session"
      ],
      "properties": {
        "hash": {
          "$ref": "#/definitions/DeployHash"
        },
        "header": {
          "$ref": "#/definitions/DeployHeader"
        },
        "payment": {
          "$ref": "#/definitions/ExecutableDeployItem"
        },
        "session": {
          "$ref": "#/definitions/ExecutableDeployItem"
        },
        "approvals": {
          "type": "array",
          "items": {
            "$ref": "#/definitions/DeployApproval"
          },
          "uniqueItems": true
        }
      },
      "additionalProperties": false
    },
    "DeployHeader": {
      "description": "The header portion of a [`Deploy`].",
      "type": "object",
      "required": [
        "account",
        "body_hash",
        "chain_name",
        "dependencies",
        "gas_price",
        "timestamp",
        "ttl"
      ],
      "properties": {
        "account": {
          "$ref": "#/definitions/PublicKey"
        },
        "timestamp": {
          "$ref": "#/definitions/Timestamp"
        },
        "ttl": {
          "$ref": "#/definitions/TimeDiff"
        },
        "gas_price": {
          "type": "integer",
          "format": "uint64",
          "minimum": 0.0
        },
        "body_hash": {
          "$ref": "#/definitions/Digest"
        },
        "dependencies": {
          "type": "array",
          "items": {
            "$ref": "#/definitions/DeployHash"
          }
        },
        "chain_name": {
          "type": "string"
        }
      },
      "additionalProperties": false
    },
    "TimeDiff": {
      "description": "Human-readable duration.",
      "type": "string"
    },
    "ExecutableDeployItem": {
      "description": "The executable component of a [`Deploy`].",
      "oneOf": [
        {
          "description": "Executable specified as raw bytes that represent Wasm code and an instance of [`RuntimeArgs`].",
          "type": "object",
          "required": [
            "ModuleBytes"
          ],
          "properties": {
            "ModuleBytes": {
              "type": "object",
              "required": [
                "args",
                "module_bytes"
              ],
              "properties": {
                "module_bytes": {
                  "description": "Hex-encoded raw Wasm bytes.",
                  "allOf": [
                    {
                      "$ref": "#/definitions/Bytes"
                    }
                  ]
                },
                "args": {
                  "description": "Runtime arguments.",
                  "allOf": [
                    {
                      "$ref": "#/definitions/RuntimeArgs"
                    }
                  ]
                }
              },
              "additionalProperties": false
            }
          },
          "additionalProperties": false
        },
        {
          "description": "Stored contract referenced by its [`AddressableEntityHash`], entry point and an instance of [`RuntimeArgs`].",
          "type": "object",
          "required": [
            "StoredContractByHash"
          ],
          "properties": {
            "StoredContractByHash": {
              "type": "object",
              "required": [
                "args",
                "entry_point",
                "hash"
              ],
              "properties": {
                "hash": {
                  "description": "Hex-encoded contract hash.",
                  "allOf": [
                    {
                      "$ref": "#/definitions/AddressableEntityHash"
                    }
                  ]
                },
                "entry_point": {
                  "description": "Name of an entry point.",
                  "type": "string"
                },
                "args": {
                  "description": "Runtime arguments.",
                  "allOf": [
                    {
                      "$ref": "#/definitions/RuntimeArgs"
                    }
                  ]
                }
              },
              "additionalProperties": false
            }
          },
          "additionalProperties": false
        },
        {
          "description": "Stored contract referenced by a named key existing in the signer's account context, entry point and an instance of [`RuntimeArgs`].",
          "type": "object",
          "required": [
            "StoredContractByName"
          ],
          "properties": {
            "StoredContractByName": {
              "type": "object",
              "required": [
                "args",
                "entry_point",
                "name"
              ],
              "properties": {
                "name": {
                  "description": "Named key.",
                  "type": "string"
                },
                "entry_point": {
                  "description": "Name of an entry point.",
                  "type": "string"
                },
                "args": {
                  "description": "Runtime arguments.",
                  "allOf": [
                    {
                      "$ref": "#/definitions/RuntimeArgs"
                    }
                  ]
                }
              },
              "additionalProperties": false
            }
          },
          "additionalProperties": false
        },
        {
          "description": "Stored versioned contract referenced by its [`PackageHash`], entry point and an instance of [`RuntimeArgs`].",
          "type": "object",
          "required": [
            "StoredVersionedContractByHash"
          ],
          "properties": {
            "StoredVersionedContractByHash": {
              "type": "object",
              "required": [
                "args",
                "entry_point",
                "hash"
              ],
              "properties": {
                "hash": {
                  "description": "Hex-encoded contract package hash.",
                  "allOf": [
                    {
                      "$ref": "#/definitions/PackageHash"
                    }
                  ]
                },
                "version": {
                  "description": "An optional version of the contract to call. It will default to the highest enabled version if no value is specified.",
                  "type": [
                    "integer",
                    "null"
                  ],
                  "format": "uint32",
                  "minimum": 0.0
                },
                "entry_point": {
                  "description": "Entry point name.",
                  "type": "string"
                },
                "args": {
                  "description": "Runtime arguments.",
                  "allOf": [
                    {
                      "$ref": "#/definitions/RuntimeArgs"
                    }
                  ]
                }
              },
              "additionalProperties": false
            }
          },
          "additionalProperties": false
        },
        {
          "description": "Stored versioned contract referenced by a named key existing in the signer's account context, entry point and an instance of [`RuntimeArgs`].",
          "type": "object",
          "required": [
            "StoredVersionedContractByName"
          ],
          "properties": {
            "StoredVersionedContractByName": {
              "type": "object",
              "required": [
                "args",
                "entry_point",
                "name"
              ],
              "properties": {
                "name": {
                  "description": "Named key.",
                  "type": "string"
                },
                "version": {
                  "description": "An optional version of the contract to call. It will default to the highest enabled version if no value is specified.",
                  "type": [
                    "integer",
                    "null"
                  ],
                  "format": "uint32",
                  "minimum": 0.0
                },
                "entry_point": {
                  "description": "Entry point name.",
                  "type": "string"
                },
                "args": {
                  "description": "Runtime arguments.",
                  "allOf": [
                    {
                      "$ref": "#/definitions/RuntimeArgs"
                    }
                  ]
                }
              },
              "additionalProperties": false
            }
          },
          "additionalProperties": false
        },
        {
          "description": "A native transfer which does not contain or reference a Wasm code.",
          "type": "object",
          "required": [
            "Transfer"
          ],
          "properties": {
            "Transfer": {
              "type": "object",
              "required": [
                "args"
              ],
              "properties": {
                "args": {
                  "description": "Runtime arguments.",
                  "allOf": [
                    {
                      "$ref": "#/definitions/RuntimeArgs"
                    }
                  ]
                }
              },
              "additionalProperties": false
            }
          },
          "additionalProperties": false
        }
      ]
    },
    "Bytes": {
      "description": "Hex-encoded bytes.",
      "type": "string"
    },
    "RuntimeArgs": {
      "description": "Represents a collection of arguments passed to a smart contract.",
      "type": "array",
      "items": {
        "$ref": "#/definitions/NamedArg"
      }
    },
    "NamedArg": {
      "description": "Named arguments to a contract.",
      "type": "array",
      "items": [
        {
          "type": "string"
        },
        {
          "$ref": "#/definitions/CLValue"
        }
      ],
      "maxItems": 2,
      "minItems": 2
    },
    "CLValue": {
      "description": "A Casper value, i.e. a value which can be stored and manipulated by smart contracts.\n\nIt holds the underlying data as a type-erased, serialized `Vec<u8>` and also holds the CLType of the underlying data as a separate member.\n\nThe `parsed` field, representing the original value, is a convenience only available when a CLValue is encoded to JSON, and can always be set to null if preferred.",
      "type": "object",
      "required": [
        "bytes",
        "cl_type"
      ],
      "properties": {
        "cl_type": {
          "$ref": "#/definitions/CLType"
        },
        "bytes": {
          "type": "string"
        },
        "parsed": true
      },
      "additionalProperties": false
    },
    "CLType": {
      "description": "Casper types, i.e. types which can be stored and manipulated by smart contracts.\n\nProvides a description of the underlying data type of a [`CLValue`](crate::CLValue).",
      "oneOf": [
        {
          "description": "`bool` primitive.",
          "type": "string",
          "enum": [
            "Bool"
          ]
        },
        {
          "description": "`i32` primitive.",
          "type": "string",
          "enum": [
            "I32"
          ]
        },
        {
          "description": "`i64` primitive.",
          "type": "string",
          "enum": [
            "I64"
          ]
        },
        {
          "description": "`u8` primitive.",
          "type": "string",
          "enum": [
            "U8"
          ]
        },
        {
          "description": "`u32` primitive.",
          "type": "string",
          "enum": [
            "U32"
          ]
        },
        {
          "description": "`u64` primitive.",
          "type": "string",
          "enum": [
            "U64"
          ]
        },
        {
          "description": "[`U128`] large unsigned integer type.",
          "type": "string",
          "enum": [
            "U128"
          ]
        },
        {
          "description": "[`U256`] large unsigned integer type.",
          "type": "string",
          "enum": [
            "U256"
          ]
        },
        {
          "description": "[`U512`] large unsigned integer type.",
          "type": "string",
          "enum": [
            "U512"
          ]
        },
        {
          "description": "`()` primitive.",
          "type": "string",
          "enum": [
            "Unit"
          ]
        },
        {
          "description": "`String` primitive.",
          "type": "string",
          "enum": [
            "String"
          ]
        },
        {
          "description": "[`Key`] system type.",
          "type": "string",
          "enum": [
            "Key"
          ]
        },
        {
          "description": "[`URef`] system type.",
          "type": "string",
          "enum": [
            "URef"
          ]
        },
        {
          "description": "[`PublicKey`](crate::PublicKey) system type.",
          "type": "string",
          "enum": [
            "PublicKey"
          ]
        },
        {
          "description": "`Option` of a `CLType`.",
          "type": "object",
          "required": [
            "Option"
          ],
          "properties": {
            "Option": {
              "$ref": "#/definitions/CLType"
            }
          },
          "additionalProperties": false
        },
        {
          "description": "Variable-length list of a single `CLType` (comparable to a `Vec`).",
          "type": "object",
          "required": [
            "List"
          ],
          "properties": {
            "List": {
              "$ref": "#/definitions/CLType"
            }
          },
          "additionalProperties": false
        },
        {
          "description": "Fixed-length list of a single `CLType` (comparable to a Rust array).",
          "type": "object",
          "required": [
            "ByteArray"
          ],
          "properties": {
            "ByteArray": {
              "type": "integer",
              "format": "uint32",
              "minimum": 0.0
            }
          },
          "additionalProperties": false
        },
        {
          "description": "`Result` with `Ok` and `Err` variants of `CLType`s.",
          "type": "object",
          "required": [
            "Result"
          ],
          "properties": {
            "Result": {
              "type": "object",
              "required": [
                "err",
                "ok"
              ],
              "properties": {
                "ok": {
                  "$ref": "#/definitions/CLType"
                },
                "err": {
                  "$ref": "#/definitions/CLType"
                }
              },
              "additionalProperties": false
            }
          },
          "additionalProperties": false
        },
        {
          "description": "Map with keys of a single `CLType` and values of a single `CLType`.",
          "type": "object",
          "required": [
            "Map"
          ],
          "properties": {
            "Map": {
              "type": "object",
              "required": [
                "key",
                "value"
              ],
              "properties": {
                "key": {
                  "$ref": "#/definitions/CLType"
                },
                "value": {
                  "$ref": "#/definitions/CLType"
                }
              },
              "additionalProperties": false
            }
          },
          "additionalProperties": false
        },
        {
          "description": "1-ary tuple of a `CLType`.",
          "type": "object",
          "required": [
            "Tuple1"
          ],
          "properties": {
            "Tuple1": {
              "type": "array",
              "items": {
                "$ref": "#/definitions/CLType"
              },
              "maxItems": 1,
              "minItems": 1
            }
          },
          "additionalProperties": false
        },
        {
          "description": "2-ary tuple of `CLType`s.",
          "type": "object",
          "required": [
            "Tuple2"
          ],
          "properties": {
            "Tuple2": {
              "type": "array",
              "items": {
                "$ref": "#/definitions/CLType"
              },
              "maxItems": 2,
              "minItems": 2
            }
          },
          "additionalProperties": false
        },
        {
          "description": "3-ary tuple of `CLType`s.",
          "type": "object",
          "required": [
            "Tuple3"
          ],
          "properties": {
            "Tuple3": {
              "type": "array",
              "items": {
                "$ref": "#/definitions/CLType"
              },
              "maxItems": 3,
              "minItems": 3
            }
          },
          "additionalProperties": false
        },
        {
          "description": "Unspecified type.",
          "type": "string",
          "enum": [
            "Any"
          ]
        }
      ]
    },
    "AddressableEntityHash": {
      "description": "The hex-encoded address of the addressable entity.",
      "type": "string"
    },
    "PackageHash": {
      "description": "The hex-encoded address of the Package.",
      "type": "string"
    },
    "DeployApproval": {
      "description": "A struct containing a signature of a deploy hash and the public key of the signer.",
      "type": "object",
      "required": [
        "signature",
        "signer"
      ],
      "properties": {
        "signer": {
          "$ref": "#/definitions/PublicKey"
        },
        "signature": {
          "$ref": "#/definitions/Signature"
        }
      },
      "additionalProperties": false
    },
    "Signature": {
      "description": "Hex-encoded cryptographic signature, including the algorithm tag prefix.",
      "type": "string"
    },
    "TransactionV1": {
      "description": "A unit of work sent by a client to the network, which when executed can cause global state to be altered.",
      "type": "object",
      "required": [
        "approvals",
        "body",
        "hash",
        "header"
      ],
      "properties": {
        "hash": {
          "$ref": "#/definitions/TransactionV1Hash"
        },
        "header": {
          "$ref": "#/definitions/TransactionV1Header"
        },
        "body": {
          "$ref": "#/definitions/TransactionV1Body"
        },
        "approvals": {
          "type": "array",
          "items": {
            "$ref": "#/definitions/TransactionV1Approval"
          },
          "uniqueItems": true
        }
      },
      "additionalProperties": false
    },
    "TransactionV1Header": {
      "description": "The header portion of a TransactionV1.",
      "type": "object",
      "required": [
        "body_hash",
        "chain_name",
        "initiator_addr",
        "pricing_mode",
        "timestamp",
        "ttl"
      ],
      "properties": {
        "chain_name": {
          "type": "string"
        },
        "timestamp": {
          "$ref": "#/definitions/Timestamp"
        },
        "ttl": {
          "$ref": "#/definitions/TimeDiff"
        },
        "body_hash": {
          "$ref": "#/definitions/Digest"
        },
        "pricing_mode": {
          "$ref": "#/definitions/PricingMode"
        },
        "payment_amount": {
          "type": [
            "integer",
            "null"
          ],
          "format": "uint64",
          "minimum": 0.0
        },
        "initiator_addr": {
          "$ref": "#/definitions/InitiatorAddr"
        }
      },
      "additionalProperties": false
    },
    "PricingMode": {
      "description": "Pricing mode of a Transaction.",
      "oneOf": [
        {
          "description": "Multiplies the gas used by the given amount.\n\nThis is the same behaviour as for the `Deploy::gas_price`.",
          "type": "object",
          "required": [
            "GasPriceMultiplier"
          ],
          "properties": {
            "GasPriceMultiplier": {
              "type": "integer",
              "format": "uint64",
              "minimum": 0.0
            }
          },
          "additionalProperties": false
        },
        {
          "description": "First-in-first-out handling of transactions, i.e. pricing mode is irrelevant to ordering.",
          "type": "string",
          "enum": [
            "Fixed"
          ]
        },
        {
          "description": "The payment for this transaction was previously reserved.",
          "type": "string",
          "enum": [
            "Reserved"
          ]
        }
      ]
    },
    "InitiatorAddr": {
      "description": "The address of the initiator of a TransactionV1.",
      "oneOf": [
        {
          "description": "The public key of the initiator.",
          "type": "object",
          "required": [
            "PublicKey"
          ],
          "properties": {
            "PublicKey": {
              "$ref": "#/definitions/PublicKey"
            }
          },
          "additionalProperties": false
        },
        {
          "description": "The account hash derived from the public key of the initiator.",
          "type": "object",
          "required": [
            "AccountHash"
          ],
          "properties": {
            "AccountHash": {
              "$ref": "#/definitions/AccountHash"
            }
          },
          "additionalProperties": false
        }
      ]
    },
    "AccountHash": {
      "description": "Account hash as a formatted string.",
      "type": "string"
    },
    "TransactionV1Body": {
      "description": "Body of a `TransactionV1`.",
      "type": "object",
      "required": [
        "args",
        "entry_point",
        "scheduling",
        "target"
      ],
      "properties": {
        "args": {
          "$ref": "#/definitions/RuntimeArgs"
        },
        "target": {
          "$ref": "#/definitions/TransactionTarget"
        },
        "entry_point": {
          "$ref": "#/definitions/TransactionEntryPoint"
        },
        "scheduling": {
          "$ref": "#/definitions/TransactionScheduling"
        }
      },
      "additionalProperties": false
    },
    "TransactionTarget": {
      "description": "Execution target of a Transaction.",
      "oneOf": [
        {
          "description": "The execution target is a native operation (e.g. a transfer).",
          "type": "string",
          "enum": [
            "Native"
          ]
        },
        {
          "description": "The execution target is a stored entity or package.",
          "type": "object",
          "required": [
            "Stored"
          ],
          "properties": {
            "Stored": {
              "type": "object",
              "required": [
                "id",
                "runtime"
              ],
              "properties": {
                "id": {
                  "description": "The identifier of the stored execution target.",
                  "allOf": [
                    {
                      "$ref": "#/definitions/TransactionInvocationTarget"
                    }
                  ]
                },
                "runtime": {
                  "description": "The execution runtime to use.",
                  "allOf": [
                    {
                      "$ref": "#/definitions/TransactionRuntime"
                    }
                  ]
                }
              },
              "additionalProperties": false
            }
          },
          "additionalProperties": false
        },
        {
          "description": "The execution target is the included module bytes, i.e. compiled Wasm.",
          "type": "object",
          "required": [
            "Session"
          ],
          "properties": {
            "Session": {
              "type": "object",
              "required": [
                "kind",
                "module_bytes",
                "runtime"
              ],
              "properties": {
                "kind": {
                  "description": "The kind of session.",
                  "allOf": [
                    {
                      "$ref": "#/definitions/TransactionSessionKind"
                    }
                  ]
                },
                "module_bytes": {
                  "description": "The compiled Wasm.",
                  "allOf": [
                    {
                      "$ref": "#/definitions/Bytes"
                    }
                  ]
                },
                "runtime": {
                  "description": "The execution runtime to use.",
                  "allOf": [
                    {
                      "$ref": "#/definitions/TransactionRuntime"
                    }
                  ]
                }
              },
              "additionalProperties": false
            }
          },
          "additionalProperties": false
        }
      ]
    },
    "TransactionInvocationTarget": {
      "description": "Identifier of a `Stored` transaction target.",
      "oneOf": [
        {
          "description": "Hex-encoded entity address identifying the invocable entity.",
          "type": "object",
          "required": [
            "InvocableEntity"
          ],
          "properties": {
            "InvocableEntity": {
              "type": "string"
            }
          },
          "additionalProperties": false
        },
        {
          "description": "The alias identifying the invocable entity.",
          "type": "object",
          "required": [
            "InvocableEntityAlias"
          ],
          "properties": {
            "InvocableEntityAlias": {
              "type": "string"
            }
          },
          "additionalProperties": false
        },
        {
          "description": "The address and optional version identifying the package.",
          "type": "object",
          "required": [
            "Package"
          ],
          "properties": {
            "Package": {
              "type": "object",
              "required": [
                "addr"
              ],
              "properties": {
                "addr": {
                  "description": "Hex-encoded address of the package.",
                  "type": "string"
                },
                "version": {
                  "description": "The package version.\n\nIf `None`, the latest enabled version is implied.",
                  "type": [
                    "integer",
                    "null"
                  ],
                  "format": "uint32",
                  "minimum": 0.0
                }
              },
              "additionalProperties": false
            }
          },
          "additionalProperties": false
        },
        {
          "description": "The alias and optional version identifying the package.",
          "type": "object",
          "required": [
            "PackageAlias"
          ],
          "properties": {
            "PackageAlias": {
              "type": "object",
              "required": [
                "alias"
              ],
              "properties": {
                "alias": {
                  "description": "The package alias.",
                  "type": "string"
                },
                "version": {
                  "description": "The package version.\n\nIf `None`, the latest enabled version is implied.",
                  "type": [
                    "integer",
                    "null"
                  ],
                  "format": "uint32",
                  "minimum": 0.0
                }
              },
              "additionalProperties": false
            }
          },
          "additionalProperties": false
        }
      ]
    },
    "TransactionRuntime": {
      "description": "Runtime used to execute a Transaction.",
      "oneOf": [
        {
          "description": "The Casper Version 1 Virtual Machine.",
          "type": "string",
          "enum": [
            "VmCasperV1"
          ]
        }
      ]
    },
    "TransactionSessionKind": {
      "description": "Session kind of a Transaction.",
      "oneOf": [
        {
          "description": "A standard (non-special-case) session.\n\nThis kind of session is not allowed to install or upgrade a stored contract, but can call stored contracts.",
          "type": "string",
          "enum": [
            "Standard"
          ]
        },
        {
          "description": "A session which installs a stored contract.",
          "type": "string",
          "enum": [
            "Installer"
          ]
        },
        {
          "description": "A session which upgrades a previously-installed stored contract.  Such a session must have \"package_id: PackageIdentifier\" runtime arg present.",
          "type": "string",
          "enum": [
            "Upgrader"
          ]
        },
        {
          "description": "A session which doesn't call any stored contracts.\n\nThis kind of session is not allowed to install or upgrade a stored contract.",
          "type": "string",
          "enum": [
            "Isolated"
          ]
        }
      ]
    },
    "TransactionEntryPoint": {
      "description": "Entry point of a Transaction.",
      "oneOf": [
        {
          "description": "A non-native, arbitrary entry point.",
          "type": "object",
          "required": [
            "Custom"
          ],
          "properties": {
            "Custom": {
              "type": "string"
            }
          },
          "additionalProperties": false
        },
        {
          "description": "The `transfer` native entry point, used to transfer `Motes` from a source purse to a target purse.",
          "type": "string",
          "enum": [
            "Transfer"
          ]
        },
        {
          "description": "The `add_bid` native entry point, used to create or top off a bid purse.",
          "type": "string",
          "enum": [
            "AddBid"
          ]
        },
        {
          "description": "The `withdraw_bid` native entry point, used to decrease a stake.",
          "type": "string",
          "enum": [
            "WithdrawBid"
          ]
        },
        {
          "description": "The `delegate` native entry point, used to add a new delegator or increase an existing delegator's stake.",
          "type": "string",
          "enum": [
            "Delegate"
          ]
        },
        {
          "description": "The `undelegate` native entry point, used to reduce a delegator's stake or remove the delegator if the remaining stake is 0.",
          "type": "string",
          "enum": [
            "Undelegate"
          ]
        },
        {
          "description": "The `redelegate` native entry point, used to reduce a delegator's stake or remove the delegator if the remaining stake is 0, and after the unbonding delay, automatically delegate to a new validator.",
          "type": "string",
          "enum": [
            "Redelegate"
          ]
        },
        {
          "description": "The `activate_bid` native entry point, used to used to reactivate an inactive bid.",
          "type": "string",
          "enum": [
            "ActivateBid"
          ]
        }
      ]
    },
    "TransactionScheduling": {
      "description": "Scheduling mode of a Transaction.",
      "oneOf": [
        {
          "description": "No special scheduling applied.",
          "type": "string",
          "enum": [
            "Standard"
          ]
        },
        {
          "description": "Execution should be scheduled for the specified era.",
          "type": "object",
          "required": [
            "FutureEra"
          ],
          "properties": {
            "FutureEra": {
              "$ref": "#/definitions/EraId"
            }
          },
          "additionalProperties": false
        },
        {
          "description": "Execution should be scheduled for the specified timestamp or later.",
          "type": "object",
          "required": [
            "FutureTimestamp"
          ],
          "properties": {
            "FutureTimestamp": {
              "$ref": "#/definitions/Timestamp"
            }
          },
          "additionalProperties": false
        }
      ]
    },
    "TransactionV1Approval": {
      "description": "A struct containing a signature of a transaction hash and the public key of the signer.",
      "type": "object",
      "required": [
        "signature",
        "signer"
      ],
      "properties": {
        "signer": {
          "$ref": "#/definitions/PublicKey"
        },
        "signature": {
          "$ref": "#/definitions/Signature"
        }
      },
      "additionalProperties": false
    },
    "ExecutionResult": {
      "description": "The versioned result of executing a single deploy.",
      "oneOf": [
        {
          "description": "Version 1 of execution result type.",
          "type": "object",
          "required": [
            "Version1"
          ],
          "properties": {
            "Version1": {
              "$ref": "#/definitions/ExecutionResultV1"
            }
          },
          "additionalProperties": false
        },
        {
          "description": "Version 2 of execution result type.",
          "type": "object",
          "required": [
            "Version2"
          ],
          "properties": {
            "Version2": {
              "$ref": "#/definitions/ExecutionResultV2"
            }
          },
          "additionalProperties": false
        }
      ]
    },
    "ExecutionResultV1": {
      "description": "The result of executing a single deploy.",
      "oneOf": [
        {
          "description": "The result of a failed execution.",
          "type": "object",
          "required": [
            "Failure"
          ],
          "properties": {
            "Failure": {
              "type": "object",
              "required": [
                "cost",
                "effect",
                "error_message",
                "transfers"
              ],
              "properties": {
                "effect": {
                  "description": "The effect of executing the deploy.",
                  "allOf": [
                    {
                      "$ref": "#/definitions/ExecutionEffect"
                    }
                  ]
                },
                "transfers": {
                  "description": "A record of Transfers performed while executing the deploy.",
                  "type": "array",
                  "items": {
                    "$ref": "#/definitions/TransferAddr"
                  }
                },
                "cost": {
                  "description": "The cost of executing the deploy.",
                  "allOf": [
                    {
                      "$ref": "#/definitions/U512"
                    }
                  ]
                },
                "error_message": {
                  "description": "The error message associated with executing the deploy.",
                  "type": "string"
                }
              },
              "additionalProperties": false
            }
          },
          "additionalProperties": false
        },
        {
          "description": "The result of a successful execution.",
          "type": "object",
          "required": [
            "Success"
          ],
          "properties": {
            "Success": {
              "type": "object",
              "required": [
                "cost",
                "effect",
                "transfers"
              ],
              "properties": {
                "effect": {
                  "description": "The effect of executing the deploy.",
                  "allOf": [
                    {
                      "$ref": "#/definitions/ExecutionEffect"
                    }
                  ]
                },
                "transfers": {
                  "description": "A record of Transfers performed while executing the deploy.",
                  "type": "array",
                  "items": {
                    "$ref": "#/definitions/TransferAddr"
                  }
                },
                "cost": {
                  "description": "The cost of executing the deploy.",
                  "allOf": [
                    {
                      "$ref": "#/definitions/U512"
                    }
                  ]
                }
              },
              "additionalProperties": false
            }
          },
          "additionalProperties": false
        }
      ]
    },
    "ExecutionEffect": {
      "description": "The sequence of execution transforms from a single deploy.",
      "type": "object",
      "required": [
        "operations",
        "transforms"
      ],
      "properties": {
        "operations": {
          "description": "The resulting operations.",
          "type": "array",
          "items": {
            "$ref": "#/definitions/Operation"
          }
        },
        "transforms": {
          "description": "The sequence of execution transforms.",
          "type": "array",
          "items": {
            "$ref": "#/definitions/TransformV1"
          }
        }
      },
      "additionalProperties": false
    },
    "Operation": {
      "description": "An operation performed while executing a deploy.",
      "type": "object",
      "required": [
        "key",
        "kind"
      ],
      "properties": {
        "key": {
          "description": "The formatted string of the `Key`.",
          "type": "string"
        },
        "kind": {
          "description": "The type of operation.",
          "allOf": [
            {
              "$ref": "#/definitions/OpKind"
            }
          ]
        }
      },
      "additionalProperties": false
    },
    "OpKind": {
      "description": "The type of operation performed while executing a deploy.",
      "oneOf": [
        {
          "description": "A read operation.",
          "type": "string",
          "enum": [
            "Read"
          ]
        },
        {
          "description": "A write operation.",
          "type": "string",
          "enum": [
            "Write"
          ]
        },
        {
          "description": "An addition.",
          "type": "string",
          "enum": [
            "Add"
          ]
        },
        {
          "description": "An operation which has no effect.",
          "type": "string",
          "enum": [
            "NoOp"
          ]
        },
        {
          "description": "A prune operation.",
          "type": "string",
          "enum": [
            "Prune"
          ]
        }
      ]
    },
    "TransformV1": {
      "description": "A transformation performed while executing a deploy.",
      "type": "object",
      "required": [
        "key",
        "transform"
      ],
      "properties": {
        "key": {
          "description": "The formatted string of the `Key`.",
          "type": "string"
        },
        "transform": {
          "description": "The transformation.",
          "allOf": [
            {
              "$ref": "#/definitions/TransformKindV1"
            }
          ]
        }
      },
      "additionalProperties": false
    },
    "TransformKindV1": {
      "description": "The actual transformation performed while executing a deploy.",
      "oneOf": [
        {
          "description": "A transform having no effect.",
          "type": "string",
          "enum": [
            "Identity"
          ]
        },
        {
          "description": "Writes the given CLValue to global state.",
          "type": "object",
          "required": [
            "WriteCLValue"
          ],
          "properties": {
            "WriteCLValue": {
              "$ref": "#/definitions/CLValue"
            }
          },
          "additionalProperties": false
        },
        {
          "description": "Writes the given Account to global state.",
          "type": "object",
          "required": [
            "WriteAccount"
          ],
          "properties": {
            "WriteAccount": {
              "$ref": "#/definitions/AccountHash"
            }
          },
          "additionalProperties": false
        },
        {
          "description": "Writes a smart contract as Wasm to global state.",
          "type": "string",
          "enum": [
            "WriteContractWasm"
          ]
        },
        {
          "description": "Writes a smart contract to global state.",
          "type": "string",
          "enum": [
            "WriteContract"
          ]
        },
        {
          "description": "Writes a smart contract package to global state.",
          "type": "string",
          "enum": [
            "WriteContractPackage"
          ]
        },
        {
          "description": "Writes the given DeployInfo to global state.",
          "type": "object",
          "required": [
            "WriteDeployInfo"
          ],
          "properties": {
            "WriteDeployInfo": {
              "$ref": "#/definitions/DeployInfo"
            }
          },
          "additionalProperties": false
        },
        {
          "description": "Writes the given EraInfo to global state.",
          "type": "object",
          "required": [
            "WriteEraInfo"
          ],
          "properties": {
            "WriteEraInfo": {
              "$ref": "#/definitions/EraInfo"
            }
          },
          "additionalProperties": false
        },
        {
          "description": "Writes the given Transfer to global state.",
          "type": "object",
          "required": [
            "WriteTransfer"
          ],
          "properties": {
            "WriteTransfer": {
              "$ref": "#/definitions/Transfer"
            }
          },
          "additionalProperties": false
        },
        {
          "description": "Writes the given Bid to global state.",
          "type": "object",
          "required": [
            "WriteBid"
          ],
          "properties": {
            "WriteBid": {
              "$ref": "#/definitions/Bid"
            }
          },
          "additionalProperties": false
        },
        {
          "description": "Writes the given Withdraw to global state.",
          "type": "object",
          "required": [
            "WriteWithdraw"
          ],
          "properties": {
            "WriteWithdraw": {
              "type": "array",
              "items": {
                "$ref": "#/definitions/WithdrawPurse"
              }
            }
          },
          "additionalProperties": false
        },
        {
          "description": "Adds the given `i32`.",
          "type": "object",
          "required": [
            "AddInt32"
          ],
          "properties": {
            "AddInt32": {
              "type": "integer",
              "format": "int32"
            }
          },
          "additionalProperties": false
        },
        {
          "description": "Adds the given `u64`.",
          "type": "object",
          "required": [
            "AddUInt64"
          ],
          "properties": {
            "AddUInt64": {
              "type": "integer",
              "format": "uint64",
              "minimum": 0.0
            }
          },
          "additionalProperties": false
        },
        {
          "description": "Adds the given `U128`.",
          "type": "object",
          "required": [
            "AddUInt128"
          ],
          "properties": {
            "AddUInt128": {
              "$ref": "#/definitions/U128"
            }
          },
          "additionalProperties": false
        },
        {
          "description": "Adds the given `U256`.",
          "type": "object",
          "required": [
            "AddUInt256"
          ],
          "properties": {
            "AddUInt256": {
              "$ref": "#/definitions/U256"
            }
          },
          "additionalProperties": false
        },
        {
          "description": "Adds the given `U512`.",
          "type": "object",
          "required": [
            "AddUInt512"
          ],
          "properties": {
            "AddUInt512": {
              "$ref": "#/definitions/U512"
            }
          },
          "additionalProperties": false
        },
        {
          "description": "Adds the given collection of named keys.",
          "type": "object",
          "required": [
            "AddKeys"
          ],
          "properties": {
            "AddKeys": {
              "type": "array",
              "items": {
                "$ref": "#/definitions/NamedKey"
              }
            }
          },
          "additionalProperties": false
        },
        {
          "description": "A failed transformation, containing an error message.",
          "type": "object",
          "required": [
            "Failure"
          ],
          "properties": {
            "Failure": {
              "type": "string"
            }
          },
          "additionalProperties": false
        },
        {
          "description": "Writes the given Unbonding to global state.",
          "type": "object",
          "required": [
            "WriteUnbonding"
          ],
          "properties": {
            "WriteUnbonding": {
              "type": "array",
              "items": {
                "$ref": "#/definitions/UnbondingPurse"
              }
            }
          },
          "additionalProperties": false
        },
        {
          "description": "Writes the addressable entity to global state.",
          "type": "string",
          "enum": [
            "WriteAddressableEntity"
          ]
        },
        {
          "description": "Removes pathing to keyed value within global state. This is a form of soft delete; the underlying value remains in global state and is reachable from older global state root hashes where it was included in the hash up.",
          "type": "object",
          "required": [
            "Prune"
          ],
          "properties": {
            "Prune": {
              "$ref": "#/definitions/Key"
            }
          },
          "additionalProperties": false
        },
        {
          "description": "Writes the given BidKind to global state.",
          "type": "object",
          "required": [
            "WriteBidKind"
          ],
          "properties": {
            "WriteBidKind": {
              "$ref": "#/definitions/BidKind"
            }
          },
          "additionalProperties": false
        }
      ]
    },
    "DeployInfo": {
      "description": "Information relating to the given Deploy.",
      "type": "object",
      "required": [
        "deploy_hash",
        "from",
        "gas",
        "source",
        "transfers"
      ],
      "properties": {
        "deploy_hash": {
          "description": "Hex-encoded Deploy hash.",
          "allOf": [
            {
              "$ref": "#/definitions/DeployHash"
            }
          ]
        },
        "transfers": {
          "description": "Transfers performed by the Deploy.",
          "type": "array",
          "items": {
            "$ref": "#/definitions/TransferAddr"
          }
        },
        "from": {
          "description": "Account identifier of the creator of the Deploy.",
          "allOf": [
            {
              "$ref": "#/definitions/AccountHash"
            }
          ]
        },
        "source": {
          "description": "Source purse used for payment of the Deploy.",
          "allOf": [
            {
              "$ref": "#/definitions/URef"
            }
          ]
        },
        "gas": {
          "description": "Gas cost of executing the Deploy.",
          "allOf": [
            {
              "$ref": "#/definitions/U512"
            }
          ]
        }
      },
      "additionalProperties": false
    },
    "TransferAddr": {
      "description": "Hex-encoded transfer address.",
      "type": "string"
    },
    "URef": {
      "description": "Hex-encoded, formatted URef.",
      "type": "string"
    },
    "EraInfo": {
      "description": "Auction metadata.  Intended to be recorded at each era.",
      "type": "object",
      "required": [
        "seigniorage_allocations"
      ],
      "properties": {
        "seigniorage_allocations": {
          "type": "array",
          "items": {
            "$ref": "#/definitions/SeigniorageAllocation"
          }
        }
      },
      "additionalProperties": false
    },
    "SeigniorageAllocation": {
      "description": "Information about a seigniorage allocation",
      "oneOf": [
        {
          "description": "Info about a seigniorage allocation for a validator",
          "type": "object",
          "required": [
            "Validator"
          ],
          "properties": {
            "Validator": {
              "type": "object",
              "required": [
                "amount",
                "validator_public_key"
              ],
              "properties": {
                "validator_public_key": {
                  "description": "Validator's public key",
                  "allOf": [
                    {
                      "$ref": "#/definitions/PublicKey"
                    }
                  ]
                },
                "amount": {
                  "description": "Allocated amount",
                  "allOf": [
                    {
                      "$ref": "#/definitions/U512"
                    }
                  ]
                }
              },
              "additionalProperties": false
            }
          },
          "additionalProperties": false
        },
        {
          "description": "Info about a seigniorage allocation for a delegator",
          "type": "object",
          "required": [
            "Delegator"
          ],
          "properties": {
            "Delegator": {
              "type": "object",
              "required": [
                "amount",
                "delegator_public_key",
                "validator_public_key"
              ],
              "properties": {
                "delegator_public_key": {
                  "description": "Delegator's public key",
                  "allOf": [
                    {
                      "$ref": "#/definitions/PublicKey"
                    }
                  ]
                },
                "validator_public_key": {
                  "description": "Validator's public key",
                  "allOf": [
                    {
                      "$ref": "#/definitions/PublicKey"
                    }
                  ]
                },
                "amount": {
                  "description": "Allocated amount",
                  "allOf": [
                    {
                      "$ref": "#/definitions/U512"
                    }
                  ]
                }
              },
              "additionalProperties": false
            }
          },
          "additionalProperties": false
        }
      ]
    },
    "Transfer": {
      "description": "Represents a transfer from one purse to another",
      "type": "object",
      "required": [
        "amount",
        "deploy_hash",
        "from",
        "gas",
        "source",
        "target"
      ],
      "properties": {
        "deploy_hash": {
          "description": "Hex-encoded Deploy hash of Deploy that created the transfer.",
          "allOf": [
            {
              "$ref": "#/definitions/DeployHash"
            }
          ]
        },
        "from": {
          "description": "Account from which transfer was executed",
          "allOf": [
            {
              "$ref": "#/definitions/AccountHash"
            }
          ]
        },
        "to": {
          "description": "Account to which funds are transferred",
          "anyOf": [
            {
              "$ref": "#/definitions/AccountHash"
            },
            {
              "type": "null"
            }
          ]
        },
        "source": {
          "description": "Source purse",
          "allOf": [
            {
              "$ref": "#/definitions/URef"
            }
          ]
        },
        "target": {
          "description": "Target purse",
          "allOf": [
            {
              "$ref": "#/definitions/URef"
            }
          ]
        },
        "amount": {
          "description": "Transfer amount",
          "allOf": [
            {
              "$ref": "#/definitions/U512"
            }
          ]
        },
        "gas": {
          "description": "Gas",
          "allOf": [
            {
              "$ref": "#/definitions/U512"
            }
          ]
        },
        "id": {
          "description": "User-defined id",
          "type": [
            "integer",
            "null"
          ],
          "format": "uint64",
          "minimum": 0.0
        }
      },
      "additionalProperties": false
    },
    "Bid": {
      "description": "An entry in the validator map.",
      "type": "object",
      "required": [
        "bonding_purse",
        "delegation_rate",
        "delegators",
        "inactive",
        "staked_amount",
        "validator_public_key"
      ],
      "properties": {
        "validator_public_key": {
          "description": "Validator public key.",
          "allOf": [
            {
              "$ref": "#/definitions/PublicKey"
            }
          ]
        },
        "bonding_purse": {
          "description": "The purse that was used for bonding.",
          "allOf": [
            {
              "$ref": "#/definitions/URef"
            }
          ]
        },
        "staked_amount": {
          "description": "The amount of tokens staked by a validator (not including delegators).",
          "allOf": [
            {
              "$ref": "#/definitions/U512"
            }
          ]
        },
        "delegation_rate": {
          "description": "Delegation rate.",
          "type": "integer",
          "format": "uint8",
          "minimum": 0.0
        },
        "vesting_schedule": {
          "description": "Vesting schedule for a genesis validator. `None` if non-genesis validator.",
          "anyOf": [
            {
              "$ref": "#/definitions/VestingSchedule"
            },
            {
              "type": "null"
            }
          ]
        },
        "delegators": {
          "description": "This validator's delegators, indexed by their public keys.",
          "allOf": [
            {
              "$ref": "#/definitions/Array_of_PublicKeyAndDelegator"
            }
          ]
        },
        "inactive": {
          "description": "`true` if validator has been \"evicted\".",
          "type": "boolean"
        }
      },
      "additionalProperties": false
    },
    "VestingSchedule": {
      "type": "object",
      "required": [
        "initial_release_timestamp_millis"
      ],
      "properties": {
        "initial_release_timestamp_millis": {
          "type": "integer",
          "format": "uint64",
          "minimum": 0.0
        },
        "locked_amounts": {
          "type": [
            "array",
            "null"
          ],
          "items": {
            "$ref": "#/definitions/U512"
          },
          "maxItems": 14,
          "minItems": 14
        }
      },
      "additionalProperties": false
    },
    "Array_of_PublicKeyAndDelegator": {
      "type": "array",
      "items": {
        "$ref": "#/definitions/PublicKeyAndDelegator"
      }
    },
    "PublicKeyAndDelegator": {
      "description": "A delegator associated with the given validator.",
      "type": "object",
      "required": [
        "delegator",
        "delegator_public_key"
      ],
      "properties": {
        "delegator_public_key": {
          "description": "The public key of the delegator.",
          "allOf": [
            {
              "$ref": "#/definitions/PublicKey"
            }
          ]
        },
        "delegator": {
          "description": "The delegator details.",
          "allOf": [
            {
              "$ref": "#/definitions/Delegator"
            }
          ]
        }
      }
    },
    "Delegator": {
      "description": "Represents a party delegating their stake to a validator (or \"delegatee\")",
      "type": "object",
      "required": [
        "bonding_purse",
        "delegator_public_key",
        "staked_amount",
        "validator_public_key"
      ],
      "properties": {
        "delegator_public_key": {
          "$ref": "#/definitions/PublicKey"
        },
        "staked_amount": {
          "$ref": "#/definitions/U512"
        },
        "bonding_purse": {
          "$ref": "#/definitions/URef"
        },
        "validator_public_key": {
          "$ref": "#/definitions/PublicKey"
        },
        "vesting_schedule": {
          "anyOf": [
            {
              "$ref": "#/definitions/VestingSchedule"
            },
            {
              "type": "null"
            }
          ]
        }
      },
      "additionalProperties": false
    },
    "WithdrawPurse": {
      "description": "A withdraw purse, a legacy structure.",
      "type": "object",
      "required": [
        "amount",
        "bonding_purse",
        "era_of_creation",
        "unbonder_public_key",
        "validator_public_key"
      ],
      "properties": {
        "bonding_purse": {
          "description": "Bonding Purse",
          "allOf": [
            {
              "$ref": "#/definitions/URef"
            }
          ]
        },
        "validator_public_key": {
          "description": "Validators public key.",
          "allOf": [
            {
              "$ref": "#/definitions/PublicKey"
            }
          ]
        },
        "unbonder_public_key": {
          "description": "Unbonders public key.",
          "allOf": [
            {
              "$ref": "#/definitions/PublicKey"
            }
          ]
        },
        "era_of_creation": {
          "description": "Era in which this unbonding request was created.",
          "allOf": [
            {
              "$ref": "#/definitions/EraId"
            }
          ]
        },
        "amount": {
          "description": "Unbonding Amount.",
          "allOf": [
            {
              "$ref": "#/definitions/U512"
            }
          ]
        }
      },
      "additionalProperties": false
    },
    "U128": {
      "description": "Decimal representation of a 128-bit integer.",
      "type": "string"
    },
    "U256": {
      "description": "Decimal representation of a 256-bit integer.",
      "type": "string"
    },
    "NamedKey": {
      "description": "A key with a name.",
      "type": "object",
      "required": [
        "key",
        "name"
      ],
      "properties": {
        "name": {
          "description": "The name of the entry.",
          "type": "string"
        },
        "key": {
          "description": "The value of the entry: a casper `Key` type.",
          "allOf": [
            {
              "$ref": "#/definitions/Key"
            }
          ]
        }
      },
      "additionalProperties": false
    },
    "Key": {
      "description": "The key as a formatted string, under which data (e.g. `CLValue`s, smart contracts, user accounts) are stored in global state.",
      "type": "string"
    },
    "UnbondingPurse": {
      "description": "Unbonding purse.",
      "type": "object",
      "required": [
        "amount",
        "bonding_purse",
        "era_of_creation",
        "unbonder_public_key",
        "validator_public_key"
      ],
      "properties": {
        "bonding_purse": {
          "description": "Bonding Purse",
          "allOf": [
            {
              "$ref": "#/definitions/URef"
            }
          ]
        },
        "validator_public_key": {
          "description": "Validators public key.",
          "allOf": [
            {
              "$ref": "#/definitions/PublicKey"
            }
          ]
        },
        "unbonder_public_key": {
          "description": "Unbonders public key.",
          "allOf": [
            {
              "$ref": "#/definitions/PublicKey"
            }
          ]
        },
        "era_of_creation": {
          "description": "Era in which this unbonding request was created.",
          "allOf": [
            {
              "$ref": "#/definitions/EraId"
            }
          ]
        },
        "amount": {
          "description": "Unbonding Amount.",
          "allOf": [
            {
              "$ref": "#/definitions/U512"
            }
          ]
        },
        "new_validator": {
          "description": "The validator public key to re-delegate to.",
          "anyOf": [
            {
              "$ref": "#/definitions/PublicKey"
            },
            {
              "type": "null"
            }
          ]
        }
      },
      "additionalProperties": false
    },
    "BidKind": {
      "description": "Auction bid variants.",
      "oneOf": [
        {
          "description": "A unified record indexed on validator data, with an embedded collection of all delegator bids assigned to that validator. The Unified variant is for legacy retrograde support, new instances will not be created going forward.",
          "type": "object",
          "required": [
            "Unified"
          ],
          "properties": {
            "Unified": {
              "$ref": "#/definitions/Bid"
            }
          },
          "additionalProperties": false
        },
        {
          "description": "A bid record containing only validator data.",
          "type": "object",
          "required": [
            "Validator"
          ],
          "properties": {
            "Validator": {
              "$ref": "#/definitions/ValidatorBid"
            }
          },
          "additionalProperties": false
        },
        {
          "description": "A bid record containing only delegator data.",
          "type": "object",
          "required": [
            "Delegator"
          ],
          "properties": {
            "Delegator": {
              "$ref": "#/definitions/Delegator"
            }
          },
          "additionalProperties": false
        }
      ]
    },
    "ValidatorBid": {
      "description": "An entry in the validator map.",
      "type": "object",
      "required": [
        "bonding_purse",
        "delegation_rate",
        "inactive",
        "staked_amount",
        "validator_public_key"
      ],
      "properties": {
        "validator_public_key": {
          "description": "Validator public key",
          "allOf": [
            {
              "$ref": "#/definitions/PublicKey"
            }
          ]
        },
        "bonding_purse": {
          "description": "The purse that was used for bonding.",
          "allOf": [
            {
              "$ref": "#/definitions/URef"
            }
          ]
        },
        "staked_amount": {
          "description": "The amount of tokens staked by a validator (not including delegators).",
          "allOf": [
            {
              "$ref": "#/definitions/U512"
            }
          ]
        },
        "delegation_rate": {
          "description": "Delegation rate",
          "type": "integer",
          "format": "uint8",
          "minimum": 0.0
        },
        "vesting_schedule": {
          "description": "Vesting schedule for a genesis validator. `None` if non-genesis validator.",
          "anyOf": [
            {
              "$ref": "#/definitions/VestingSchedule"
            },
            {
              "type": "null"
            }
          ]
        },
        "inactive": {
          "description": "`true` if validator has been \"evicted\"",
          "type": "boolean"
        }
      },
      "additionalProperties": false
    },
    "ExecutionResultV2": {
      "description": "The result of executing a single deploy.",
      "oneOf": [
        {
          "description": "The result of a failed execution.",
          "type": "object",
          "required": [
            "Failure"
          ],
          "properties": {
            "Failure": {
              "type": "object",
              "required": [
                "cost",
                "effects",
                "error_message",
                "transfers"
              ],
              "properties": {
                "effects": {
                  "description": "The effects of executing the deploy.",
                  "allOf": [
                    {
                      "$ref": "#/definitions/Effects"
                    }
                  ]
                },
                "transfers": {
                  "description": "A record of transfers performed while executing the deploy.",
                  "type": "array",
                  "items": {
                    "$ref": "#/definitions/TransferAddr"
                  }
                },
                "cost": {
                  "description": "The cost in Motes of executing the deploy.",
                  "allOf": [
                    {
                      "$ref": "#/definitions/U512"
                    }
                  ]
                },
                "error_message": {
                  "description": "The error message associated with executing the deploy.",
                  "type": "string"
                }
              },
              "additionalProperties": false
            }
          },
          "additionalProperties": false
        },
        {
          "description": "The result of a successful execution.",
          "type": "object",
          "required": [
            "Success"
          ],
          "properties": {
            "Success": {
              "type": "object",
              "required": [
                "cost",
                "effects",
                "transfers"
              ],
              "properties": {
                "effects": {
                  "description": "The effects of executing the deploy.",
                  "allOf": [
                    {
                      "$ref": "#/definitions/Effects"
                    }
                  ]
                },
                "transfers": {
                  "description": "A record of transfers performed while executing the deploy.",
                  "type": "array",
                  "items": {
                    "$ref": "#/definitions/TransferAddr"
                  }
                },
                "cost": {
                  "description": "The cost in Motes of executing the deploy.",
                  "allOf": [
                    {
                      "$ref": "#/definitions/U512"
                    }
                  ]
                }
              },
              "additionalProperties": false
            }
          },
          "additionalProperties": false
        }
      ]
    },
    "Effects": {
      "description": "A log of all transforms produced during execution.",
      "type": "array",
      "items": {
        "$ref": "#/definitions/TransformV2"
      }
    },
    "TransformV2": {
      "description": "A transformation performed while executing a deploy.",
      "type": "object",
      "required": [
<<<<<<< HEAD
        "block_index",
        "entity_addr",
        "message",
        "topic_index",
        "topic_name",
        "topic_name_hash"
=======
        "key",
        "kind"
>>>>>>> 442dfeeb
      ],
      "properties": {
        "key": {
          "$ref": "#/definitions/Key"
        },
        "kind": {
          "$ref": "#/definitions/TransformKindV2"
        }
      },
      "additionalProperties": false
    },
    "TransformKindV2": {
      "description": "Representation of a single transformation occurring during execution.\n\nNote that all arithmetic variants of [`TransformKind`] are commutative which means that a given collection of them can be executed in any order to produce the same end result.",
      "oneOf": [
        {
          "description": "An identity transformation that does not modify a value in the global state.\n\nCreated as a result of reading from the global state.",
          "type": "string",
          "enum": [
            "Identity"
          ]
        },
        {
          "description": "Writes a new value in the global state.",
          "type": "object",
          "required": [
            "Write"
          ],
          "properties": {
            "Write": {
              "$ref": "#/definitions/StoredValue"
            }
          },
          "additionalProperties": false
        },
        {
          "description": "A wrapping addition of an `i32` to an existing numeric value (not necessarily an `i32`) in the global state.",
          "type": "object",
          "required": [
            "AddInt32"
          ],
          "properties": {
            "AddInt32": {
              "type": "integer",
              "format": "int32"
            }
          },
          "additionalProperties": false
        },
        {
          "description": "A wrapping addition of a `u64` to an existing numeric value (not necessarily an `u64`) in the global state.",
          "type": "object",
          "required": [
            "AddUInt64"
          ],
          "properties": {
            "AddUInt64": {
              "type": "integer",
              "format": "uint64",
              "minimum": 0.0
            }
          },
          "additionalProperties": false
        },
<<<<<<< HEAD
        "topic_index": {
          "description": "Message index in the topic.",
          "type": "integer",
          "format": "uint32",
          "minimum": 0.0
        },
        "block_index": {
          "description": "Message index in the block.",
          "type": "integer",
          "format": "uint64",
          "minimum": 0.0
        }
      }
    },
    "MessagePayload": {
      "description": "The payload of the message emitted by an addressable entity during execution.",
      "oneOf": [
=======
>>>>>>> 442dfeeb
        {
          "description": "A wrapping addition of a `U128` to an existing numeric value (not necessarily an `U128`) in the global state.",
          "type": "object",
          "required": [
            "AddUInt128"
          ],
          "properties": {
            "AddUInt128": {
              "$ref": "#/definitions/U128"
            }
          },
          "additionalProperties": false
        },
        {
          "description": "A wrapping addition of a `U256` to an existing numeric value (not necessarily an `U256`) in the global state.",
          "type": "object",
          "required": [
            "AddUInt256"
          ],
          "properties": {
            "AddUInt256": {
              "$ref": "#/definitions/U256"
            }
          },
          "additionalProperties": false
        },
        {
          "description": "A wrapping addition of a `U512` to an existing numeric value (not necessarily an `U512`) in the global state.",
          "type": "object",
          "required": [
            "AddUInt512"
          ],
          "properties": {
            "AddUInt512": {
              "$ref": "#/definitions/U512"
            }
          },
          "additionalProperties": false
        },
        {
          "description": "Adds new named keys to an existing entry in the global state.\n\nThis transform assumes that the existing stored value is either an Account or a Contract.",
          "type": "object",
          "required": [
            "AddKeys"
          ],
          "properties": {
            "AddKeys": {
              "$ref": "#/definitions/NamedKeys"
            }
          },
          "additionalProperties": false
        },
        {
          "description": "Removes the pathing to the global state entry of the specified key. The pruned element remains reachable from previously generated global state root hashes, but will not be included in the next generated global state root hash and subsequent state accumulated from it.",
          "type": "object",
          "required": [
            "Prune"
          ],
          "properties": {
            "Prune": {
              "$ref": "#/definitions/Key"
            }
          },
          "additionalProperties": false
        },
        {
          "description": "Represents the case where applying a transform would cause an error.",
          "type": "object",
          "required": [
            "Failure"
          ],
          "properties": {
            "Failure": {
              "$ref": "#/definitions/TransformError"
            }
          },
          "additionalProperties": false
        }
      ]
    },
    "StoredValue": {
      "description": "A value stored in Global State.",
      "oneOf": [
        {
          "description": "A CLValue.",
          "type": "object",
          "required": [
            "CLValue"
          ],
          "properties": {
            "CLValue": {
              "$ref": "#/definitions/CLValue"
            }
          },
          "additionalProperties": false
        },
        {
          "description": "An account.",
          "type": "object",
          "required": [
            "Account"
          ],
          "properties": {
            "Account": {
              "$ref": "#/definitions/Account"
            }
          },
          "additionalProperties": false
        },
        {
          "description": "Contract wasm.",
          "type": "object",
          "required": [
            "ContractWasm"
          ],
          "properties": {
            "ContractWasm": {
              "$ref": "#/definitions/ContractWasm"
            }
          },
          "additionalProperties": false
        },
        {
          "description": "A contract.",
          "type": "object",
          "required": [
            "Contract"
          ],
          "properties": {
            "Contract": {
              "$ref": "#/definitions/Contract"
            }
          },
          "additionalProperties": false
        },
        {
          "description": "A contract package.",
          "type": "object",
          "required": [
            "ContractPackage"
          ],
          "properties": {
            "ContractPackage": {
              "$ref": "#/definitions/ContractPackage"
            }
          },
          "additionalProperties": false
        },
        {
          "description": "A `Transfer`.",
          "type": "object",
          "required": [
            "Transfer"
          ],
          "properties": {
            "Transfer": {
              "$ref": "#/definitions/Transfer"
            }
          },
          "additionalProperties": false
        },
        {
          "description": "Info about a deploy.",
          "type": "object",
          "required": [
            "DeployInfo"
          ],
          "properties": {
            "DeployInfo": {
              "$ref": "#/definitions/DeployInfo"
            }
          },
          "additionalProperties": false
        },
        {
          "description": "Info about an era.",
          "type": "object",
          "required": [
            "EraInfo"
          ],
          "properties": {
            "EraInfo": {
              "$ref": "#/definitions/EraInfo"
            }
          },
          "additionalProperties": false
        },
        {
          "description": "Variant that stores [`Bid`].",
          "type": "object",
          "required": [
            "Bid"
          ],
          "properties": {
            "Bid": {
              "$ref": "#/definitions/Bid"
            }
          },
          "additionalProperties": false
        },
        {
          "description": "Variant that stores withdraw information.",
          "type": "object",
          "required": [
            "Withdraw"
          ],
          "properties": {
            "Withdraw": {
              "type": "array",
              "items": {
                "$ref": "#/definitions/WithdrawPurse"
              }
            }
          },
          "additionalProperties": false
        },
        {
          "description": "Unbonding information.",
          "type": "object",
          "required": [
            "Unbonding"
          ],
          "properties": {
            "Unbonding": {
              "type": "array",
              "items": {
                "$ref": "#/definitions/UnbondingPurse"
              }
            }
          },
          "additionalProperties": false
        },
        {
          "description": "An `AddressableEntity`.",
          "type": "object",
          "required": [
            "AddressableEntity"
          ],
          "properties": {
            "AddressableEntity": {
              "$ref": "#/definitions/AddressableEntity"
            }
          },
          "additionalProperties": false
        },
        {
          "description": "Variant that stores [`BidKind`].",
          "type": "object",
          "required": [
            "BidKind"
          ],
          "properties": {
            "BidKind": {
              "$ref": "#/definitions/BidKind"
            }
          },
          "additionalProperties": false
        },
        {
          "description": "A `Package`.",
          "type": "object",
          "required": [
            "Package"
          ],
          "properties": {
            "Package": {
              "$ref": "#/definitions/Package"
            }
          },
          "additionalProperties": false
        },
        {
          "description": "A record of byte code.",
          "type": "object",
          "required": [
            "ByteCode"
          ],
          "properties": {
            "ByteCode": {
              "$ref": "#/definitions/ByteCode"
            }
          },
          "additionalProperties": false
        },
        {
          "description": "Variant that stores a message topic.",
          "type": "object",
          "required": [
            "MessageTopic"
          ],
          "properties": {
            "MessageTopic": {
              "$ref": "#/definitions/MessageTopicSummary"
            }
          },
          "additionalProperties": false
        },
        {
          "description": "Variant that stores a message digest.",
          "type": "object",
          "required": [
            "Message"
          ],
          "properties": {
            "Message": {
              "$ref": "#/definitions/MessageChecksum"
            }
          },
          "additionalProperties": false
        },
        {
          "description": "A NamedKey record.",
          "type": "object",
          "required": [
            "NamedKey"
          ],
          "properties": {
            "NamedKey": {
              "$ref": "#/definitions/NamedKeyValue"
            }
          },
          "additionalProperties": false
        }
      ]
    },
    "Account": {
      "description": "Represents an Account in the global state.",
      "type": "object",
      "required": [
        "account_hash",
        "action_thresholds",
        "associated_keys",
        "main_purse",
        "named_keys"
      ],
      "properties": {
        "account_hash": {
          "$ref": "#/definitions/AccountHash"
        },
        "named_keys": {
          "$ref": "#/definitions/NamedKeys"
        },
        "main_purse": {
          "$ref": "#/definitions/URef"
        },
        "associated_keys": {
          "$ref": "#/definitions/AccountAssociatedKeys"
        },
        "action_thresholds": {
          "$ref": "#/definitions/AccountActionThresholds"
        }
      },
      "additionalProperties": false
    },
    "NamedKeys": {
      "description": "A collection of named keys.",
      "type": "array",
      "items": {
        "$ref": "#/definitions/NamedKey"
      }
    },
    "AccountAssociatedKeys": {
      "description": "A collection of weighted public keys (represented as account hashes) associated with an account.",
      "allOf": [
        {
          "$ref": "#/definitions/Array_of_AssociatedKey"
        }
      ]
    },
    "Array_of_AssociatedKey": {
      "type": "array",
      "items": {
        "$ref": "#/definitions/AssociatedKey"
      }
    },
    "AssociatedKey": {
      "description": "A weighted public key.",
      "type": "object",
      "required": [
        "account_hash",
        "weight"
      ],
      "properties": {
        "account_hash": {
          "description": "The account hash of the public key.",
          "allOf": [
            {
              "$ref": "#/definitions/AccountHash"
            }
          ]
        },
        "weight": {
          "description": "The weight assigned to the public key.",
          "allOf": [
            {
              "$ref": "#/definitions/AccountAssociatedKeyWeight"
            }
          ]
        }
      }
    },
    "AccountAssociatedKeyWeight": {
      "description": "The weight associated with public keys in an account's associated keys.",
      "type": "integer",
      "format": "uint8",
      "minimum": 0.0
    },
    "AccountActionThresholds": {
      "description": "Thresholds that have to be met when executing an action of a certain type.",
      "type": "object",
      "required": [
        "deployment",
        "key_management"
      ],
      "properties": {
        "deployment": {
          "description": "Threshold for deploy execution.",
          "allOf": [
            {
              "$ref": "#/definitions/AccountAssociatedKeyWeight"
            }
          ]
        },
        "key_management": {
          "description": "Threshold for managing action threshold.",
          "allOf": [
            {
              "$ref": "#/definitions/AccountAssociatedKeyWeight"
            }
          ]
        }
      }
    },
    "ContractWasm": {
      "description": "A container for contract's WASM bytes.",
      "type": "object",
      "required": [
        "bytes"
      ],
      "properties": {
        "bytes": {
          "$ref": "#/definitions/Bytes"
        }
      }
    },
    "Contract": {
      "description": "Methods and type signatures supported by a contract.",
      "type": "object",
      "required": [
        "contract_package_hash",
        "contract_wasm_hash",
        "entry_points",
        "named_keys",
        "protocol_version"
      ],
      "properties": {
        "contract_package_hash": {
          "$ref": "#/definitions/ContractPackageHash"
        },
        "contract_wasm_hash": {
          "$ref": "#/definitions/ContractWasmHash"
        },
        "named_keys": {
          "$ref": "#/definitions/NamedKeys"
        },
        "entry_points": {
          "$ref": "#/definitions/Array_of_NamedEntryPoint"
        },
        "protocol_version": {
          "$ref": "#/definitions/ProtocolVersion"
        }
      }
    },
    "ContractPackageHash": {
      "description": "The hash address of the contract package",
      "type": "string"
    },
    "ContractWasmHash": {
      "description": "The hash address of the contract wasm",
      "type": "string"
    },
    "Array_of_NamedEntryPoint": {
      "type": "array",
      "items": {
        "$ref": "#/definitions/NamedEntryPoint"
      }
    },
    "NamedEntryPoint": {
      "type": "object",
      "required": [
        "entry_point",
        "name"
      ],
      "properties": {
        "name": {
          "type": "string"
        },
        "entry_point": {
          "allOf": [
            {
              "$ref": "#/definitions/EntryPoint"
            }
          ]
        }
      }
    },
    "EntryPoint": {
      "description": "Type signature of a method. Order of arguments matter since can be referenced by index as well as name.",
      "type": "object",
      "required": [
        "access",
        "args",
        "entry_point_type",
        "name",
        "ret"
      ],
      "properties": {
        "name": {
          "type": "string"
        },
        "args": {
          "type": "array",
          "items": {
            "$ref": "#/definitions/Parameter"
          }
        },
        "ret": {
          "$ref": "#/definitions/CLType"
        },
        "access": {
          "$ref": "#/definitions/EntryPointAccess"
        },
        "entry_point_type": {
          "$ref": "#/definitions/EntryPointType"
        }
      }
    },
    "Parameter": {
      "description": "Parameter to a method",
      "type": "object",
      "required": [
        "cl_type",
        "name"
      ],
      "properties": {
        "name": {
          "type": "string"
        },
        "cl_type": {
          "$ref": "#/definitions/CLType"
        }
      }
    },
    "EntryPointAccess": {
      "description": "Enum describing the possible access control options for a contract entry point (method).",
      "oneOf": [
        {
          "description": "Anyone can call this method (no access controls).",
          "type": "string",
          "enum": [
            "Public"
          ]
        },
        {
          "description": "Only users from the listed groups may call this method. Note: if the list is empty then this method is not callable from outside the contract.",
          "type": "object",
          "required": [
            "Groups"
          ],
          "properties": {
            "Groups": {
              "type": "array",
              "items": {
                "$ref": "#/definitions/Group"
              }
            }
          },
          "additionalProperties": false
        },
        {
          "description": "Can't be accessed directly but are kept in the derived wasm bytes.",
          "type": "string",
          "enum": [
            "Template"
          ]
        }
      ]
    },
    "Group": {
      "description": "A (labelled) \"user group\". Each method of a versioned contract may be associated with one or more user groups which are allowed to call it.",
      "type": "string"
    },
    "EntryPointType": {
      "description": "Context of method execution\n\nMost significant bit represents version i.e. - 0b0 -> 0.x/1.x (session & contracts) - 0b1 -> 2.x and later (introduced installer, utility entry points)",
      "oneOf": [
        {
          "description": "Runs as session code (caller) Deprecated, retained to allow read back of legacy stored session.",
          "type": "string",
          "enum": [
            "Session"
          ]
        },
        {
          "description": "Runs within called entity's context (called)",
          "type": "string",
          "enum": [
            "AddressableEntity"
          ]
        },
        {
          "description": "This entry point is intended to extract a subset of bytecode. Runs within called entity's context (called)",
          "type": "string",
          "enum": [
            "Factory"
          ]
        }
      ]
    },
    "ContractPackage": {
      "description": "Contract definition, metadata, and security container.",
      "type": "object",
      "required": [
        "access_key",
        "disabled_versions",
        "groups",
        "lock_status",
        "versions"
      ],
      "properties": {
        "access_key": {
          "description": "Key used to add or disable versions",
          "allOf": [
            {
              "$ref": "#/definitions/URef"
            }
          ]
        },
        "versions": {
          "description": "All versions (enabled & disabled)",
          "type": "object",
          "additionalProperties": {
            "$ref": "#/definitions/ContractHash"
          }
        },
        "disabled_versions": {
          "description": "Disabled versions",
          "type": "array",
          "items": {
            "$ref": "#/definitions/ContractVersionKey"
          },
          "uniqueItems": true
        },
        "groups": {
          "description": "Mapping maintaining the set of URefs associated with each \"user group\". This can be used to control access to methods in a particular version of the contract. A method is callable by any context which \"knows\" any of the URefs associated with the method's user group.",
          "allOf": [
            {
              "$ref": "#/definitions/Array_of_NamedUserGroup"
            }
          ]
        },
        "lock_status": {
          "description": "A flag that determines whether a contract is locked",
          "allOf": [
            {
              "$ref": "#/definitions/ContractPackageStatus"
            }
          ]
        }
      }
    },
    "ContractHash": {
      "description": "The hash address of the contract",
      "type": "string"
    },
    "ContractVersionKey": {
      "description": "Major element of `ProtocolVersion` combined with `ContractVersion`.",
      "type": "array",
      "items": [
        {
          "type": "integer",
          "format": "uint32",
          "minimum": 0.0
        },
        {
          "type": "integer",
          "format": "uint32",
          "minimum": 0.0
        }
      ],
      "maxItems": 2,
      "minItems": 2
    },
    "Array_of_NamedUserGroup": {
      "type": "array",
      "items": {
        "$ref": "#/definitions/NamedUserGroup"
      }
    },
    "NamedUserGroup": {
      "type": "object",
      "required": [
        "group_name",
        "group_users"
      ],
      "properties": {
        "group_name": {
          "allOf": [
            {
              "$ref": "#/definitions/Group"
            }
          ]
        },
        "group_users": {
          "type": "array",
          "items": {
            "$ref": "#/definitions/URef"
          },
          "uniqueItems": true
        }
      }
    },
    "ContractPackageStatus": {
      "description": "A enum to determine the lock status of the contract package.",
      "oneOf": [
        {
          "description": "The package is locked and cannot be versioned.",
          "type": "string",
          "enum": [
            "Locked"
          ]
        },
        {
          "description": "The package is unlocked and can be versioned.",
          "type": "string",
          "enum": [
            "Unlocked"
          ]
        }
      ]
    },
    "AddressableEntity": {
      "description": "Methods and type signatures supported by a contract.",
      "type": "object",
      "required": [
        "action_thresholds",
        "associated_keys",
        "byte_code_hash",
        "entity_kind",
        "entry_points",
        "main_purse",
        "message_topics",
        "package_hash",
        "protocol_version"
      ],
      "properties": {
        "protocol_version": {
          "$ref": "#/definitions/ProtocolVersion"
        },
        "entity_kind": {
          "$ref": "#/definitions/EntityKind"
        },
        "package_hash": {
          "$ref": "#/definitions/PackageHash"
        },
        "byte_code_hash": {
          "$ref": "#/definitions/ByteCodeHash"
        },
        "main_purse": {
          "$ref": "#/definitions/URef"
        },
        "entry_points": {
          "$ref": "#/definitions/Array_of_NamedEntryPoint"
        },
        "associated_keys": {
          "$ref": "#/definitions/EntityAssociatedKeys"
        },
        "action_thresholds": {
          "$ref": "#/definitions/EntityActionThresholds"
        },
        "message_topics": {
          "$ref": "#/definitions/Array_of_MessageTopic"
        }
      }
    },
    "EntityKind": {
      "description": "The type of Package.",
      "oneOf": [
        {
          "description": "Package associated with a native contract implementation.",
          "type": "object",
          "required": [
            "System"
          ],
          "properties": {
            "System": {
              "$ref": "#/definitions/SystemEntityType"
            }
          },
          "additionalProperties": false
        },
        {
          "description": "Package associated with an Account hash.",
          "type": "object",
          "required": [
            "Account"
          ],
          "properties": {
            "Account": {
              "$ref": "#/definitions/AccountHash"
            }
          },
          "additionalProperties": false
        },
        {
          "description": "Packages associated with Wasm stored on chain.",
          "type": "string",
          "enum": [
            "SmartContract"
          ]
        }
      ]
    },
    "SystemEntityType": {
      "description": "System contract types.\n\nUsed by converting to a `u32` and passing as the `system_contract_index` argument of `ext_ffi::casper_get_system_contract()`.",
      "oneOf": [
        {
          "description": "Mint contract.",
          "type": "string",
          "enum": [
            "Mint"
          ]
        },
        {
          "description": "Handle Payment contract.",
          "type": "string",
          "enum": [
            "HandlePayment"
          ]
        },
        {
          "description": "Standard Payment contract.",
          "type": "string",
          "enum": [
            "StandardPayment"
          ]
        },
        {
          "description": "Auction contract.",
          "type": "string",
          "enum": [
            "Auction"
          ]
        }
      ]
    },
    "ByteCodeHash": {
      "description": "The hash address of the contract wasm",
      "type": "string"
    },
    "EntityAssociatedKeys": {
      "description": "A collection of weighted public keys (represented as account hashes) associated with an account.",
      "allOf": [
        {
          "$ref": "#/definitions/Array_of_AssociatedKey"
        }
      ]
    },
    "EntityActionThresholds": {
      "description": "Thresholds that have to be met when executing an action of a certain type.",
      "type": "object",
      "required": [
        "deployment",
        "key_management",
        "upgrade_management"
      ],
      "properties": {
        "deployment": {
          "description": "Threshold for deploy execution.",
          "allOf": [
            {
              "$ref": "#/definitions/EntityAssociatedKeyWeight"
            }
          ]
        },
        "upgrade_management": {
          "description": "Threshold for upgrading contracts.",
          "allOf": [
            {
              "$ref": "#/definitions/EntityAssociatedKeyWeight"
            }
          ]
        },
        "key_management": {
          "description": "Threshold for managing action threshold.",
          "allOf": [
            {
              "$ref": "#/definitions/EntityAssociatedKeyWeight"
            }
          ]
        }
      }
    },
    "EntityAssociatedKeyWeight": {
      "description": "The weight associated with public keys in an account's associated keys.",
      "type": "integer",
      "format": "uint8",
      "minimum": 0.0
    },
    "Array_of_MessageTopic": {
      "type": "array",
      "items": {
        "$ref": "#/definitions/MessageTopic"
      }
    },
    "MessageTopic": {
      "type": "object",
      "required": [
        "topic_name",
        "topic_name_hash"
      ],
      "properties": {
        "topic_name": {
          "type": "string"
        },
        "topic_name_hash": {
          "allOf": [
            {
              "$ref": "#/definitions/TopicNameHash"
            }
          ]
        }
      }
    },
    "TopicNameHash": {
      "description": "The hash of the name of the message topic.",
      "type": "string"
    },
    "Package": {
      "description": "Entity definition, metadata, and security container.",
      "type": "object",
      "required": [
        "access_key",
        "disabled_versions",
        "groups",
        "lock_status",
        "versions"
      ],
      "properties": {
        "access_key": {
          "description": "Key used to add or disable versions.",
          "allOf": [
            {
              "$ref": "#/definitions/URef"
            }
          ]
        },
        "versions": {
          "description": "All versions (enabled & disabled).",
          "allOf": [
            {
              "$ref": "#/definitions/Array_of_EntityVersionAndHash"
            }
          ]
        },
        "disabled_versions": {
          "description": "Collection of disabled entity versions. The runtime will not permit disabled entity versions to be executed.",
          "type": "array",
          "items": {
            "$ref": "#/definitions/EntityVersionKey"
          },
          "uniqueItems": true
        },
        "groups": {
          "description": "Mapping maintaining the set of URefs associated with each \"user group\". This can be used to control access to methods in a particular version of the entity. A method is callable by any context which \"knows\" any of the URefs associated with the method's user group.",
          "allOf": [
            {
              "$ref": "#/definitions/Array_of_NamedUserGroup"
            }
          ]
        },
        "lock_status": {
          "description": "A flag that determines whether a entity is locked",
          "allOf": [
            {
              "$ref": "#/definitions/PackageStatus"
            }
          ]
        }
      }
    },
    "Array_of_EntityVersionAndHash": {
      "type": "array",
      "items": {
        "$ref": "#/definitions/EntityVersionAndHash"
      }
    },
    "EntityVersionAndHash": {
      "type": "object",
      "required": [
        "addressable_entity_hash",
        "entity_version_key"
      ],
      "properties": {
        "entity_version_key": {
          "allOf": [
            {
              "$ref": "#/definitions/EntityVersionKey"
            }
          ]
        },
        "addressable_entity_hash": {
          "allOf": [
            {
              "$ref": "#/definitions/AddressableEntityHash"
            }
          ]
        }
      }
    },
    "EntityVersionKey": {
      "description": "Major element of `ProtocolVersion` combined with `EntityVersion`.",
      "type": "object",
      "required": [
        "entity_version",
        "protocol_version_major"
      ],
      "properties": {
        "protocol_version_major": {
          "description": "Major element of `ProtocolVersion` a `ContractVersion` is compatible with.",
          "type": "integer",
          "format": "uint32",
          "minimum": 0.0
        },
        "entity_version": {
          "description": "Automatically incremented value for a contract version within a major `ProtocolVersion`.",
          "type": "integer",
          "format": "uint32",
          "minimum": 0.0
        }
      }
    },
    "PackageStatus": {
      "description": "A enum to determine the lock status of the package.",
      "oneOf": [
        {
          "description": "The package is locked and cannot be versioned.",
          "type": "string",
          "enum": [
            "Locked"
          ]
        },
        {
          "description": "The package is unlocked and can be versioned.",
          "type": "string",
          "enum": [
            "Unlocked"
          ]
        }
      ]
    },
    "ByteCode": {
      "description": "A container for contract's Wasm bytes.",
      "type": "object",
      "required": [
        "bytes",
        "kind"
      ],
      "properties": {
        "kind": {
          "$ref": "#/definitions/ByteCodeKind"
        },
        "bytes": {
          "$ref": "#/definitions/Bytes"
        }
      }
    },
    "ByteCodeKind": {
      "description": "The type of Byte code.",
      "oneOf": [
        {
          "description": "Empty byte code.",
          "type": "string",
          "enum": [
            "Empty"
          ]
        },
        {
          "description": "Byte code to be executed with the version 1 Casper execution engine.",
          "type": "string",
          "enum": [
            "V1CasperWasm"
          ]
        }
      ]
    },
    "MessageTopicSummary": {
      "description": "Summary of a message topic that will be stored in global state.",
      "type": "object",
      "required": [
        "blocktime",
        "message_count"
      ],
      "properties": {
        "message_count": {
          "description": "Number of messages in this topic.",
          "type": "integer",
          "format": "uint32",
          "minimum": 0.0
        },
        "blocktime": {
          "description": "Block timestamp in which these messages were emitted.",
          "allOf": [
            {
              "$ref": "#/definitions/BlockTime"
            }
          ]
        }
      }
    },
    "BlockTime": {
      "description": "A newtype wrapping a [`u64`] which represents the block time.",
      "type": "integer",
      "format": "uint64",
      "minimum": 0.0
    },
    "MessageChecksum": {
      "description": "Message checksum as a formatted string.",
      "type": "string"
    },
    "NamedKeyValue": {
      "description": "A NamedKey value.",
      "type": "object",
      "required": [
        "name",
        "named_key"
      ],
      "properties": {
        "named_key": {
          "description": "The actual `Key` encoded as a CLValue.",
          "allOf": [
            {
              "$ref": "#/definitions/CLValue"
            }
          ]
        },
        "name": {
          "description": "The name of the `Key` encoded as a CLValue.",
          "allOf": [
            {
              "$ref": "#/definitions/CLValue"
            }
          ]
        }
      }
    },
    "TransformError": {
      "description": "Error type for applying and combining transforms.\n\nA `TypeMismatch` occurs when a transform cannot be applied because the types are not compatible (e.g. trying to add a number to a string).",
      "oneOf": [
        {
          "description": "Error while (de)serializing data.",
          "type": "object",
          "required": [
            "Serialization"
          ],
          "properties": {
            "Serialization": {
              "$ref": "#/definitions/BytesreprError"
            }
          },
          "additionalProperties": false
        },
        {
          "description": "Type mismatch error.",
          "type": "object",
          "required": [
            "TypeMismatch"
          ],
          "properties": {
            "TypeMismatch": {
              "$ref": "#/definitions/TypeMismatch"
            }
          },
          "additionalProperties": false
        },
        {
          "description": "Type no longer supported.",
          "type": "string",
          "enum": [
            "Deprecated"
          ]
        }
      ]
    },
    "BytesreprError": {
      "description": "Serialization and deserialization errors.",
      "oneOf": [
        {
          "description": "Early end of stream while deserializing.",
          "type": "string",
          "enum": [
            "EarlyEndOfStream"
          ]
        },
        {
          "description": "Formatting error while deserializing.",
          "type": "string",
          "enum": [
            "Formatting"
          ]
        },
        {
          "description": "Not all input bytes were consumed in [`deserialize`].",
          "type": "string",
          "enum": [
            "LeftOverBytes"
          ]
        },
        {
          "description": "Out of memory error.",
          "type": "string",
          "enum": [
            "OutOfMemory"
          ]
        },
        {
          "description": "No serialized representation is available for a value.",
          "type": "string",
          "enum": [
            "NotRepresentable"
          ]
        },
        {
          "description": "Exceeded a recursion depth limit.",
          "type": "string",
          "enum": [
            "ExceededRecursionDepth"
          ]
        }
      ]
    },
    "TypeMismatch": {
      "description": "An error struct representing a type mismatch in [`StoredValue`](crate::StoredValue) operations.",
      "type": "object",
      "required": [
        "expected",
        "found"
      ],
      "properties": {
        "expected": {
          "description": "The name of the expected type.",
          "type": "string"
        },
        "found": {
          "description": "The actual type found.",
          "type": "string"
        }
      }
    },
    "Message": {
      "description": "Message that was emitted by an addressable entity during execution.",
      "type": "object",
      "required": [
        "entity_addr",
        "index",
        "message",
        "topic_name",
        "topic_name_hash"
      ],
      "properties": {
        "entity_addr": {
          "description": "The identity of the entity that produced the message.",
          "allOf": [
            {
              "$ref": "#/definitions/AddressableEntityHash"
            }
          ]
        },
        "message": {
          "description": "The payload of the message.",
          "allOf": [
            {
              "$ref": "#/definitions/MessagePayload"
            }
          ]
        },
        "topic_name": {
          "description": "The name of the topic on which the message was emitted on.",
          "type": "string"
        },
        "topic_name_hash": {
          "description": "The hash of the name of the topic.",
          "allOf": [
            {
              "$ref": "#/definitions/TopicNameHash"
            }
          ]
        },
        "index": {
          "description": "Message index in the topic.",
          "type": "integer",
          "format": "uint32",
          "minimum": 0.0
        }
      }
    },
    "MessagePayload": {
      "description": "The payload of the message emitted by an addressable entity during execution.",
      "oneOf": [
        {
          "description": "Human readable string message.",
          "type": "object",
          "required": [
            "String"
          ],
          "properties": {
            "String": {
              "type": "string"
            }
          },
          "additionalProperties": false
        },
        {
          "description": "Message represented as raw bytes.",
          "type": "object",
          "required": [
            "Bytes"
          ],
          "properties": {
            "Bytes": {
              "$ref": "#/definitions/Bytes"
            }
          },
          "additionalProperties": false
        }
      ]
    },
    "FinalitySignature": {
      "description": "A validator's signature of a block, confirming it is finalized.",
      "oneOf": [
        {
          "description": "Version 1 of the finality signature.",
          "type": "object",
          "required": [
            "V1"
          ],
          "properties": {
            "V1": {
              "$ref": "#/definitions/FinalitySignatureV1"
            }
          },
          "additionalProperties": false
        },
        {
          "description": "Version 2 of the finality signature.",
          "type": "object",
          "required": [
            "V2"
          ],
          "properties": {
            "V2": {
              "$ref": "#/definitions/FinalitySignatureV2"
            }
          },
          "additionalProperties": false
        }
      ]
    },
    "FinalitySignatureV1": {
      "description": "A validator's signature of a block, confirming it is finalized.",
      "type": "object",
      "required": [
        "block_hash",
        "era_id",
        "public_key",
        "signature"
      ],
      "properties": {
        "block_hash": {
          "description": "The block hash of the associated block.",
          "allOf": [
            {
              "$ref": "#/definitions/BlockHash"
            }
          ]
        },
        "era_id": {
          "description": "The era in which the associated block was created.",
          "allOf": [
            {
              "$ref": "#/definitions/EraId"
            }
          ]
        },
        "signature": {
          "description": "The signature over the block hash of the associated block.",
          "allOf": [
            {
              "$ref": "#/definitions/Signature"
            }
          ]
        },
        "public_key": {
          "description": "The public key of the signing validator.",
          "allOf": [
            {
              "$ref": "#/definitions/PublicKey"
            }
          ]
        }
      }
    },
    "FinalitySignatureV2": {
      "description": "A validator's signature of a block, confirming it is finalized.",
      "type": "object",
      "required": [
        "block_hash",
        "block_height",
        "chain_name_hash",
        "era_id",
        "public_key",
        "signature"
      ],
      "properties": {
        "block_hash": {
          "description": "The block hash of the associated block.",
          "allOf": [
            {
              "$ref": "#/definitions/BlockHash"
            }
          ]
        },
        "block_height": {
          "description": "The height of the associated block.",
          "type": "integer",
          "format": "uint64",
          "minimum": 0.0
        },
        "era_id": {
          "description": "The era in which the associated block was created.",
          "allOf": [
            {
              "$ref": "#/definitions/EraId"
            }
          ]
        },
        "chain_name_hash": {
          "description": "The hash of the chain name of the associated block.",
          "allOf": [
            {
              "$ref": "#/definitions/ChainNameDigest"
            }
          ]
        },
        "signature": {
          "description": "The signature over the block hash of the associated block.",
          "allOf": [
            {
              "$ref": "#/definitions/Signature"
            }
          ]
        },
        "public_key": {
          "description": "The public key of the signing validator.",
          "allOf": [
            {
              "$ref": "#/definitions/PublicKey"
            }
          ]
        }
      }
    },
    "ChainNameDigest": {
      "description": "Hex-encoded cryptographic hash of a chain name.",
      "allOf": [
        {
          "$ref": "#/definitions/Digest"
        }
      ]
    }
  }
}<|MERGE_RESOLUTION|>--- conflicted
+++ resolved
@@ -3353,17 +3353,8 @@
       "description": "A transformation performed while executing a deploy.",
       "type": "object",
       "required": [
-<<<<<<< HEAD
-        "block_index",
-        "entity_addr",
-        "message",
-        "topic_index",
-        "topic_name",
-        "topic_name_hash"
-=======
         "key",
         "kind"
->>>>>>> 442dfeeb
       ],
       "properties": {
         "key": {
@@ -3427,26 +3418,6 @@
           },
           "additionalProperties": false
         },
-<<<<<<< HEAD
-        "topic_index": {
-          "description": "Message index in the topic.",
-          "type": "integer",
-          "format": "uint32",
-          "minimum": 0.0
-        },
-        "block_index": {
-          "description": "Message index in the block.",
-          "type": "integer",
-          "format": "uint64",
-          "minimum": 0.0
-        }
-      }
-    },
-    "MessagePayload": {
-      "description": "The payload of the message emitted by an addressable entity during execution.",
-      "oneOf": [
-=======
->>>>>>> 442dfeeb
         {
           "description": "A wrapping addition of a `U128` to an existing numeric value (not necessarily an `U128`) in the global state.",
           "type": "object",
@@ -4709,9 +4680,10 @@
       "description": "Message that was emitted by an addressable entity during execution.",
       "type": "object",
       "required": [
+        "block_index",
         "entity_addr",
-        "index",
         "message",
+        "topic_index",
         "topic_name",
         "topic_name_hash"
       ],
@@ -4744,10 +4716,16 @@
             }
           ]
         },
-        "index": {
+        "topic_index": {
           "description": "Message index in the topic.",
           "type": "integer",
           "format": "uint32",
+          "minimum": 0.0
+        },
+        "block_index": {
+          "description": "Message index in the block.",
+          "type": "integer",
+          "format": "uint64",
           "minimum": 0.0
         }
       }
