#!/usr/bin/env bash

source "$NCTL/sh/utils/main.sh"

# ----------------------------------------------------------------
# MAIN
# ----------------------------------------------------------------

#######################################
# Builds assets for staging.
# Arguments:
#   Stage ordinal identifier.
#   Stage source (local | remote | node_commit-client_commit).
#   Scenario protocol version.
#######################################
function _main()
{
    local STAGE_ID=${1}
    local STAGE_SOURCE=${2}
    local PROTOCOL_VERSION=${3}

    log "setting stage $STAGE_ID from $STAGE_SOURCE @ $PROTOCOL_VERSION -> STARTS"

    PATH_TO_STAGE="$(get_path_to_stage "$STAGE_ID")/$PROTOCOL_VERSION"
    if [ ! -d "$PATH_TO_STAGE" ]; then
        mkdir -p "$PATH_TO_STAGE"
    fi

    if [ "$STAGE_SOURCE" == "local" ]; then
        source "$NCTL/sh/staging/set_from_local.sh" stage="$STAGE_ID" version="$PROTOCOL_VERSION"
    elif [ "$STAGE_SOURCE" == "remote" ]; then
        source "$NCTL/sh/staging/set_from_remote.sh" stage="$STAGE_ID" version="$PROTOCOL_VERSION"
    else
        source "$NCTL/sh/staging/set_from_commit.sh" stage="$STAGE_ID" version="$PROTOCOL_VERSION" commits="$STAGE_SOURCE"
    fi

    log "setting stage $STAGE_ID from $STAGE_SOURCE @ $PROTOCOL_VERSION -> COMPLETE"
}

#######################################
# Builds binaries.
# Arguments:
#   Stage node source code folder.
#   Stage client source code folder.
#######################################
function set_stage_binaries()
{
    local PATH_TO_NODE_SOURCE=${1}
    local PATH_TO_CLIENT_SOURCE=${2}

    pushd "$PATH_TO_NODE_SOURCE" || exit

    # Set node binary.
    if [ "$NCTL_COMPILE_TARGET" = "debug" ]; then
        cargo build --package casper-node
    else
        cargo build --release --package casper-node
    fi

<<<<<<< HEAD
    # Set client binary.
    if [ "$NCTL_COMPILE_TARGET" = "debug" ]; then
        cargo build --package casper-client
    else
        cargo build --release --package casper-client
    fi

=======
>>>>>>> f0c66012
    # Set client-side wasm.
    make build-contract-rs/activate-bid
    make build-contract-rs/add-bid
    make build-contract-rs/delegate
    make build-contract-rs/named-purse-payment
    make build-contract-rs/transfer-to-account-u512
    make build-contract-rs/undelegate
    make build-contract-rs/withdraw-bid

    popd || exit

    # Set client binary.
    pushd "$PATH_TO_CLIENT_SOURCE" || exit

    if [ "$NCTL_COMPILE_TARGET" = "debug" ]; then
        cargo build --features casper-mainnet
    else
        cargo build --release --features casper-mainnet
    fi

    popd || exit
}

#######################################
# Stages assets.
# Arguments:
#   Path to stage node source code folder.
#   Path to stage client source code folder.
#   Path to stage folder.
#######################################
function set_stage_files_from_repo()
{
    local PATH_TO_NODE_SOURCE=${1}
    local PATH_TO_CLIENT_SOURCE=${2}
    local PATH_TO_STAGE=${3}

    # Stage binaries.
    if [ "$NCTL_COMPILE_TARGET" = "debug" ]; then
        cp "$PATH_TO_CLIENT_SOURCE/target/debug/casper-client" \
           "$PATH_TO_STAGE"
        cp "$PATH_TO_NODE_SOURCE/target/debug/casper-node" \
           "$PATH_TO_STAGE"
        cp "$NCTL_CASPER_NODE_LAUNCHER_HOME/target/debug/casper-node-launcher" \
           "$PATH_TO_STAGE"
    else
        cp "$PATH_TO_CLIENT_SOURCE/target/release/casper-client" \
           "$PATH_TO_STAGE"
        cp "$PATH_TO_NODE_SOURCE/target/release/casper-node" \
           "$PATH_TO_STAGE"
        cp "$NCTL_CASPER_NODE_LAUNCHER_HOME/target/release/casper-node-launcher" \
           "$PATH_TO_STAGE"
    fi

    # Stage wasm.
    for CONTRACT in "${NCTL_CONTRACTS_CLIENT_AUCTION[@]}"
    do
        cp "$PATH_TO_NODE_SOURCE/target/wasm32-unknown-unknown/release/$CONTRACT" \
           "$PATH_TO_STAGE"
    done
    for CONTRACT in "${NCTL_CONTRACTS_CLIENT_SHARED[@]}"
    do
        cp "$PATH_TO_NODE_SOURCE/target/wasm32-unknown-unknown/release/$CONTRACT" \
           "$PATH_TO_STAGE"
    done
    for CONTRACT in "${NCTL_CONTRACTS_CLIENT_TRANSFERS[@]}"
    do
        cp "$PATH_TO_NODE_SOURCE/target/wasm32-unknown-unknown/release/$CONTRACT" \
           "$PATH_TO_STAGE"
    done

    # Stage chainspec.
    cp "$PATH_TO_NODE_SOURCE/resources/local/chainspec.toml.in" \
       "$PATH_TO_STAGE/chainspec.toml"

    # Stage node config.
    cp "$PATH_TO_NODE_SOURCE/resources/local/config.toml" \
       "$PATH_TO_STAGE"
}

# ----------------------------------------------------------------
# ENTRY POINT
# ----------------------------------------------------------------

unset STAGE_ID
unset STAGE_SOURCE
unset PROTOCOL_VERSION

for ARGUMENT in "$@"
do
    KEY=$(echo "$ARGUMENT" | cut -f1 -d=)
    VALUE=$(echo "$ARGUMENT" | cut -f2 -d=)
    case "$KEY" in
        stage) STAGE_ID=${VALUE} ;;
        source) STAGE_SOURCE=${VALUE} ;;
        version) PROTOCOL_VERSION=${VALUE} ;;
        *)
    esac
done

_main "${STAGE_ID:-1}" \
      "${STAGE_SOURCE:-"local"}" \
      "${PROTOCOL_VERSION:-"1_0_0"}"<|MERGE_RESOLUTION|>--- conflicted
+++ resolved
@@ -57,16 +57,6 @@
         cargo build --release --package casper-node
     fi
 
-<<<<<<< HEAD
-    # Set client binary.
-    if [ "$NCTL_COMPILE_TARGET" = "debug" ]; then
-        cargo build --package casper-client
-    else
-        cargo build --release --package casper-client
-    fi
-
-=======
->>>>>>> f0c66012
     # Set client-side wasm.
     make build-contract-rs/activate-bid
     make build-contract-rs/add-bid
