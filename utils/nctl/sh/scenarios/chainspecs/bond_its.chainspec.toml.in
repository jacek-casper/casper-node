[protocol]
# Protocol version.
version = '1.0.0'
# Whether we need to clear latest blocks back to the switch block just before the activation point or not.
hard_reset = false
# This protocol version becomes active at this point.
#
# If it is a timestamp string, it represents the timestamp for the genesis block.  This is the beginning of era 0.  By
# this time, a sufficient majority (> 50% + F/2 — see finality_threshold_fraction below) of validator nodes must be up
# and running to start the blockchain.  This timestamp is also used in seeding the pseudo-random number generator used
# in contract-runtime for computing genesis post-state hash.
#
# If it is an integer, it represents an era ID, meaning the protocol version becomes active at the start of this era.
activation_point = '${TIMESTAMP}'

[network]
# Human readable name for convenience; the genesis_hash is the true identifier.  The name influences the genesis hash by
# contributing to the seeding of the pseudo-random number generator used in contract-runtime for computing genesis
# post-state hash.
name = 'casper-example'
# The maximum size of an acceptable networking message in bytes.  Any message larger than this will
# be rejected at the networking level.
maximum_net_message_size = 23_068_672

[core]
# Era duration.
era_duration = '41seconds'
# Minimum number of blocks per era.  An era will take longer than `era_duration` if that is necessary to reach the
# minimum height.
minimum_era_height = 10
# Number of slots available in validator auction.
validator_slots = 5
# Number of eras before an auction actually defines the set of validators.  If you bond with a sufficient bid in era N,
# you will be a validator in era N + auction_delay + 1.
auction_delay = 3
# The period after genesis during which a genesis validator's bid is locked.
locked_funds_period = '90days'
# Default number of eras that need to pass to be able to withdraw unbonded funds.
unbonding_delay = 14
# Round seigniorage rate represented as a fraction of the total supply.
#
# Annual issuance: 2%
# Minimum round exponent: 12
# Ticks per year: 31536000000
#
# (1+0.02)^((2^12)/31536000000)-1 is expressed as a fractional number below.
<<<<<<< HEAD
round_seigniorage_rate = [15_959, 6_204_824_582_392]
# Maximum number of associated keys for a single account.
max_associated_keys = 100
=======
round_seigniorage_rate = [0, 1]
>>>>>>> f07a3ef6

[highway]
# A number between 0 and 1 representing the fault tolerance threshold as a fraction, used by the internal finalizer.
# It is the fraction of validators that would need to equivocate to make two honest nodes see two conflicting blocks as
# finalized: A higher value F makes it safer to rely on finalized blocks.  It also makes it more difficult to finalize
# blocks, however, and requires strictly more than (F + 1)/2 validators to be working correctly.
finality_threshold_fraction = [1, 3]
# Integer between 0 and 255.  The power of two that is the number of milliseconds in the minimum round length, and
# therefore the minimum delay between a block and its child.  E.g. 14 means 2^14 milliseconds, i.e. about 16 seconds.
minimum_round_exponent = 12
# Integer between 0 and 255.  Must be greater than `minimum_round_exponent`.  The power of two that is the number of
# milliseconds in the maximum round length, and therefore the maximum delay between a block and its child.  E.g. 19
# means 2^19 milliseconds, i.e. about 8.7 minutes.
maximum_round_exponent = 14
# The factor by which rewards for a round are multiplied if the greatest summit has ≤50% quorum, i.e. no finality.
# Expressed as a fraction (1/5 by default).
reduced_reward_multiplier = [1, 5]

[deploys]
# The maximum number of Motes allowed to be spent during payment.  0 means unlimited.
max_payment_cost = '0'
# The duration after the deploy timestamp that it can be included in a block.
max_ttl = '1day'
# The maximum number of other deploys a deploy can depend on (require to have been executed before it can execute).
max_dependencies = 10
# Maximum block size in bytes including deploys contained by the block.  0 means unlimited.
max_block_size = 10_485_760
# Maximum deploy size in bytes.  Size is of the deploy when serialized via ToBytes.
max_deploy_size = 1_048_576
# The maximum number of non-transfer deploys permitted in a single block.
block_max_deploy_count = 100
# The maximum number of wasm-less transfer deploys permitted in a single block.
block_max_transfer_count = 1
# The upper limit of total gas of all deploys in a block.
block_gas_limit = 10_000_000_000_000
# The limit of length of serialized payment code arguments.
payment_args_max_length = 1024
# The limit of length of serialized session code arguments.
session_args_max_length = 1024
# The minimum amount in motes for a valid native transfer.
native_transfer_minimum_motes = 2_500_000_000

[wasm]
# Amount of free memory (in 64kB pages) each contract can use for stack.
max_memory = 64
# Max stack height (native WebAssembly stack limiter).
max_stack_height = 65_536

[wasm.storage_costs]
# Gas charged per byte stored in the global state.
gas_per_byte = 630_000

[wasm.opcode_costs]
# Bit operations multiplier.
bit = 300
# Arithmetic add operations multiplier.
add = 210
# Mul operations multiplier.
mul = 240
# Div operations multiplier.
div = 320
# Memory load operation multiplier.
load = 2_500
# Memory store operation multiplier.
store = 4_700
# Const store operation multiplier.
const = 110
# Local operations multiplier.
local = 390
# Global operations multiplier.
global = 390
# Control flow operations multiplier.
control_flow = 440
# Integer operations multiplier.
integer_comparison = 250
# Conversion operations multiplier.
conversion = 420
# Unreachable operation multiplier.
unreachable = 270
# Nop operation multiplier.
nop = 200
# Get current memory operation multiplier.
current_memory = 290
# Grow memory cost, per page (64kb).
grow_memory = 240_000
# Regular opcode cost.
regular = 210

# Host function declarations are located in smart_contracts/contract/src/ext_ffi.rs
[wasm.host_function_costs]
add = { cost = 5_800, arguments = [0, 0, 0, 0] }
add_associated_key = { cost = 90_000, arguments = [0, 0, 0] }
add_contract_version = { cost = 200, arguments = [0, 0, 0, 0, 0, 0, 0, 0, 0, 0] }
blake2b = { cost = 200, arguments = [0, 0, 0, 0] }
call_contract = { cost = 4_500, arguments = [0, 0, 0, 0, 0, 420, 0] }
call_versioned_contract = { cost = 200, arguments = [0, 0, 0, 0, 0, 0, 0, 0, 0] }
create_contract_package_at_hash = { cost = 200, arguments = [0, 0] }
create_contract_user_group = { cost = 200, arguments = [0, 0, 0, 0, 0, 0, 0, 0] }
create_purse = { cost = 170_000, arguments = [0, 0] }
disable_contract_version = { cost = 200, arguments = [0, 0, 0, 0] }
get_balance = { cost = 3_800, arguments = [0, 0, 0] }
get_blocktime = { cost = 330, arguments = [0] }
get_caller = { cost = 380, arguments = [0] }
get_key = { cost = 2_000, arguments = [0, 440, 0, 0, 0] }
get_main_purse = { cost = 1_300, arguments = [0] }
get_named_arg = { cost = 200, arguments = [0, 0, 0, 0] }
get_named_arg_size = { cost = 200, arguments = [0, 0, 0] }
get_phase = { cost = 710, arguments = [0] }
get_system_contract = { cost = 1_100, arguments = [0, 0, 0] }
has_key = { cost = 1_500, arguments = [0, 840] }
is_valid_uref = { cost = 760, arguments = [0, 0] }
load_named_keys = { cost = 42_000, arguments = [0, 0] }
new_uref = { cost = 17_000, arguments = [0, 0, 590] }
print = { cost = 20_000, arguments = [0, 4_600] }
provision_contract_user_group_uref = { cost = 200, arguments = [0, 0, 0, 0, 0] }
put_key = { cost = 38_000, arguments = [0, 1_100, 0, 0] }
read_host_buffer = { cost = 3_500, arguments = [0, 310, 0] }
read_value = { cost = 6_000, arguments = [0, 0, 0] }
read_value_local = { cost = 5_500, arguments = [0, 590, 0] }
remove_associated_key = { cost = 42_000, arguments = [0, 0] }
remove_contract_user_group = { cost = 200, arguments = [0, 0, 0, 0] }
remove_contract_user_group_urefs = { cost = 200, arguments = [0, 0, 0, 0, 0, 0] }
remove_key = { cost = 61_000, arguments = [0, 3_200] }
ret = { cost = 23_000, arguments = [0, 420_000] }
revert = { cost = 500, arguments = [0] }
set_action_threshold = { cost = 74_000, arguments = [0, 0] }
transfer_from_purse_to_account = { cost = 160_000, arguments = [0, 0, 0, 0, 0, 0, 0, 0, 0] }
transfer_from_purse_to_purse = { cost = 82_000, arguments = [0, 0, 0, 0, 0, 0, 0, 0] }
transfer_to_account = { cost = 24_000, arguments = [0, 0, 0, 0, 0, 0, 0] }
update_associated_key = { cost = 42_000, arguments = [0, 0, 0] }
write = { cost = 14_000, arguments = [0, 0, 0, 980] }
write_local = { cost = 9_500, arguments = [0, 1_800, 0, 520] }
delete = { cost = 14_000, arguments = [0, 0] }

[system_costs]
wasmless_transfer_cost = 10_000

[system_costs.auction_costs]
get_era_validators = 10_000
read_seigniorage_recipients = 10_000
add_bid = 10_000
withdraw_bid = 10_000
delegate = 10_000
undelegate = 10_000
run_auction = 10_000
slash = 10_000
distribute = 10_000
withdraw_delegator_reward = 10_000
withdraw_validator_reward = 10_000
read_era_id = 10_000
activate_bid = 10_000

[system_costs.mint_costs]
mint = 10_000
reduce_total_supply = 10_000
create = 10_000
balance = 10_000
transfer = 10_000
read_base_round_reward = 10_000

[system_costs.handle_payment_costs]
get_payment_purse = 10_000
set_refund_purse = 10_000
get_refund_purse = 10_000
finalize_payment = 10_000

[system_costs.standard_payment_costs]
pay = 10_000<|MERGE_RESOLUTION|>--- conflicted
+++ resolved
@@ -44,13 +44,7 @@
 # Ticks per year: 31536000000
 #
 # (1+0.02)^((2^12)/31536000000)-1 is expressed as a fractional number below.
-<<<<<<< HEAD
-round_seigniorage_rate = [15_959, 6_204_824_582_392]
-# Maximum number of associated keys for a single account.
-max_associated_keys = 100
-=======
 round_seigniorage_rate = [0, 1]
->>>>>>> f07a3ef6
 
 [highway]
 # A number between 0 and 1 representing the fault tolerance threshold as a fraction, used by the internal finalizer.
