<<<<<<< HEAD
=======
mod admins;
mod auction_utils;
>>>>>>> 2a92bae0
mod balances;
mod generic;
mod system_contract_registry;
mod utils;
mod validators;

use admins::generate_admins;
use clap::{crate_version, App, Arg, SubCommand};

use crate::{
    balances::generate_balances_update, generic::generate_generic_update,
    system_contract_registry::generate_system_contract_registry,
    validators::generate_validators_update,
};

fn main() {
    let matches = App::new("Global State Update Generator")
        .version(crate_version!())
        .about("Generates a global state update file based on the supplied parameters")
        .subcommand(
            SubCommand::with_name("change-validators")
                .about("Generates an update changing the validators set")
                .arg(
                    Arg::with_name("data_dir")
                        .short("d")
                        .long("data-dir")
                        .value_name("PATH")
                        .help("Data storage directory containing the global state database file")
                        .takes_value(true)
                        .required(true),
                )
                .arg(
                    Arg::with_name("hash")
                        .short("s")
                        .long("state-hash")
                        .value_name("HEX_STRING")
                        .help("The global state hash to be used as the base")
                        .takes_value(true)
                        .required(true),
                )
                .arg(
                    Arg::with_name("validator")
                        .short("v")
                        .long("validator")
                        .value_name("KEY,STAKE[,BALANCE]")
                        .help("A validator config in the format 'public_key,stake[,balance]'")
                        .takes_value(true)
                        .required(true)
                        .multiple(true)
                        .number_of_values(1),
                ),
        )
        .subcommand(
            SubCommand::with_name("balances")
                .about("Generates an update changing account balances")
                .arg(
                    Arg::with_name("data_dir")
                        .short("d")
                        .long("data-dir")
                        .value_name("PATH")
                        .help("Data storage directory containing the global state database file")
                        .takes_value(true)
                        .required(true),
                )
                .arg(
                    Arg::with_name("hash")
                        .short("s")
                        .long("state-hash")
                        .value_name("HEX_STRING")
                        .help("The global state hash to be used as the base")
                        .takes_value(true)
                        .required(true),
                )
                .arg(
                    Arg::with_name("from")
                        .short("f")
                        .long("from")
                        .value_name("ACCOUNT_HASH")
                        .help("Source account hash (with the account-hash- prefix)")
                        .takes_value(true)
                        .required(true),
                )
                .arg(
                    Arg::with_name("to")
                        .short("t")
                        .long("to")
                        .value_name("ACCOUNT_HASH")
                        .help("Target account hash (with the account-hash- prefix)")
                        .takes_value(true)
                        .required(true),
                )
                .arg(
                    Arg::with_name("amount")
                        .short("a")
                        .long("amount")
                        .value_name("MOTES")
                        .help("Amount to be transferred")
                        .takes_value(true)
                        .required(true),
                ),
        )
        .subcommand(
            SubCommand::with_name("migrate-into-system-contract-registry")
                .about("Generates an update creating the system contract registry")
                .arg(
                    Arg::with_name("data_dir")
                        .short("d")
                        .long("data-dir")
                        .value_name("PATH")
                        .help("Data storage directory containing the global state database file")
                        .takes_value(true)
                        .required(true),
                )
                .arg(
                    Arg::with_name("hash")
                        .short("s")
                        .long("state-hash")
                        .value_name("HEX_STRING")
                        .help("The global state hash to be used as the base")
                        .takes_value(true)
                        .required(false),
                ),
        )
        .subcommand(
            SubCommand::with_name("generic")
                .about("Generates a generic update based on a config file")
                .arg(
                    Arg::with_name("data_dir")
                        .short("d")
                        .long("data-dir")
                        .value_name("PATH")
                        .help("Data storage directory containing the global state database file")
                        .takes_value(true)
                        .required(true),
                )
                .arg(
                    Arg::with_name("hash")
                        .short("s")
                        .long("state-hash")
                        .value_name("HEX_STRING")
                        .help("The global state hash to be used as the base")
                        .takes_value(true)
                        .required(true),
                )
                .arg(
                    Arg::with_name("config_file")
                        .value_name("FILE")
                        .index(1)
                        .required(true)
                        .help("The config file to be used for generating the update"),
                ),
        )
        .subcommand(
            SubCommand::with_name("generate-admins")
                .about("Generates entries to create new admin accounts on a private chain")
                .arg(
                    Arg::with_name("data_dir")
                        .short("d")
                        .long("data-dir")
                        .value_name("PATH")
                        .help("Data storage directory containing the global state database file")
                        .takes_value(true)
                        .required(true),
                )
                .arg(
                    Arg::with_name("hash")
                        .short("s")
                        .long("state-hash")
                        .value_name("HEX_STRING")
                        .help("The global state hash to be used as the base")
                        .takes_value(true)
                        .required(true),
                )
                .arg(
                    Arg::with_name("admin")
                        .short("a")
                        .long("admin")
                        .value_name("PUBLIC_KEY,BALANCE")
                        .help("A new admin account")
                        .takes_value(true)
                        .required(true)
                        .multiple(true)
                        .number_of_values(1),
                ),
        )
        .get_matches();

    match matches.subcommand() {
        ("change-validators", Some(sub_matches)) => generate_validators_update(sub_matches),
        ("balances", Some(sub_matches)) => generate_balances_update(sub_matches),
        ("migrate-into-system-contract-registry", Some(sub_matches)) => {
            generate_system_contract_registry(sub_matches)
        }
<<<<<<< HEAD
        ("generic", Some(sub_matches)) => generate_generic_update(sub_matches),
        (subcommand, _) => {
            println!("Unknown subcommand: \"{}\"", subcommand);
=======
        ("generate-admins", Some(sub_matches)) => generate_admins(sub_matches),
        (subcommand_name, _) => {
            eprintln!("Unknown subcommand: {}.", subcommand_name);
>>>>>>> 2a92bae0
        }
    }
}<|MERGE_RESOLUTION|>--- conflicted
+++ resolved
@@ -1,8 +1,4 @@
-<<<<<<< HEAD
-=======
 mod admins;
-mod auction_utils;
->>>>>>> 2a92bae0
 mod balances;
 mod generic;
 mod system_contract_registry;
@@ -196,15 +192,10 @@
         ("migrate-into-system-contract-registry", Some(sub_matches)) => {
             generate_system_contract_registry(sub_matches)
         }
-<<<<<<< HEAD
         ("generic", Some(sub_matches)) => generate_generic_update(sub_matches),
+        ("generate-admins", Some(sub_matches)) => generate_admins(sub_matches),
         (subcommand, _) => {
             println!("Unknown subcommand: \"{}\"", subcommand);
-=======
-        ("generate-admins", Some(sub_matches)) => generate_admins(sub_matches),
-        (subcommand_name, _) => {
-            eprintln!("Unknown subcommand: {}.", subcommand_name);
->>>>>>> 2a92bae0
         }
     }
 }