--- conflicted
+++ resolved
@@ -15,16 +15,6 @@
         FlushRequest, FlushResult, PutTrieRequest, PutTrieResult, TrieElement, TrieRequest,
         TrieResult,
     },
-<<<<<<< HEAD
-    store::Store,
-    transaction_source::{lmdb::LmdbEnvironment, Transaction, TransactionSource},
-    trie::{operations::create_hashed_empty_trie, Trie, TrieRaw},
-    trie_store::{
-        lmdb::{LmdbTrieStore, ScratchTrieStore},
-        operations::{
-            keys_with_prefix, missing_children, prune, put_trie, read, read_with_proof,
-            PruneResult, ReadResult,
-=======
     global_state::{
         error::Error as GlobalStateError,
         state::{
@@ -33,10 +23,7 @@
         },
         store::Store,
         transaction_source::{lmdb::LmdbEnvironment, Transaction, TransactionSource},
-        trie::{
-            merkle_proof::TrieMerkleProof, operations::create_hashed_empty_trie, Trie, TrieRaw,
->>>>>>> 810dd839
-        },
+        trie::{operations::create_hashed_empty_trie, Trie, TrieRaw},
         trie_store::{
             lmdb::{LmdbTrieStore, ScratchTrieStore},
             operations::{
