--- conflicted
+++ resolved
@@ -41,14 +41,11 @@
         auction::{AuctionMethodRet, BiddingRequest, BiddingResult},
         balance::BalanceHandling,
         era_validators::EraValidatorsResult,
-<<<<<<< HEAD
         forced_undelegate::{
             ForcedUndelegateError, ForcedUndelegateRequest, ForcedUndelegateResult,
         },
-=======
         handle_payment::{HandlePaymentMode, HandlePaymentRequest, HandlePaymentResult},
         mint::{TransferRequest, TransferRequestArgs, TransferResult},
->>>>>>> 90cd6cfd
         tagged_values::{TaggedValuesRequest, TaggedValuesResult},
         AddressableEntityRequest, AddressableEntityResult, AuctionMethod, BalanceHoldError,
         BalanceHoldRequest, BalanceHoldResult, BalanceIdentifier, BalanceRequest, BalanceResult,
@@ -456,7 +453,55 @@
                 }
             };
 
-<<<<<<< HEAD
+            Id::Seed(bytes)
+        };
+
+        // this runtime uses the system's context
+        let mut runtime = match RuntimeNative::new_system_runtime(
+            config.clone(),
+            protocol_version,
+            seed,
+            Rc::clone(&tc),
+            Phase::System,
+        ) {
+            Ok(rt) => rt,
+            Err(tce) => {
+                return FeeResult::Failure(FeeError::TrackingCopy(tce));
+            }
+        };
+
+        let source = BalanceIdentifier::Accumulate;
+        let source_purse = match source.purse_uref(&mut tc.borrow_mut(), protocol_version) {
+            Ok(value) => value,
+            Err(tce) => return FeeResult::Failure(FeeError::TrackingCopy(tce)),
+        };
+        // amount = None will distribute the full current balance of the accumulation purse
+        let result = runtime.distribute_accumulated_fees(source_purse, None);
+
+        match result {
+            Ok(_) => {
+                let effects = tc.borrow_mut().effects();
+                let transfers = runtime.into_transfers();
+                let post_state_hash = match self.commit(state_hash, effects.clone()) {
+                    Ok(post_state_hash) => post_state_hash,
+                    Err(gse) => {
+                        return FeeResult::Failure(FeeError::TrackingCopy(
+                            TrackingCopyError::Storage(gse),
+                        ))
+                    }
+                };
+                FeeResult::Success {
+                    effects,
+                    transfers,
+                    post_state_hash,
+                }
+            }
+            Err(hpe) => FeeResult::Failure(FeeError::TrackingCopy(
+                TrackingCopyError::SystemContract(system::Error::HandlePayment(hpe)),
+            )),
+        }
+    }
+
     /// Forcibly unbonds delegator bids which fall outside configured delegation limits.
     fn forced_undelegate(&self, request: ForcedUndelegateRequest) -> ForcedUndelegateResult {
         let state_hash = request.state_hash();
@@ -525,148 +570,6 @@
             },
             Err(gse) => ForcedUndelegateResult::Failure(ForcedUndelegateError::TrackingCopy(
                 TrackingCopyError::Storage(gse),
-            )),
-        }
-    }
-
-    /// Direct biddings.
-    fn bidding(&self, request: BiddingRequest) -> BiddingResult {
-        let state_hash = request.state_hash();
-        let tc = match self.tracking_copy(state_hash) {
-            Ok(Some(tc)) => Rc::new(RefCell::new(tc)),
-            Ok(None) => return BiddingResult::RootNotFound,
-            Err(err) => return BiddingResult::Failure(TrackingCopyError::Storage(err)),
-=======
-            Id::Seed(bytes)
->>>>>>> 90cd6cfd
-        };
-
-        // this runtime uses the system's context
-        let mut runtime = match RuntimeNative::new_system_runtime(
-            config.clone(),
-            protocol_version,
-            seed,
-            Rc::clone(&tc),
-<<<<<<< HEAD
-            initiating_address,
-            entity,
-            entity_named_keys,
-            entity_access_rights,
-            U512::MAX,
-            Phase::Session,
-        );
-
-        let auction_method = request.auction_method();
-
-        let result = match auction_method {
-            AuctionMethod::ActivateBid {
-                validator_public_key,
-            } => runtime
-                .activate_bid(validator_public_key)
-                .map(|_| AuctionMethodRet::Unit)
-                .map_err(|auc_err| {
-                    TrackingCopyError::SystemContract(system::Error::Auction(auc_err))
-                }),
-            AuctionMethod::AddBid {
-                public_key,
-                delegation_rate,
-                amount,
-                minimum_delegation_amount,
-                maximum_delegation_amount,
-            } => runtime
-                .add_bid(
-                    public_key,
-                    delegation_rate,
-                    amount,
-                    minimum_delegation_amount,
-                    maximum_delegation_amount,
-                )
-                .map(AuctionMethodRet::UpdatedAmount)
-                .map_err(TrackingCopyError::Api),
-            AuctionMethod::WithdrawBid { public_key, amount } => runtime
-                .withdraw_bid(public_key, amount)
-                .map(AuctionMethodRet::UpdatedAmount)
-                .map_err(|auc_err| {
-                    TrackingCopyError::SystemContract(system::Error::Auction(auc_err))
-                }),
-            AuctionMethod::Delegate {
-                delegator_public_key,
-                validator_public_key,
-                amount,
-                max_delegators_per_validator,
-            } => runtime
-                .delegate(
-                    delegator_public_key,
-                    validator_public_key,
-                    amount,
-                    max_delegators_per_validator,
-                )
-                .map(AuctionMethodRet::UpdatedAmount)
-                .map_err(TrackingCopyError::Api),
-            AuctionMethod::Undelegate {
-                delegator_public_key,
-                validator_public_key,
-                amount,
-            } => runtime
-                .undelegate(delegator_public_key, validator_public_key, amount)
-                .map(AuctionMethodRet::UpdatedAmount)
-                .map_err(|auc_err| {
-                    TrackingCopyError::SystemContract(system::Error::Auction(auc_err))
-                }),
-            AuctionMethod::Redelegate {
-                delegator_public_key,
-                validator_public_key,
-                amount,
-                new_validator,
-            } => runtime
-                .redelegate(
-                    delegator_public_key,
-                    validator_public_key,
-                    amount,
-                    new_validator,
-                )
-                .map(AuctionMethodRet::UpdatedAmount)
-                .map_err(|auc_err| {
-                    TrackingCopyError::SystemContract(system::Error::Auction(auc_err))
-                }),
-=======
-            Phase::System,
-        ) {
-            Ok(rt) => rt,
-            Err(tce) => {
-                return FeeResult::Failure(FeeError::TrackingCopy(tce));
-            }
->>>>>>> 90cd6cfd
-        };
-
-        let source = BalanceIdentifier::Accumulate;
-        let source_purse = match source.purse_uref(&mut tc.borrow_mut(), protocol_version) {
-            Ok(value) => value,
-            Err(tce) => return FeeResult::Failure(FeeError::TrackingCopy(tce)),
-        };
-        // amount = None will distribute the full current balance of the accumulation purse
-        let result = runtime.distribute_accumulated_fees(source_purse, None);
-
-        match result {
-            Ok(_) => {
-                let effects = tc.borrow_mut().effects();
-                let transfers = runtime.into_transfers();
-                let post_state_hash = match self.commit(state_hash, effects.clone()) {
-                    Ok(post_state_hash) => post_state_hash,
-                    Err(gse) => {
-                        return FeeResult::Failure(FeeError::TrackingCopy(
-                            TrackingCopyError::Storage(gse),
-                        ))
-                    }
-                };
-                FeeResult::Success {
-                    effects,
-                    transfers,
-                    post_state_hash,
-                }
-            }
-            Err(hpe) => FeeResult::Failure(FeeError::TrackingCopy(
-                TrackingCopyError::SystemContract(system::Error::HandlePayment(hpe)),
             )),
         }
     }
@@ -1002,9 +905,18 @@
                 public_key,
                 delegation_rate,
                 amount,
+                minimum_delegation_amount,
+                maximum_delegation_amount,
                 holds_epoch,
             } => runtime
-                .add_bid(public_key, delegation_rate, amount, holds_epoch)
+                .add_bid(
+                    public_key,
+                    delegation_rate,
+                    amount,
+                    minimum_delegation_amount,
+                    maximum_delegation_amount,
+                    holds_epoch,
+                )
                 .map(AuctionMethodRet::UpdatedAmount)
                 .map_err(TrackingCopyError::Api),
             AuctionMethod::WithdrawBid { public_key, amount } => runtime
@@ -1018,7 +930,6 @@
                 validator,
                 amount,
                 max_delegators_per_validator,
-                minimum_delegation_amount,
                 holds_epoch,
             } => runtime
                 .delegate(
@@ -1026,7 +937,6 @@
                     validator,
                     amount,
                     max_delegators_per_validator,
-                    minimum_delegation_amount,
                     holds_epoch,
                 )
                 .map(AuctionMethodRet::UpdatedAmount)
@@ -1046,14 +956,12 @@
                 validator,
                 amount,
                 new_validator,
-                minimum_delegation_amount,
             } => runtime
                 .redelegate(
                     delegator,
                     validator,
                     amount,
                     new_validator,
-                    minimum_delegation_amount,
                 )
                 .map(AuctionMethodRet::UpdatedAmount)
                 .map_err(|auc_err| {
