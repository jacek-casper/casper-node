//! Global state.

/// Lmdb implementation of global state.
pub mod lmdb;

/// Lmdb implementation of global state with cache.
pub mod scratch;

use itertools::Itertools;
use std::{
    cell::RefCell,
    collections::{BTreeMap, BTreeSet, HashMap},
    convert::TryFrom,
    rc::Rc,
};

use tracing::{debug, error, warn};

use casper_types::{
    addressable_entity::{EntityKindTag, NamedKeys},
    bytesrepr::{self, FromBytes, ToBytes},
    execution::{Effects, TransformError, TransformInstruction, TransformKindV2, TransformV2},
    global_state::TrieMerkleProof,
    system::{
        self,
        auction::SEIGNIORAGE_RECIPIENTS_SNAPSHOT_KEY,
        handle_payment::ACCUMULATION_PURSE_KEY,
        mint::{
            BalanceHoldAddr, BalanceHoldAddrTag, ARG_AMOUNT, ROUND_SEIGNIORAGE_RATE_KEY,
            TOTAL_SUPPLY_KEY,
        },
        AUCTION, HANDLE_PAYMENT, MINT,
    },
<<<<<<< HEAD
    AccessRights, Account, AddressableEntity, Digest, EntityAddr, Gas, InitiatorAddr, Key, KeyTag,
    Phase, PublicKey, RuntimeArgs, StoredValue, TransactionHash, TransactionInfo,
    TransactionV1Hash, U512,
=======
    Account, AddressableEntity, CLValue, DeployHash, Digest, EntityAddr, Key, KeyTag, Phase,
    PublicKey, RuntimeArgs, StoredValue, TransactionHash, TransactionV1Hash, U512,
>>>>>>> 67ad52e5
};

#[cfg(test)]
pub use self::lmdb::make_temporary_global_state;
use crate::{
    data_access_layer::{
        balance::BalanceHandling,
        bidding::{AuctionMethodRet, BiddingRequest, BiddingResult},
        era_validators::EraValidatorsResult,
        tagged_values::{TaggedValuesRequest, TaggedValuesResult},
        transfer::{TransferRequest, TransferRequestArgs, TransferResult},
        AddressableEntityRequest, AddressableEntityResult, AuctionMethod, BalanceHoldError,
        BalanceHoldRequest, BalanceHoldResult, BalanceRequest, BalanceResult, BidsRequest,
        BidsResult, BlockRewardsError, BlockRewardsRequest, BlockRewardsResult,
        EraValidatorsRequest, ExecutionResultsChecksumRequest, ExecutionResultsChecksumResult,
        FeeError, FeeRequest, FeeResult, FlushRequest, FlushResult, GenesisRequest, GenesisResult,
        InsufficientBalanceHandling, ProtocolUpgradeRequest, ProtocolUpgradeResult, PruneRequest,
        PruneResult, PutTrieRequest, PutTrieResult, QueryRequest, QueryResult,
        RoundSeigniorageRateRequest, RoundSeigniorageRateResult, StepError, StepRequest,
        StepResult, SystemEntityRegistryPayload, SystemEntityRegistryRequest,
        SystemEntityRegistryResult, SystemEntityRegistrySelector, TotalSupplyRequest,
        TotalSupplyResult, TrieRequest, TrieResult, EXECUTION_RESULTS_CHECKSUM_NAME,
    },
    global_state::{
        error::Error as GlobalStateError,
        state::scratch::ScratchGlobalState,
        transaction_source::{Transaction, TransactionSource},
        trie::Trie,
        trie_store::{
            operations::{prune, read, write, ReadResult, TriePruneResult, WriteResult},
            TrieStore,
        },
    },
    system::{
        auction,
        auction::Auction,
        genesis::{GenesisError, GenesisInstaller},
        mint::Mint,
        protocol_upgrade::{ProtocolUpgradeError, ProtocolUpgrader},
        runtime_native::{Id, RuntimeNative},
        transfer::{
            NewTransferTargetMode, TransferArgs, TransferError, TransferRuntimeArgsBuilder,
        },
    },
    tracking_copy::{TrackingCopy, TrackingCopyEntityExt, TrackingCopyError, TrackingCopyExt},
};

/// A trait expressing the reading of state. This trait is used to abstract the underlying store.
pub trait StateReader<K, V> {
    /// An error which occurs when reading state
    type Error;

    /// Returns the state value from the corresponding key
    fn read(&self, key: &K) -> Result<Option<V>, Self::Error>;

    /// Returns the merkle proof of the state value from the corresponding key
    fn read_with_proof(&self, key: &K) -> Result<Option<TrieMerkleProof<K, V>>, Self::Error>;

    /// Returns the keys in the trie matching `prefix`.
    fn keys_with_prefix(&self, prefix: &[u8]) -> Result<Vec<K>, Self::Error>;
}

/// An error emitted by the execution engine on commit
#[derive(Clone, Debug, thiserror::Error, Eq, PartialEq)]
pub enum CommitError {
    /// Root not found.
    #[error("Root not found: {0:?}")]
    RootNotFound(Digest),
    /// Root not found while attempting to read.
    #[error("Root not found while attempting to read: {0:?}")]
    ReadRootNotFound(Digest),
    /// Root not found while attempting to write.
    #[error("Root not found while writing: {0:?}")]
    WriteRootNotFound(Digest),
    /// Key not found.
    #[error("Key not found: {0}")]
    KeyNotFound(Key),
    /// Transform error.
    #[error(transparent)]
    TransformError(TransformError),
    /// Trie not found while attempting to validate cache write.
    #[error("Trie not found in cache {0}")]
    TrieNotFoundInCache(Digest),
}

pub trait ScratchProvider: CommitProvider {
    fn get_scratch_global_state(&self) -> ScratchGlobalState;
    fn write_scratch_to_db(
        &self,
        state_root_hash: Digest,
        scratch_global_state: ScratchGlobalState,
    ) -> Result<Digest, GlobalStateError>;
    fn prune_keys(&self, state_root_hash: Digest, keys: &[Key]) -> TriePruneResult;
}

/// Provides `commit` method.
pub trait CommitProvider: StateProvider {
    /// Applies changes and returns a new post state hash.
    /// block_hash is used for computing a deterministic and unique keys.
    fn commit(&self, state_hash: Digest, effects: Effects) -> Result<Digest, GlobalStateError>;

    /// Runs and commits the genesis process, once per network.
    fn genesis(&self, request: GenesisRequest) -> GenesisResult {
        let initial_root = self.empty_root();
        let tc = match self.tracking_copy(initial_root) {
            Ok(Some(tc)) => Rc::new(RefCell::new(tc)),
            Ok(None) => return GenesisResult::Fatal("state uninitialized".to_string()),
            Err(err) => {
                return GenesisResult::Failure(GenesisError::TrackingCopy(
                    TrackingCopyError::Storage(err),
                ))
            }
        };
        let chainspec_hash = request.chainspec_hash();
        let protocol_version = request.protocol_version();
        let config = request.config();

        let mut genesis_installer: GenesisInstaller<Self> =
            GenesisInstaller::new(chainspec_hash, protocol_version, config.clone(), tc);

        let chainspec_registry = request.chainspec_registry();
        if let Err(gen_err) = genesis_installer.install(chainspec_registry.clone()) {
            return GenesisResult::Failure(*gen_err);
        }

        let effects = genesis_installer.finalize();
        match self.commit(initial_root, effects.clone()) {
            Ok(post_state_hash) => GenesisResult::Success {
                post_state_hash,
                effects,
            },
            Err(err) => {
                GenesisResult::Failure(GenesisError::TrackingCopy(TrackingCopyError::Storage(err)))
            }
        }
    }

    /// Runs and commits the protocol upgrade process.
    fn protocol_upgrade(&self, request: ProtocolUpgradeRequest) -> ProtocolUpgradeResult {
        let pre_state_hash = request.pre_state_hash();
        let tc = match self.tracking_copy(pre_state_hash) {
            Ok(Some(tc)) => Rc::new(RefCell::new(tc)),
            Ok(None) => return ProtocolUpgradeResult::RootNotFound,
            Err(err) => {
                return ProtocolUpgradeResult::Failure(ProtocolUpgradeError::TrackingCopy(
                    TrackingCopyError::Storage(err),
                ))
            }
        };

        let protocol_upgrader: ProtocolUpgrader<Self> =
            ProtocolUpgrader::new(request.config().clone(), tc.clone());

        if let Err(err) = protocol_upgrader.upgrade(pre_state_hash) {
            return err.into();
        }

        let effects = tc.borrow().effects();

        // commit
        match self.commit(pre_state_hash, effects.clone()) {
            Ok(post_state_hash) => ProtocolUpgradeResult::Success {
                post_state_hash,
                effects,
            },
            Err(err) => ProtocolUpgradeResult::Failure(ProtocolUpgradeError::TrackingCopy(
                TrackingCopyError::Storage(err),
            )),
        }
    }

    /// Safely prune specified keys from global state, using a tracking copy.
    fn prune(&self, request: PruneRequest) -> PruneResult {
        let pre_state_hash = request.state_hash();
        let tc = match self.tracking_copy(pre_state_hash) {
            Ok(Some(tc)) => Rc::new(RefCell::new(tc)),
            Ok(None) => return PruneResult::RootNotFound,
            Err(err) => return PruneResult::Failure(TrackingCopyError::Storage(err)),
        };

        let keys_to_delete = request.keys_to_prune();
        if keys_to_delete.is_empty() {
            // effectively a noop
            return PruneResult::Success {
                post_state_hash: pre_state_hash,
                effects: Effects::default(),
            };
        }

        for key in keys_to_delete {
            tc.borrow_mut().prune(*key)
        }

        let effects = tc.borrow().effects();

        match self.commit(pre_state_hash, effects.clone()) {
            Ok(post_state_hash) => PruneResult::Success {
                post_state_hash,
                effects,
            },
            Err(tce) => PruneResult::Failure(tce.into()),
        }
    }

    /// Step auction state at era end.
    fn step(&self, request: StepRequest) -> StepResult {
        let state_hash = request.state_hash();
        let tc = match self.tracking_copy(state_hash) {
            Ok(Some(tc)) => Rc::new(RefCell::new(tc)),
            Ok(None) => return StepResult::RootNotFound,
            Err(err) => {
                return StepResult::Failure(StepError::TrackingCopy(TrackingCopyError::Storage(
                    err,
                )))
            }
        };
        let protocol_version = request.protocol_version();

        let seed = {
            // seeds address generator w/ era_end_timestamp_millis
            let mut bytes = match request.era_end_timestamp_millis().into_bytes() {
                Ok(bytes) => bytes,
                Err(bre) => {
                    return StepResult::Failure(StepError::TrackingCopy(
                        TrackingCopyError::BytesRepr(bre),
                    ))
                }
            };
            match &mut protocol_version.into_bytes() {
                Ok(next) => bytes.append(next),
                Err(bre) => {
                    return StepResult::Failure(StepError::TrackingCopy(
                        TrackingCopyError::BytesRepr(*bre),
                    ))
                }
            };
            match &mut request.next_era_id().into_bytes() {
                Ok(next) => bytes.append(next),
                Err(bre) => {
                    return StepResult::Failure(StepError::TrackingCopy(
                        TrackingCopyError::BytesRepr(*bre),
                    ))
                }
            };

            crate::system::runtime_native::Id::Seed(bytes)
        };

        let config = request.config();
        // this runtime uses the system's context
        let mut runtime = match RuntimeNative::new_system_runtime(
            config.clone(),
            protocol_version,
            seed,
            Rc::clone(&tc),
            Phase::Session,
        ) {
            Ok(rt) => rt,
            Err(tce) => return StepResult::Failure(StepError::TrackingCopy(tce)),
        };

        let slashed_validators: Vec<PublicKey> = request.slashed_validators();
        if !slashed_validators.is_empty() {
            if let Err(err) = runtime.slash(slashed_validators) {
                error!("{}", err);
                return StepResult::Failure(StepError::SlashingError);
            }
        }

        let era_end_timestamp_millis = request.era_end_timestamp_millis();
        let evicted_validators = request
            .evict_items()
            .iter()
            .map(|item| item.validator_id.clone())
            .collect::<Vec<PublicKey>>();
        let max_delegators_per_validator = config.max_delegators_per_validator();
        let minimum_delegation_amount = config.minimum_delegation_amount();

        if let Err(err) = runtime.run_auction(
            era_end_timestamp_millis,
            evicted_validators,
            max_delegators_per_validator,
            minimum_delegation_amount,
        ) {
            error!("{}", err);
            return StepResult::Failure(StepError::Auction);
        }

        let effects = tc.borrow().effects();

        match self.commit(state_hash, effects.clone()) {
            Ok(post_state_hash) => StepResult::Success {
                post_state_hash,
                effects,
            },
            Err(gse) => StepResult::Failure(gse.into()),
        }
    }

    /// Distribute block rewards.
    fn distribute_block_rewards(&self, request: BlockRewardsRequest) -> BlockRewardsResult {
        let state_hash = request.state_hash();
        let rewards = request.rewards();
        if rewards.is_empty() {
            warn!("rewards are empty");
            // if there are no rewards to distribute, this is effectively a noop
            return BlockRewardsResult::Success {
                post_state_hash: state_hash,
                effects: Effects::new(),
            };
        }

        let tc = match self.tracking_copy(state_hash) {
            Ok(Some(tc)) => Rc::new(RefCell::new(tc)),
            Ok(None) => return BlockRewardsResult::RootNotFound,
            Err(err) => {
                return BlockRewardsResult::Failure(BlockRewardsError::TrackingCopy(
                    TrackingCopyError::Storage(err),
                ))
            }
        };

        let config = request.config();
        let protocol_version = request.protocol_version();
        let seed = {
            let mut bytes = match request.block_time().into_bytes() {
                Ok(bytes) => bytes,
                Err(bre) => {
                    return BlockRewardsResult::Failure(BlockRewardsError::TrackingCopy(
                        TrackingCopyError::BytesRepr(bre),
                    ))
                }
            };
            match &mut protocol_version.into_bytes() {
                Ok(next) => bytes.append(next),
                Err(bre) => {
                    return BlockRewardsResult::Failure(BlockRewardsError::TrackingCopy(
                        TrackingCopyError::BytesRepr(*bre),
                    ))
                }
            };

            crate::system::runtime_native::Id::Seed(bytes)
        };

        // this runtime uses the system's context
        let mut runtime = match RuntimeNative::new_system_runtime(
            config.clone(),
            protocol_version,
            seed,
            Rc::clone(&tc),
            Phase::Session,
        ) {
            Ok(rt) => rt,
            Err(tce) => {
                return BlockRewardsResult::Failure(BlockRewardsError::TrackingCopy(tce));
            }
        };

        if let Err(auction_error) = runtime.distribute(rewards.clone()) {
            error!(
                "distribute block rewards failed due to auction error {:?}",
                auction_error
            );
            return BlockRewardsResult::Failure(BlockRewardsError::Auction(auction_error));
        }

        let effects = tc.borrow().effects();

        match self.commit(state_hash, effects.clone()) {
            Ok(post_state_hash) => BlockRewardsResult::Success {
                post_state_hash,
                effects,
            },
            Err(gse) => BlockRewardsResult::Failure(BlockRewardsError::TrackingCopy(
                TrackingCopyError::Storage(gse),
            )),
        }
    }

    /// Distribute fees, if relevant to the chainspec configured behavior.
    fn distribute_fees(&self, request: FeeRequest) -> FeeResult {
        let state_hash = request.state_hash();
        if !request.should_distribute_fees() {
            // effectively noop
            return FeeResult::Success {
                post_state_hash: state_hash,
                effects: Effects::new(),
                transfers: vec![],
            };
        }

        let administrative_accounts = match request.administrative_accounts() {
            Some(administrative_accounts) => administrative_accounts,
            None => {
                return FeeResult::Failure(FeeError::AdministrativeAccountsNotFound);
            }
        };

        let tc = match self.tracking_copy(state_hash) {
            Ok(Some(tracking_copy)) => Rc::new(RefCell::new(tracking_copy)),
            Ok(None) => return FeeResult::RootNotFound,
            Err(gse) => {
                return FeeResult::Failure(FeeError::TrackingCopy(TrackingCopyError::Storage(gse)))
            }
        };

        // need the accumulation purse
        let entity_hash = match tc.borrow_mut().get_system_entity_registry() {
            Ok(scr) => match scr.get(HANDLE_PAYMENT).copied() {
                Some(entity_hash) => entity_hash,
                None => {
                    return FeeResult::Failure(FeeError::RegistryEntryNotFound(
                        HANDLE_PAYMENT.to_string(),
                    ))
                }
            },
            Err(tce) => return FeeResult::Failure(FeeError::TrackingCopy(tce)),
        };
        let named_keys = match tc
            .borrow_mut()
            .get_named_keys(EntityAddr::System(entity_hash.value()))
        {
            Ok(named_keys) => named_keys,
            Err(tce) => return FeeResult::Failure(FeeError::TrackingCopy(tce)),
        };

        let accumulation_purse = match named_keys.get(ACCUMULATION_PURSE_KEY) {
            Some(key) => {
                if let Key::URef(uref) = key {
                    *uref
                } else {
                    return FeeResult::Failure(FeeError::TrackingCopy(
                        TrackingCopyError::UnexpectedKeyVariant(*key),
                    ));
                }
            }
            None => {
                return FeeResult::Failure(FeeError::TrackingCopy(
                    TrackingCopyError::NamedKeyNotFound(ACCUMULATION_PURSE_KEY.to_string()),
                ))
            }
        };

        let protocol_version = request.protocol_version();

        let accumulated_balance = {
            let balance_req = BalanceRequest::from_purse(
                state_hash,
                protocol_version,
                accumulation_purse,
                BalanceHandling::Total,
            );
            let balance_result = self.balance(balance_req);
            match balance_result {
                BalanceResult::RootNotFound => {
                    return FeeResult::RootNotFound;
                }
                BalanceResult::Failure(tce) => {
                    return FeeResult::Failure(FeeError::TrackingCopy(tce));
                }
                BalanceResult::Success {
                    available_balance: motes,
                    ..
                } => motes,
            }
        };

        let mut current_state_hash = state_hash;
        let mut effects = Effects::new();
        let mut transfers = vec![];
        let recipient_count = U512::from(administrative_accounts.len());

        // distribute fees to administrators
        // this is basically just a series of transfers from the accumulated purse to
        // configured accounts. this is a behavior used by some (but not all) private chains.
        if let Some(fee_portion) = accumulated_balance.checked_div(recipient_count) {
            if fee_portion.is_zero() {
                // If there are no fees to be paid out, it is effectively noop
                return FeeResult::Success {
                    effects: Effects::default(),
                    post_state_hash: state_hash,
                    transfers: vec![],
                };
            }

            let holds_epoch = request.holds_epoch();
            let system_account_key = PublicKey::System;
            let id = {
                let mut bytes = match holds_epoch.into_bytes() {
                    Ok(bytes) => bytes,
                    Err(bre) => {
                        return FeeResult::Failure(FeeError::TrackingCopy(
                            TrackingCopyError::BytesRepr(bre),
                        ))
                    }
                };
                match &mut state_hash.into_bytes() {
                    Ok(more_bytes) => bytes.append(more_bytes),
                    Err(bre) => {
                        return FeeResult::Failure(FeeError::TrackingCopy(
                            TrackingCopyError::BytesRepr(*bre),
                        ))
                    }
                };

                crate::system::runtime_native::Id::Seed(bytes)
            };

            let config = request.config();
            let authorization_keys = {
                let mut auth_keys = BTreeSet::new();
                auth_keys.insert(system_account_key.to_account_hash());
                auth_keys
            };

            // TODO: the transfer logic needs to be tweaked once Fraser's logic w/ version handling
            // merges
            let tmp_hash = match TransactionV1Hash::from_bytes(&id.seed()) {
                Ok((hash, _rem)) => TransactionHash::V1(hash),
                Err(bre) => {
                    return FeeResult::Failure(FeeError::TrackingCopy(
                        TrackingCopyError::BytesRepr(bre),
                    ))
                }
            };

            for target in administrative_accounts {
                let target_purse = match tc
                    .borrow_mut()
                    .get_addressable_entity_by_account_hash(protocol_version, *target)
                {
                    Ok(entity) => entity.main_purse(),
                    Err(tce) => return FeeResult::Failure(FeeError::TrackingCopy(tce)),
                };
                let args = TransferArgs::new(
                    Some(*target),
                    accumulation_purse,
                    target_purse,
                    fee_portion,
                    None,
                );

                let transfer_req = TransferRequest::new(
                    config.clone(),
                    current_state_hash,
                    holds_epoch,
                    protocol_version,
                    tmp_hash,
                    InitiatorAddr::from(system_account_key.clone()),
                    authorization_keys.clone(),
                    args,
                    Gas::zero(),
                );
                match self.transfer(transfer_req) {
                    TransferResult::RootNotFound => return FeeResult::RootNotFound,
                    TransferResult::Failure(transfer_error) => {
                        return FeeResult::Failure(FeeError::Transfer(transfer_error))
                    }
                    TransferResult::Success {
                        effects: transfer_effects,
                        transfers: more_transfers,
                    } => match self.commit(current_state_hash, transfer_effects.clone()) {
                        Ok(post_state_hash) => {
                            current_state_hash = post_state_hash;
                            effects.append(transfer_effects);
                            transfers.extend(more_transfers);
                        }
                        Err(gse) => {
                            return FeeResult::Failure(FeeError::TrackingCopy(
                                TrackingCopyError::Storage(gse),
                            ))
                        }
                    },
                }
            }

            return FeeResult::Success {
                post_state_hash: current_state_hash,
                effects,
                transfers,
            };
        }
        FeeResult::Failure(FeeError::NoFeesDistributed)
    }

    /// Direct auction interaction for all variations of bid management.
    fn bidding(&self, request: BiddingRequest) -> BiddingResult {
        let state_hash = request.state_hash();
        let tc = match self.tracking_copy(state_hash) {
            Ok(Some(tc)) => Rc::new(RefCell::new(tc)),
            Ok(None) => return BiddingResult::RootNotFound,
            Err(err) => return BiddingResult::Failure(TrackingCopyError::Storage(err)),
        };

        let protocol_version = request.protocol_version();
        let config = request.config();

<<<<<<< HEAD
        let initiating_address = request.initiator().account_hash();
        let authorization_keys = request.authorization_keys();
        let transfer_config = config.transfer_config();
        let administrative_accounts = transfer_config.administrative_accounts();
        let (entity, entity_named_keys, entity_access_rights) =
            match tc.borrow_mut().resolved_entity(
                protocol_version,
                initiating_address,
                authorization_keys,
                &administrative_accounts,
            ) {
                Ok(ret) => ret,
                Err(tce) => {
                    return BiddingResult::Failure(tce);
                }
            };

        // IMPORTANT: this runtime _must_ use the initiators's context.
        let mut runtime = RuntimeNative::new(
            protocol_version,
=======
        let mut runtime = match RuntimeNative::new_system_runtime(
>>>>>>> 67ad52e5
            config.clone(),
            protocol_version,
            Id::Transaction(request.transaction_hash()),
            Rc::clone(&tc),
            Phase::Session,
        ) {
            Ok(rt) => rt,
            Err(tce) => {
                return BiddingResult::Failure(tce);
            }
        };

        let auction_method = request.auction_method().clone();

        let result = match auction_method {
            AuctionMethod::ActivateBid { validator } => runtime
                .activate_bid(validator)
                .map(|_| AuctionMethodRet::Unit)
                .map_err(|auc_err| {
                    TrackingCopyError::SystemContract(system::Error::Auction(auc_err))
                }),
            AuctionMethod::AddBid {
                public_key,
                delegation_rate,
                amount,
                holds_epoch,
            } => runtime
                .add_bid(public_key, delegation_rate, amount, holds_epoch)
                .map(AuctionMethodRet::UpdatedAmount)
                .map_err(TrackingCopyError::Api),
            AuctionMethod::WithdrawBid { public_key, amount } => runtime
                .withdraw_bid(public_key, amount)
                .map(AuctionMethodRet::UpdatedAmount)
                .map_err(|auc_err| {
                    TrackingCopyError::SystemContract(system::Error::Auction(auc_err))
                }),
            AuctionMethod::Delegate {
                delegator: delegator_public_key,
                validator: validator_public_key,
                amount,
                max_delegators_per_validator,
                minimum_delegation_amount,
                holds_epoch,
            } => runtime
                .delegate(
                    delegator_public_key,
                    validator_public_key,
                    amount,
                    max_delegators_per_validator,
                    minimum_delegation_amount,
                    holds_epoch,
                )
                .map(AuctionMethodRet::UpdatedAmount)
                .map_err(TrackingCopyError::Api),
            AuctionMethod::Undelegate {
                delegator: delegator_public_key,
                validator: validator_public_key,
                amount,
            } => runtime
                .undelegate(delegator_public_key, validator_public_key, amount)
                .map(AuctionMethodRet::UpdatedAmount)
                .map_err(|auc_err| {
                    TrackingCopyError::SystemContract(system::Error::Auction(auc_err))
                }),
            AuctionMethod::Redelegate {
                delegator: delegator_public_key,
                validator: validator_public_key,
                amount,
                new_validator,
                minimum_delegation_amount,
            } => runtime
                .redelegate(
                    delegator_public_key,
                    validator_public_key,
                    amount,
                    new_validator,
                    minimum_delegation_amount,
                )
                .map(AuctionMethodRet::UpdatedAmount)
                .map_err(|auc_err| {
                    TrackingCopyError::SystemContract(system::Error::Auction(auc_err))
                }),
        };

        let effects = tc.borrow_mut().effects();

        // commit
        match result {
            Ok(ret) => match self.commit(state_hash, effects.clone()) {
                Ok(post_state_hash) => BiddingResult::Success {
                    ret,
                    post_state_hash,
                    effects,
                },
                Err(tce) => BiddingResult::Failure(tce.into()),
            },
            Err(tce) => BiddingResult::Failure(tce),
        }
    }
}

/// A trait expressing operations over the trie.
pub trait StateProvider {
    /// Associated reader type for `StateProvider`.
    type Reader: StateReader<Key, StoredValue, Error = GlobalStateError>;

    /// Flush the state provider.
    fn flush(&self, request: FlushRequest) -> FlushResult;

    /// Returns an empty root hash.
    fn empty_root(&self) -> Digest;

    /// Get a tracking copy.
    fn tracking_copy(
        &self,
        state_hash: Digest,
    ) -> Result<Option<TrackingCopy<Self::Reader>>, GlobalStateError>;

    /// Checkouts a slice of initial state using root state hash.
    fn checkout(&self, state_hash: Digest) -> Result<Option<Self::Reader>, GlobalStateError>;

    /// Query state.
    fn query(&self, request: QueryRequest) -> QueryResult {
        match self.tracking_copy(request.state_hash()) {
            Ok(Some(tc)) => match tc.query(request.key(), request.path()) {
                Ok(ret) => ret.into(),
                Err(err) => QueryResult::Failure(err),
            },
            Ok(None) => QueryResult::RootNotFound,
            Err(err) => QueryResult::Failure(TrackingCopyError::Storage(err)),
        }
    }

    /// Balance inquiry.
    fn balance(&self, request: BalanceRequest) -> BalanceResult {
        let mut tc = match self.tracking_copy(request.state_hash()) {
            Ok(Some(tracking_copy)) => tracking_copy,
            Ok(None) => return BalanceResult::RootNotFound,
            Err(err) => return BalanceResult::Failure(TrackingCopyError::Storage(err)),
        };
        let protocol_version = request.protocol_version();
        let balance_identifier = request.identifier();
        let purse_uref = match balance_identifier.purse_uref(&mut tc, protocol_version) {
            Ok(value) => value,
            Err(tce) => return BalanceResult::Failure(tce),
        };
        let purse_key = purse_uref.into();
        let (purse_balance_key, purse_addr) = match tc.get_purse_balance_key(purse_key) {
            Ok(key @ Key::Balance(addr)) => (key, addr),
            Ok(key) => return BalanceResult::Failure(TrackingCopyError::UnexpectedKeyVariant(key)),
            Err(tce) => return BalanceResult::Failure(tce),
        };

        let (total_balance, total_balance_proof) =
            match tc.get_total_balance_with_proof(purse_balance_key) {
                Err(tce) => return BalanceResult::Failure(tce),
                Ok((balance, proof)) => (balance, Box::new(proof)),
            };

        let balance_holds = match request.balance_handling() {
            BalanceHandling::Total => BTreeMap::new(),
            BalanceHandling::Available {
                block_time,
                hold_interval,
            } => match tc.get_balance_holds_with_proof(purse_addr, block_time, hold_interval) {
                Err(tce) => return BalanceResult::Failure(tce),
                Ok(holds) => holds,
            },
        };

        let available_balance = if balance_holds.is_empty() {
            total_balance
        } else {
            let held = balance_holds
                .values()
                .flat_map(|holds| holds.values().map(|(v, _)| *v))
                .collect_vec()
                .into_iter()
                .sum();

            debug_assert!(
                total_balance >= held,
                "it should not be possible to hold more than the total available"
            );
            if held > total_balance {
                error!(%held, %total_balance, "holds somehow exceed total balance, which should never occur.");
            }
            total_balance.checked_sub(held).unwrap_or(U512::zero())
        };

        BalanceResult::Success {
            purse_addr,
            total_balance,
            total_balance_proof,
            available_balance,
            balance_holds,
        }
    }

    /// Balance hold.
    fn balance_hold(&self, request: BalanceHoldRequest) -> BalanceHoldResult {
        let mut tc = match self.tracking_copy(request.state_hash()) {
            Ok(Some(tracking_copy)) => tracking_copy,
            Ok(None) => return BalanceHoldResult::RootNotFound,
            Err(err) => {
                return BalanceHoldResult::Failure(BalanceHoldError::TrackingCopy(
                    TrackingCopyError::Storage(err),
                ))
            }
        };
        let balance_request = request.clone().into();
        let balance_result = self.balance(balance_request);
        let (total_balance, remaining_balance, purse_addr) = match balance_result {
            BalanceResult::RootNotFound => return BalanceHoldResult::RootNotFound,
            BalanceResult::Failure(tce) => {
                return BalanceHoldResult::Failure(BalanceHoldError::TrackingCopy(tce))
            }
            BalanceResult::Success {
                total_balance,
                available_balance,
                purse_addr,
                ..
            } => (total_balance, available_balance, purse_addr),
        };

        let held_amount = {
            if remaining_balance >= request.hold_amount() {
                // the purse has sufficient balance to fully cover the hold
                request.hold_amount()
            } else if request.insufficient_handling() == InsufficientBalanceHandling::Noop {
                // the purse has insufficient balance but the holding mode is noop, so get out
                return BalanceHoldResult::Failure(BalanceHoldError::InsufficientBalance {
                    remaining_balance,
                });
            } else {
                // currently this is always the default HoldRemaining variant.
                // the purse holder has insufficient balance to cover the hold,
                // but the system will put a hold on whatever balance remains.
                // this is basically punitive to block an edge case resource consumption
                // attack whereby a malicious purse holder drains a balance to not-zero
                // but not-enough-to-cover-holds and then spams a bunch of transactions
                // knowing that they will fail due to insufficient funds, but only
                // after making the system do the work of processing the balance
                // check without penalty to themselves.
                remaining_balance
            }
        };

        let cl_value = match CLValue::from_t(held_amount) {
            Ok(cl_value) => cl_value,
            Err(cve) => {
                return BalanceHoldResult::Failure(BalanceHoldError::TrackingCopy(
                    TrackingCopyError::CLValue(cve),
                ))
            }
        };

        let balance_hold_addr = match request.hold_kind() {
            BalanceHoldAddrTag::Gas => BalanceHoldAddr::Gas {
                purse_addr,
                block_time: request.block_time(),
            },
        };

        tc.write(
            Key::BalanceHold(balance_hold_addr),
            StoredValue::CLValue(cl_value),
        );

        let available_balance = remaining_balance.saturating_sub(held_amount);
        let effects = tc.effects();

        BalanceHoldResult::success(
            total_balance,
            available_balance,
            held_amount,
            request.hold_amount(),
            effects,
        )
    }

    /// Get the requested era validators.
    fn era_validators(&self, request: EraValidatorsRequest) -> EraValidatorsResult {
        let state_hash = request.state_hash();
        let mut tc = match self.tracking_copy(state_hash) {
            Ok(Some(tc)) => tc,
            Ok(None) => return EraValidatorsResult::RootNotFound,
            Err(err) => return EraValidatorsResult::Failure(TrackingCopyError::Storage(err)),
        };

        let query_request = match tc.get_system_entity_registry() {
            Ok(scr) => match scr.get(AUCTION).copied() {
                Some(auction_hash) => {
                    let key = if request.protocol_version().value().major < 2 {
                        Key::Hash(auction_hash.value())
                    } else {
                        Key::addressable_entity_key(EntityKindTag::System, auction_hash)
                    };
                    QueryRequest::new(
                        state_hash,
                        key,
                        vec![SEIGNIORAGE_RECIPIENTS_SNAPSHOT_KEY.to_string()],
                    )
                }
                None => return EraValidatorsResult::AuctionNotFound,
            },
            Err(err) => return EraValidatorsResult::Failure(err),
        };

        let snapshot = match self.query(query_request) {
            QueryResult::RootNotFound => return EraValidatorsResult::RootNotFound,
            QueryResult::Failure(error) => {
                error!(?error, "unexpected tracking copy error");
                return EraValidatorsResult::Failure(error);
            }
            QueryResult::ValueNotFound(msg) => {
                error!(%msg, "value not found");
                return EraValidatorsResult::ValueNotFound(msg);
            }
            QueryResult::Success { value, proofs: _ } => {
                let cl_value = match value.into_cl_value() {
                    Some(snapshot_cl_value) => snapshot_cl_value,
                    None => {
                        error!("unexpected query failure; seigniorage recipients snapshot is not a CLValue");
                        return EraValidatorsResult::Failure(
                            TrackingCopyError::UnexpectedStoredValueVariant,
                        );
                    }
                };

                match cl_value.into_t() {
                    Ok(snapshot) => snapshot,
                    Err(cve) => {
                        return EraValidatorsResult::Failure(TrackingCopyError::CLValue(cve));
                    }
                }
            }
        };

        let era_validators = auction::detail::era_validators_from_snapshot(snapshot);
        EraValidatorsResult::Success { era_validators }
    }

    /// Gets the bids.
    fn bids(&self, request: BidsRequest) -> BidsResult {
        let state_hash = request.state_hash();
        let mut tc = match self.tracking_copy(state_hash) {
            Ok(Some(tc)) => tc,
            Ok(None) => return BidsResult::RootNotFound,
            Err(err) => return BidsResult::Failure(TrackingCopyError::Storage(err)),
        };

        let bid_keys = match tc.get_keys(&KeyTag::BidAddr) {
            Ok(ret) => ret,
            Err(err) => return BidsResult::Failure(err),
        };

        let mut bids = vec![];
        for key in bid_keys.iter() {
            match tc.get(key) {
                Ok(ret) => match ret {
                    Some(StoredValue::BidKind(bid_kind)) => {
                        bids.push(bid_kind);
                    }
                    Some(_) => {
                        return BidsResult::Failure(TrackingCopyError::UnexpectedStoredValueVariant)
                    }
                    None => return BidsResult::Failure(TrackingCopyError::MissingBid(*key)),
                },
                Err(error) => return BidsResult::Failure(error),
            }
        }
        BidsResult::Success { bids }
    }

    /// Gets the execution result checksum.
    fn execution_result_checksum(
        &self,
        request: ExecutionResultsChecksumRequest,
    ) -> ExecutionResultsChecksumResult {
        let state_hash = request.state_hash();
        let mut tc = match self.tracking_copy(state_hash) {
            Ok(Some(tc)) => tc,
            Ok(None) => return ExecutionResultsChecksumResult::RootNotFound,
            Err(err) => {
                return ExecutionResultsChecksumResult::Failure(TrackingCopyError::Storage(err))
            }
        };
        match tc.get_checksum_registry() {
            Ok(Some(registry)) => match registry.get(EXECUTION_RESULTS_CHECKSUM_NAME) {
                Some(checksum) => ExecutionResultsChecksumResult::Success {
                    checksum: *checksum,
                },
                None => ExecutionResultsChecksumResult::ChecksumNotFound,
            },
            Ok(None) => ExecutionResultsChecksumResult::RegistryNotFound,
            Err(err) => ExecutionResultsChecksumResult::Failure(err),
        }
    }

    /// Gets an addressable entity.
    fn addressable_entity(&self, request: AddressableEntityRequest) -> AddressableEntityResult {
        let key = request.key();
        let query_key = match key {
            Key::Account(_) => {
                let query_request = QueryRequest::new(request.state_hash(), key, vec![]);
                match self.query(query_request) {
                    QueryResult::RootNotFound => return AddressableEntityResult::RootNotFound,
                    QueryResult::ValueNotFound(msg) => {
                        return AddressableEntityResult::ValueNotFound(msg)
                    }
                    QueryResult::Failure(err) => return AddressableEntityResult::Failure(err),
                    QueryResult::Success { value, .. } => {
                        if let StoredValue::Account(account) = *value {
                            // legacy account that has not been migrated
                            let entity = AddressableEntity::from(account);
                            return AddressableEntityResult::Success { entity };
                        }
                        if let StoredValue::CLValue(cl_value) = &*value {
                            // the corresponding entity key should be under the account's key
                            match cl_value.clone().into_t::<Key>() {
                                Ok(entity_key @ Key::AddressableEntity(_)) => entity_key,
                                Ok(invalid_key) => {
                                    warn!(
                                        %key,
                                        %invalid_key,
                                        type_name = %value.type_name(),
                                        "expected a Key::AddressableEntity to be stored under account hash"
                                    );
                                    return AddressableEntityResult::Failure(
                                        TrackingCopyError::UnexpectedStoredValueVariant,
                                    );
                                }
                                Err(error) => {
                                    error!(%key, %error, "expected a CLValue::Key to be stored under account hash");
                                    return AddressableEntityResult::Failure(
                                        TrackingCopyError::CLValue(error),
                                    );
                                }
                            }
                        } else {
                            warn!(
                                %key,
                                type_name = %value.type_name(),
                                "expected a CLValue::Key or Account to be stored under account hash"
                            );
                            return AddressableEntityResult::Failure(
                                TrackingCopyError::UnexpectedStoredValueVariant,
                            );
                        }
                    }
                }
            }
            Key::Hash(contract_hash) => {
                let query_request = QueryRequest::new(request.state_hash(), key, vec![]);
                match self.query(query_request) {
                    QueryResult::RootNotFound => return AddressableEntityResult::RootNotFound,
                    QueryResult::ValueNotFound(msg) => {
                        return AddressableEntityResult::ValueNotFound(msg)
                    }
                    QueryResult::Failure(err) => return AddressableEntityResult::Failure(err),
                    QueryResult::Success { value, .. } => {
                        if let StoredValue::Contract(contract) = *value {
                            // legacy contract that has not been migrated
                            let entity = AddressableEntity::from(contract);
                            return AddressableEntityResult::Success { entity };
                        }
                        Key::AddressableEntity(EntityAddr::SmartContract(contract_hash))
                    }
                }
            }
            Key::AddressableEntity(_) => key,
            _ => {
                return AddressableEntityResult::Failure(TrackingCopyError::UnexpectedKeyVariant(
                    key,
                ))
            }
        };

        let query_request = QueryRequest::new(request.state_hash(), query_key, vec![]);
        match self.query(query_request) {
            QueryResult::RootNotFound => AddressableEntityResult::RootNotFound,
            QueryResult::ValueNotFound(msg) => AddressableEntityResult::ValueNotFound(msg),
            QueryResult::Success { value, .. } => {
                let entity = match value.as_addressable_entity() {
                    Some(entity) => entity.clone(),
                    None => {
                        return AddressableEntityResult::Failure(
                            TrackingCopyError::UnexpectedStoredValueVariant,
                        )
                    }
                };
                AddressableEntityResult::Success { entity }
            }
            QueryResult::Failure(err) => AddressableEntityResult::Failure(err),
        }
    }

    /// Returns the system entity registry or the key for a system entity registered within it.
    fn system_entity_registry(
        &self,
        request: SystemEntityRegistryRequest,
    ) -> SystemEntityRegistryResult {
        let state_hash = request.state_hash();
        let mut tc = match self.tracking_copy(state_hash) {
            Ok(Some(tc)) => tc,
            Ok(None) => return SystemEntityRegistryResult::RootNotFound,
            Err(err) => {
                return SystemEntityRegistryResult::Failure(TrackingCopyError::Storage(err))
            }
        };

        let reg = match tc.get_system_entity_registry() {
            Ok(reg) => reg,
            Err(tce) => {
                return SystemEntityRegistryResult::Failure(tce);
            }
        };

        let selector = request.selector();
        match selector {
            SystemEntityRegistrySelector::All => SystemEntityRegistryResult::Success {
                selected: selector.clone(),
                payload: SystemEntityRegistryPayload::All(reg),
            },
            SystemEntityRegistrySelector::ByName(name) => match reg.get(name).copied() {
                Some(entity_hash) => {
                    let key = if request.protocol_version().value().major < 2 {
                        Key::Hash(entity_hash.value())
                    } else {
                        Key::addressable_entity_key(EntityKindTag::System, entity_hash)
                    };
                    SystemEntityRegistryResult::Success {
                        selected: selector.clone(),
                        payload: SystemEntityRegistryPayload::EntityKey(key),
                    }
                }
                None => {
                    error!("unexpected query failure; mint not found");
                    SystemEntityRegistryResult::NamedEntityNotFound(name.clone())
                }
            },
        }
    }

    /// Gets total supply.
    fn total_supply(&self, request: TotalSupplyRequest) -> TotalSupplyResult {
        let state_hash = request.state_hash();
        let mut tc = match self.tracking_copy(state_hash) {
            Ok(Some(tc)) => tc,
            Ok(None) => return TotalSupplyResult::RootNotFound,
            Err(err) => return TotalSupplyResult::Failure(TrackingCopyError::Storage(err)),
        };

        let query_request = match tc.get_system_entity_registry() {
            Ok(scr) => match scr.get(MINT).copied() {
                Some(mint_hash) => {
                    let key = if request.protocol_version().value().major < 2 {
                        Key::Hash(mint_hash.value())
                    } else {
                        Key::addressable_entity_key(EntityKindTag::System, mint_hash)
                    };
                    QueryRequest::new(state_hash, key, vec![TOTAL_SUPPLY_KEY.to_string()])
                }
                None => {
                    error!("unexpected query failure; mint not found");
                    return TotalSupplyResult::MintNotFound;
                }
            },
            Err(err) => return TotalSupplyResult::Failure(err),
        };

        match self.query(query_request) {
            QueryResult::RootNotFound => TotalSupplyResult::RootNotFound,
            QueryResult::ValueNotFound(msg) => TotalSupplyResult::ValueNotFound(msg),
            QueryResult::Failure(tce) => TotalSupplyResult::Failure(tce),
            QueryResult::Success { value, proofs: _ } => {
                let cl_value = match value.into_cl_value() {
                    Some(cl_value) => cl_value,
                    None => {
                        error!("unexpected query failure; total supply is not a CLValue");
                        return TotalSupplyResult::Failure(
                            TrackingCopyError::UnexpectedStoredValueVariant,
                        );
                    }
                };

                match cl_value.into_t() {
                    Ok(total_supply) => TotalSupplyResult::Success { total_supply },
                    Err(cve) => TotalSupplyResult::Failure(TrackingCopyError::CLValue(cve)),
                }
            }
        }
    }

    /// Gets the current round seigniorage rate.
    fn round_seigniorage_rate(
        &self,
        request: RoundSeigniorageRateRequest,
    ) -> RoundSeigniorageRateResult {
        let state_hash = request.state_hash();
        let mut tc = match self.tracking_copy(state_hash) {
            Ok(Some(tc)) => tc,
            Ok(None) => return RoundSeigniorageRateResult::RootNotFound,
            Err(err) => {
                return RoundSeigniorageRateResult::Failure(TrackingCopyError::Storage(err))
            }
        };

        let query_request = match tc.get_system_entity_registry() {
            Ok(scr) => match scr.get(MINT).copied() {
                Some(mint_hash) => {
                    let key = if request.protocol_version().value().major < 2 {
                        Key::Hash(mint_hash.value())
                    } else {
                        Key::addressable_entity_key(EntityKindTag::System, mint_hash)
                    };
                    QueryRequest::new(
                        state_hash,
                        key,
                        vec![ROUND_SEIGNIORAGE_RATE_KEY.to_string()],
                    )
                }
                None => {
                    error!("unexpected query failure; mint not found");
                    return RoundSeigniorageRateResult::MintNotFound;
                }
            },
            Err(err) => return RoundSeigniorageRateResult::Failure(err),
        };

        match self.query(query_request) {
            QueryResult::RootNotFound => RoundSeigniorageRateResult::RootNotFound,
            QueryResult::ValueNotFound(msg) => RoundSeigniorageRateResult::ValueNotFound(msg),
            QueryResult::Failure(tce) => RoundSeigniorageRateResult::Failure(tce),
            QueryResult::Success { value, proofs: _ } => {
                let cl_value = match value.into_cl_value() {
                    Some(cl_value) => cl_value,
                    None => {
                        error!("unexpected query failure; total supply is not a CLValue");
                        return RoundSeigniorageRateResult::Failure(
                            TrackingCopyError::UnexpectedStoredValueVariant,
                        );
                    }
                };

                match cl_value.into_t() {
                    Ok(rate) => RoundSeigniorageRateResult::Success { rate },
                    Err(cve) => {
                        RoundSeigniorageRateResult::Failure(TrackingCopyError::CLValue(cve))
                    }
                }
            }
        }
    }

    /// Direct transfer.
    fn transfer(&self, request: TransferRequest) -> TransferResult {
        let state_hash = request.state_hash();
        let tc = match self.tracking_copy(state_hash) {
            Ok(Some(tc)) => Rc::new(RefCell::new(tc)),
            Ok(None) => return TransferResult::RootNotFound,
            Err(err) => {
                return TransferResult::Failure(TransferError::TrackingCopy(
                    TrackingCopyError::Storage(err),
                ))
            }
        };

        let source_account_hash = request.initiator().account_hash();
        let protocol_version = request.protocol_version();
        if let Err(tce) = tc
            .borrow_mut()
            .migrate_account(source_account_hash, protocol_version)
        {
            return TransferResult::Failure(tce.into());
        }

        let authorization_keys = request.authorization_keys();

        let config = request.config();
        let transfer_config = config.transfer_config();
        let administrative_accounts = transfer_config.administrative_accounts();

        let runtime_args = match request.args() {
            TransferRequestArgs::Raw(runtime_args) => runtime_args.clone(),
            TransferRequestArgs::Explicit(transfer_args) => {
                match RuntimeArgs::try_from(*transfer_args) {
                    Ok(runtime_args) => runtime_args,
                    Err(cve) => return TransferResult::Failure(TransferError::CLValue(cve)),
                }
            }
        };

        let remaining_spending_limit = match runtime_args.try_get_number(ARG_AMOUNT) {
            Ok(amount) => amount,
            Err(cve) => {
                debug!("failed to derive remaining_spending_limit");
                return TransferResult::Failure(TransferError::CLValue(cve));
            }
        };

        let mut runtime_args_builder = TransferRuntimeArgsBuilder::new(runtime_args);

        let transfer_target_mode = match runtime_args_builder
            .resolve_transfer_target_mode(protocol_version, Rc::clone(&tc))
        {
            Ok(transfer_target_mode) => transfer_target_mode,
            Err(error) => return TransferResult::Failure(error),
        };

        // On some private networks, transfers are restricted.
        // This means that they must either the source or target are an admin account.
        // This behavior is not used on public networks.
        if transfer_config.enforce_transfer_restrictions(&source_account_hash) {
            // if the source is an admin, enforce_transfer_restrictions == false
            // if the source is not an admin, enforce_transfer_restrictions == true
            // and we must check to see if the target is an admin.
            // if the target is also not an admin, this transfer is not permitted.
            match transfer_target_mode.target_account_hash() {
                Some(target_account_hash) => {
                    let is_target_system_account =
                        target_account_hash == PublicKey::System.to_account_hash();
                    let is_target_administrator =
                        transfer_config.is_administrator(&target_account_hash);
                    if !(is_target_system_account || is_target_administrator) {
                        // Transferring from normal account to a purse doesn't work.
                        return TransferResult::Failure(TransferError::RestrictedTransferAttempted);
                    }
                }
                None => {
                    // can't allow this transfer because we are not sure if the target is an admin.
                    return TransferResult::Failure(TransferError::UnableToVerifyTargetIsAdmin);
                }
            }
        }

        let (entity, entity_named_keys, entity_access_rights) =
            match tc.borrow_mut().resolved_entity(
                protocol_version,
                source_account_hash,
                authorization_keys,
                &administrative_accounts,
            ) {
                Ok(ret) => ret,
                Err(tce) => {
                    return TransferResult::Failure(TransferError::TrackingCopy(tce));
                }
            };

        let id = crate::system::runtime_native::Id::Transaction(request.transaction_hash());
        // IMPORTANT: this runtime _must_ use the payer's context.
        let mut runtime = RuntimeNative::new(
            protocol_version,
            config.clone(),
            id,
            Rc::clone(&tc),
            source_account_hash,
            entity.clone(),
            entity_named_keys.clone(),
            entity_access_rights,
            remaining_spending_limit,
            Phase::Session,
        );

        match transfer_target_mode {
            NewTransferTargetMode::ExistingAccount { .. }
            | NewTransferTargetMode::PurseExists { .. } => {
                // Noop
            }
            NewTransferTargetMode::CreateAccount(account_hash) => {
                let main_purse = match runtime.mint(U512::zero()) {
                    Ok(uref) => uref,
                    Err(mint_error) => {
                        return TransferResult::Failure(TransferError::Mint(mint_error))
                    }
                };
                // TODO: KARAN TO FIX: this should create a shiny new addressable entity instance,
                // not create a legacy account and then uplift it.
                let account = Account::create(account_hash, NamedKeys::new(), main_purse);
                if let Err(tce) = tc
                    .borrow_mut()
                    .create_addressable_entity_from_account(account, protocol_version)
                {
                    return TransferResult::Failure(tce.into());
                }
            }
        }

        let transfer_args = match runtime_args_builder.build(
            &entity,
            entity_named_keys,
            protocol_version,
            Rc::clone(&tc),
        ) {
            Ok(transfer_args) => transfer_args,
            Err(error) => return TransferResult::Failure(error),
        };
        if let Err(mint_error) = runtime.transfer(
            transfer_args.to(),
            transfer_args.source(),
            transfer_args.target(),
            transfer_args.amount(),
            transfer_args.arg_id(),
            request.holds_epoch(),
        ) {
            return TransferResult::Failure(TransferError::Mint(mint_error));
        }

        let transfers = runtime.into_transfers();
        let txn_info = TransactionInfo::new(
            request.transaction_hash(),
            transfers.clone(),
            request.initiator().clone(),
            entity.main_purse(),
            request.gas(),
        );
        tc.borrow_mut().write(
            Key::TransactionInfo(txn_info.transaction_hash),
            StoredValue::TransactionInfo(txn_info),
        );

        let effects = tc.borrow_mut().effects();

        TransferResult::Success { transfers, effects }
    }

    /// Gets all values under a given key tag.
    fn tagged_values(&self, request: TaggedValuesRequest) -> TaggedValuesResult {
        let state_hash = request.state_hash();
        let mut tc = match self.tracking_copy(state_hash) {
            Ok(Some(tc)) => tc,
            Ok(None) => return TaggedValuesResult::RootNotFound,
            Err(gse) => return TaggedValuesResult::Failure(TrackingCopyError::Storage(gse)),
        };

        let key_tag = request.key_tag();
        let keys = match tc.get_keys(&key_tag) {
            Ok(keys) => keys,
            Err(tce) => return TaggedValuesResult::Failure(tce),
        };

        let mut values = vec![];
        for key in keys {
            match tc.get(&key) {
                Ok(Some(value)) => {
                    values.push(value);
                }
                Ok(None) => {}
                Err(error) => return TaggedValuesResult::Failure(error),
            }
        }

        TaggedValuesResult::Success {
            values,
            selection: request.selection(),
        }
    }

    /// Reads a `Trie` from the state if it is present
    fn trie(&self, request: TrieRequest) -> TrieResult;

    /// Persists a trie element.
    fn put_trie(&self, request: PutTrieRequest) -> PutTrieResult;

    /// Finds all the children of `trie_raw` which aren't present in the state.
    fn missing_children(&self, trie_raw: &[u8]) -> Result<Vec<Digest>, GlobalStateError>;
}

/// Write multiple key/stored value pairs to the store in a single rw transaction.
pub fn put_stored_values<'a, R, S, E>(
    environment: &'a R,
    store: &S,
    prestate_hash: Digest,
    stored_values: HashMap<Key, StoredValue>,
) -> Result<Digest, E>
where
    R: TransactionSource<'a, Handle = S::Handle>,
    S: TrieStore<Key, StoredValue>,
    S::Error: From<R::Error>,
    E: From<R::Error> + From<S::Error> + From<bytesrepr::Error> + From<CommitError>,
{
    let mut txn = environment.create_read_write_txn()?;
    let mut state_root = prestate_hash;
    let maybe_root: Option<Trie<Key, StoredValue>> = store.get(&txn, &state_root)?;
    if maybe_root.is_none() {
        return Err(CommitError::RootNotFound(prestate_hash).into());
    };
    for (key, value) in stored_values.iter() {
        let write_result = write::<_, _, _, _, E>(&mut txn, store, &state_root, key, value)?;
        match write_result {
            WriteResult::Written(root_hash) => {
                state_root = root_hash;
            }
            WriteResult::AlreadyExists => (),
            WriteResult::RootNotFound => {
                error!(?state_root, ?key, ?value, "Error writing new value");
                return Err(CommitError::WriteRootNotFound(state_root).into());
            }
        }
    }
    txn.commit()?;
    Ok(state_root)
}

/// Commit `effects` to the store.
pub fn commit<'a, R, S, E>(
    environment: &'a R,
    store: &S,
    prestate_hash: Digest,
    effects: Effects,
) -> Result<Digest, E>
where
    R: TransactionSource<'a, Handle = S::Handle>,
    S: TrieStore<Key, StoredValue>,
    S::Error: From<R::Error>,
    E: From<R::Error>
        + From<S::Error>
        + From<bytesrepr::Error>
        + From<CommitError>
        + From<GlobalStateError>, /* even tho E is currently always GSE, this is required to
                                   * satisfy the compiler */
{
    let mut txn = environment.create_read_write_txn()?;
    let mut state_root = prestate_hash;

    let maybe_root: Option<Trie<Key, StoredValue>> = store.get(&txn, &state_root)?;

    if maybe_root.is_none() {
        return Err(CommitError::RootNotFound(prestate_hash).into());
    };

    for (key, kind) in effects.value().into_iter().map(TransformV2::destructure) {
        let read_result = read::<_, _, _, _, E>(&txn, store, &state_root, &key)?;

        let instruction = match (read_result, kind) {
            (_, TransformKindV2::Identity) => {
                // effectively a noop.
                debug!(?state_root, ?key, "commit: attempt to commit a read.");
                continue;
            }
            (ReadResult::NotFound, TransformKindV2::Write(new_value)) => {
                TransformInstruction::store(new_value)
            }
            (ReadResult::NotFound, TransformKindV2::Prune(key)) => {
                // effectively a noop.
                debug!(
                    ?state_root,
                    ?key,
                    "commit: attempt to prune nonexistent record; this may happen if a key is both added and pruned in the same commit."
                );
                continue;
            }
            (ReadResult::NotFound, transform_kind) => {
                error!(
                    ?state_root,
                    ?key,
                    ?transform_kind,
                    "commit: key not found while attempting to apply transform"
                );
                return Err(CommitError::KeyNotFound(key).into());
            }
            (ReadResult::Found(current_value), transform_kind) => {
                match transform_kind.apply(current_value) {
                    Ok(instruction) => instruction,
                    Err(err) => {
                        error!(
                            ?state_root,
                            ?key,
                            ?err,
                            "commit: key found, but could not apply transform"
                        );
                        return Err(CommitError::TransformError(err).into());
                    }
                }
            }
            (ReadResult::RootNotFound, transform_kind) => {
                error!(
                    ?state_root,
                    ?key,
                    ?transform_kind,
                    "commit: failed to read state root while processing transform"
                );
                return Err(CommitError::ReadRootNotFound(state_root).into());
            }
        };

        match instruction {
            TransformInstruction::Store(value) => {
                let write_result =
                    write::<_, _, _, _, E>(&mut txn, store, &state_root, &key, &value)?;

                match write_result {
                    WriteResult::Written(root_hash) => {
                        state_root = root_hash;
                    }
                    WriteResult::AlreadyExists => (),
                    WriteResult::RootNotFound => {
                        error!(?state_root, ?key, ?value, "commit: root not found");
                        return Err(CommitError::WriteRootNotFound(state_root).into());
                    }
                }
            }
            TransformInstruction::Prune(key) => {
                let prune_result = prune::<_, _, _, _, E>(&mut txn, store, &state_root, &key)?;

                match prune_result {
                    TriePruneResult::Pruned(root_hash) => {
                        state_root = root_hash;
                    }
                    TriePruneResult::MissingKey => {
                        warn!("commit: pruning attempt failed for {}", key);
                    }
                    TriePruneResult::RootNotFound => {
                        error!(?state_root, ?key, "commit: root not found");
                        return Err(CommitError::WriteRootNotFound(state_root).into());
                    }
                    TriePruneResult::Failure(gse) => {
                        return Err(gse.into()); // currently this is always reflexive
                    }
                }
            }
        }
    }

    txn.commit()?;

    Ok(state_root)
}<|MERGE_RESOLUTION|>--- conflicted
+++ resolved
@@ -31,14 +31,9 @@
         },
         AUCTION, HANDLE_PAYMENT, MINT,
     },
-<<<<<<< HEAD
-    AccessRights, Account, AddressableEntity, Digest, EntityAddr, Gas, InitiatorAddr, Key, KeyTag,
+    Account, AddressableEntity, CLValue, Digest, EntityAddr, Gas, InitiatorAddr, Key, KeyTag,
     Phase, PublicKey, RuntimeArgs, StoredValue, TransactionHash, TransactionInfo,
     TransactionV1Hash, U512,
-=======
-    Account, AddressableEntity, CLValue, DeployHash, Digest, EntityAddr, Key, KeyTag, Phase,
-    PublicKey, RuntimeArgs, StoredValue, TransactionHash, TransactionV1Hash, U512,
->>>>>>> 67ad52e5
 };
 
 #[cfg(test)]
@@ -637,30 +632,7 @@
         let protocol_version = request.protocol_version();
         let config = request.config();
 
-<<<<<<< HEAD
-        let initiating_address = request.initiator().account_hash();
-        let authorization_keys = request.authorization_keys();
-        let transfer_config = config.transfer_config();
-        let administrative_accounts = transfer_config.administrative_accounts();
-        let (entity, entity_named_keys, entity_access_rights) =
-            match tc.borrow_mut().resolved_entity(
-                protocol_version,
-                initiating_address,
-                authorization_keys,
-                &administrative_accounts,
-            ) {
-                Ok(ret) => ret,
-                Err(tce) => {
-                    return BiddingResult::Failure(tce);
-                }
-            };
-
-        // IMPORTANT: this runtime _must_ use the initiators's context.
-        let mut runtime = RuntimeNative::new(
-            protocol_version,
-=======
         let mut runtime = match RuntimeNative::new_system_runtime(
->>>>>>> 67ad52e5
             config.clone(),
             protocol_version,
             Id::Transaction(request.transaction_hash()),
