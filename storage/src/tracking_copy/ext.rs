--- conflicted
+++ resolved
@@ -1,31 +1,11 @@
 use std::{collections::BTreeSet, convert::TryInto};
 
-<<<<<<< HEAD
-use crate::{
-    global_state::{error::Error as GlobalStateError, state::StateReader},
-    AddressGenerator,
-};
+use crate::global_state::{error::Error as GlobalStateError, state::StateReader};
 
 use casper_types::{
-    account::AccountHash,
-    addressable_entity::{EntityKindTag, MessageTopics, NamedKeyAddr, NamedKeys},
-    bytesrepr,
-    global_state::TrieMerkleProof,
-    package::{EntityVersions, Groups, PackageStatus},
-    AccessRights, AddressableEntity, AddressableEntityHash, ByteCode, ByteCodeAddr, ByteCodeHash,
-    CLValue, ChecksumRegistry, EntityAddr, EntityKind, EntryPoints, Key, KeyTag, Motes, Package,
-    PackageHash, Phase, ProtocolVersion, StoredValue, StoredValueTypeMismatch,
-    SystemEntityRegistry, URef,
-=======
-use crate::global_state::{
-    error::Error as GlobalStateError, state::StateReader, trie::merkle_proof::TrieMerkleProof,
-};
-
-use casper_types::{
-    account::AccountHash, addressable_entity::NamedKeys, ByteCode, ByteCodeAddr, ByteCodeHash,
-    CLValue, ChecksumRegistry, EntityAddr, Key, KeyTag, Motes, Package, PackageHash, StoredValue,
-    StoredValueTypeMismatch, SystemEntityRegistry, URef,
->>>>>>> 4a4a2ab3
+    account::AccountHash, addressable_entity::NamedKeys, global_state::TrieMerkleProof, ByteCode,
+    ByteCodeAddr, ByteCodeHash, CLValue, ChecksumRegistry, EntityAddr, Key, KeyTag, Motes, Package,
+    PackageHash, StoredValue, StoredValueTypeMismatch, SystemEntityRegistry, URef,
 };
 
 use crate::tracking_copy::{TrackingCopy, TrackingCopyError};
