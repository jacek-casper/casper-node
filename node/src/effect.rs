//! Effects subsystem.
//!
//! Effects describe things that the creator of the effect intends to happen, producing a value upon
//! completion. They are, in fact, futures.
//!
//! A pinned, boxed future returning an event is called an effect and typed as an `Effect<Ev>`,
//! where `Ev` is the event's type. Generally, `Ev` is an Event enum defined at the top level of
//! each component in the `crate::components` module.
//!
//! ## Using effects
//!
//! To create an effect, an `EffectBuilder` will be passed in from the relevant reactor. For
//! example, given an effect builder `effect_builder`, we can create a `set_timeout` future and turn
//! it into an effect:
//!
//! ```ignore
//! use std::time::Duration;
//! use casper_node::effect::EffectExt;
//!
//! enum Event {
//!     ThreeSecondsElapsed(Duration)
//! }
//!
//! effect_builder
//!     .set_timeout(Duration::from_secs(3))
//!     .event(Event::ThreeSecondsElapsed);
//! ```
//!
//! This example will produce an effect that, after three seconds, creates an
//! `Event::ThreeSecondsElapsed`. Note that effects do nothing on their own, they need to be passed
//! to a [`reactor`](../reactor/index.html) to be executed.
//!
//! ## Arbitrary effects
//!
//! While it is technically possible to turn any future into an effect, it is advisable to only use
//! the effects explicitly listed in this module through traits to create them. Post-processing on
//! effects to turn them into events should also be kept brief.
//!
//! ## Announcements and effects
//!
//! Some effects can be further classified into either announcements or requests, although these
//! properties are not reflected in the type system.
//!
//! **Announcements** are effects emitted by components that are essentially "fire-and-forget"; the
//! component will never expect an answer for these and does not rely on them being handled. It is
//! also conceivable that they are being cloned and dispatched to multiple components by the
//! reactor.
//!
//! A good example is the arrival of a new deploy passed in by a client. Depending on the setup it
//! may be stored, buffered or, in certain testing setups, just discarded. None of this is a concern
//! of the component that talks to the client and deserializes the incoming deploy though, which
//! considers the deploy no longer its concern after it has returned an announcement effect.
//!
//! **Requests** are complex effects that are used when a component needs something from
//! outside of itself (typically to be provided by another component); a request requires an
//! eventual response.
//!
//! A request **must** have a `Responder` field, which a handler of a request **must** call at
//! some point. Failing to do so will result in a resource leak.

pub(crate) mod announcements;
pub(crate) mod incoming;
pub(crate) mod requests;

use std::{
    any::type_name,
    borrow::Cow,
    collections::{BTreeMap, HashMap, HashSet},
    fmt::{self, Debug, Display, Formatter},
    future::Future,
    sync::Arc,
    time::{Duration, Instant},
};

use datasize::DataSize;
use futures::{channel::oneshot, future::BoxFuture, FutureExt};
use once_cell::sync::Lazy;
use serde::{Deserialize, Serialize};
use smallvec::{smallvec, SmallVec};
use tokio::{sync::Semaphore, time};
use tracing::{debug, error, warn};

use casper_execution_engine::{
    core::engine_state::{
        self, era_validators::GetEraValidatorsError, BalanceRequest, BalanceResult, GetBidsRequest,
        GetBidsResult, QueryRequest, QueryResult,
    },
    storage::trie::Trie,
};
use casper_hashing::Digest;
use casper_types::{
    account::Account, system::auction::EraValidators, Contract, ContractPackage, EraId,
    ExecutionResult, Key, ProtocolVersion, PublicKey, StoredValue, Transfer, URef, U512,
};

use crate::{
    components::{
        block_validator::ValidatingBlock,
        chainspec_loader::{CurrentRunInfo, NextUpgrade},
        consensus::{BlockContext, ClContext, ValidatorChange},
        contract_runtime::{
            BlockAndExecutionEffects, BlockExecutionError, EraValidatorsRequest, ExecutionPreState,
        },
        deploy_acceptor,
        fetcher::FetchResult,
        small_network::FromIncoming,
    },
    reactor::{EventQueueHandle, QueueKind},
    types::{
        Block, BlockHash, BlockHeader, BlockHeaderWithMetadata, BlockPayload, BlockSignatures,
        BlockWithMetadata, ChainspecInfo, Deploy, DeployHash, DeployHeader, DeployMetadata,
        FinalitySignature, FinalizedBlock, Item, NodeId, TimeDiff, Timestamp,
    },
    utils::{SharedFlag, Source},
};
use announcements::{
    ChainspecLoaderAnnouncement, ConsensusAnnouncement, ControlAnnouncement,
    DeployAcceptorAnnouncement, GossiperAnnouncement, LinearChainAnnouncement,
    RpcServerAnnouncement,
};
use requests::{
    BlockPayloadRequest, BlockProposerRequest, BlockValidationRequest, ChainspecLoaderRequest,
    ConsensusRequest, ContractRuntimeRequest, FetcherRequest, MetricsRequest, NetworkInfoRequest,
    NetworkRequest, StorageRequest,
};

use self::{
    announcements::{BlockProposerAnnouncement, BlocklistAnnouncement},
<<<<<<< HEAD
    requests::BeginGossipRequest,
=======
    requests::StateStoreRequest,
>>>>>>> 3a18e04e
};

/// A resource that will never be available, thus trying to acquire it will wait forever.
static UNOBTAINABLE: Lazy<Semaphore> = Lazy::new(|| Semaphore::new(0));

/// A pinned, boxed future that produces one or more events.
pub(crate) type Effect<Ev> = BoxFuture<'static, Multiple<Ev>>;

/// Multiple effects in a container.
pub(crate) type Effects<Ev> = Multiple<Effect<Ev>>;

/// A small collection of rarely more than two items.
///
/// Stored in a `SmallVec` to avoid allocations in case there are less than three items grouped. The
/// size of two items is chosen because one item is the most common use case, and large items are
/// typically boxed. In the latter case two pointers and one enum variant discriminator is almost
/// the same size as an empty vec, which is two pointers.
pub(crate) type Multiple<T> = SmallVec<[T; 2]>;

/// A responder satisfying a request.
#[must_use]
#[derive(DataSize)]
pub(crate) struct Responder<T> {
    /// Sender through which the response ultimately should be sent.
    sender: Option<oneshot::Sender<T>>,
    /// Reactor flag indicating shutdown.
    is_shutting_down: SharedFlag,
}

impl<T: 'static + Send> Responder<T> {
    /// Creates a new `Responder`.
    #[inline]
    fn new(sender: oneshot::Sender<T>, is_shutting_down: SharedFlag) -> Self {
        Responder {
            sender: Some(sender),
            is_shutting_down,
        }
    }

    /// Helper method for tests.
    ///
    /// Allows creating a responder manually, without observing the shutdown flag. This function
    /// should not be used, unless you are writing alternative infrastructure, e.g. for tests.
    #[cfg(test)]
    #[inline]
    pub(crate) fn without_shutdown(sender: oneshot::Sender<T>) -> Self {
        Responder::new(sender, SharedFlag::global_shared())
    }
}

impl<T> Responder<T>
where
    T: Debug,
{
    /// Send `data` to the origin of the request.
    pub(crate) async fn respond(mut self, data: T) {
        if let Some(sender) = self.sender.take() {
            if let Err(data) = sender.send(data) {
                if self.is_shutting_down.is_set() {
                    debug!(
                        ?data,
                        "ignored failure to send response to request down oneshot channel"
                    );
                } else {
                    error!(
                        ?data,
                        "could not send response to request down oneshot channel"
                    );
                }
            }
        } else {
            error!(
                ?data,
                "tried to send a value down a responder channel, but it was already used"
            );
        }
    }
}

impl<T> Debug for Responder<T> {
    fn fmt(&self, formatter: &mut Formatter<'_>) -> fmt::Result {
        write!(formatter, "Responder<{}>", type_name::<T>(),)
    }
}

impl<T> Display for Responder<T> {
    fn fmt(&self, formatter: &mut Formatter<'_>) -> fmt::Result {
        write!(formatter, "responder({})", type_name::<T>(),)
    }
}

impl<T> Drop for Responder<T> {
    fn drop(&mut self) {
        if self.sender.is_some() {
            if self.is_shutting_down.is_set() {
                debug!(
                    responder=?self,
                    "ignored dropping of responder during shutdown"
                );
            } else {
                // This is usually a very serious error, as another component will now be stuck.
                error!(
                    responder=?self,
                    "dropped without being responded to outside of shutdown"
                );
            }
        }
    }
}

impl<T> Serialize for Responder<T> {
    fn serialize<S>(&self, serializer: S) -> Result<S::Ok, S::Error>
    where
        S: serde::Serializer,
    {
        serializer.serialize_str(&format!("{:?}", self))
    }
}

/// Effect extension for futures, used to convert futures into actual effects.
pub(crate) trait EffectExt: Future + Send {
    /// Finalizes a future into an effect that returns a single event.
    ///
    /// The function `f` is used to translate the returned value from an effect into an event.
    fn event<U, F>(self, f: F) -> Effects<U>
    where
        F: FnOnce(Self::Output) -> U + 'static + Send,
        U: 'static,
        Self: Sized;

    /// Finalizes a future into an effect that returns an iterator of events.
    ///
    /// The function `f` is used to translate the returned value from an effect into an iterator of
    /// events.
    fn events<U, F, I>(self, f: F) -> Effects<U>
    where
        F: FnOnce(Self::Output) -> I + 'static + Send,
        U: 'static,
        I: Iterator<Item = U>,
        Self: Sized;

    /// Finalizes a future into an effect that runs but drops the result.
    fn ignore<Ev>(self) -> Effects<Ev>;
}

/// Effect extension for futures, used to convert futures returning a `Result` into two different
/// effects.
pub(crate) trait EffectResultExt {
    /// The type the future will return if `Ok`.
    type Value;
    /// The type the future will return if `Err`.
    type Error;

    /// Finalizes a future returning a `Result` into two different effects.
    ///
    /// The function `f_ok` is used to translate the returned value from an effect into an event,
    /// while the function `f_err` does the same for a potential error.
    fn result<U, F, G>(self, f_ok: F, f_err: G) -> Effects<U>
    where
        F: FnOnce(Self::Value) -> U + 'static + Send,
        G: FnOnce(Self::Error) -> U + 'static + Send,
        U: 'static;
}

/// Effect extension for futures, used to convert futures returning an `Option` into two different
/// effects.
pub(crate) trait EffectOptionExt {
    /// The type the future will return if `Some`.
    type Value;

    /// Finalizes a future returning an `Option` into two different effects.
    ///
    /// The function `f_some` is used to translate the returned value from an effect into an event,
    /// while the function `f_none` does the same for a returned `None`.
    fn map_or_else<U, F, G>(self, f_some: F, f_none: G) -> Effects<U>
    where
        F: FnOnce(Self::Value) -> U + 'static + Send,
        G: FnOnce() -> U + 'static + Send,
        U: 'static;

    /// Finalizes a future returning an `Option` into two different effects.
    ///
    /// The function `f` is used to translate the returned value from an effect into an event,
    /// In the case of `None`, empty vector of effects is returned.
    fn map_some<U, F>(self, f: F) -> Effects<U>
    where
        F: FnOnce(Self::Value) -> U + 'static + Send,
        U: 'static;
}

impl<T: ?Sized> EffectExt for T
where
    T: Future + Send + 'static + Sized,
{
    fn event<U, F>(self, f: F) -> Effects<U>
    where
        F: FnOnce(Self::Output) -> U + 'static + Send,
        U: 'static,
    {
        smallvec![self.map(f).map(|item| smallvec![item]).boxed()]
    }

    fn events<U, F, I>(self, f: F) -> Effects<U>
    where
        F: FnOnce(Self::Output) -> I + 'static + Send,
        U: 'static,
        I: Iterator<Item = U>,
    {
        smallvec![self.map(f).map(|iter| iter.collect()).boxed()]
    }

    fn ignore<Ev>(self) -> Effects<Ev> {
        smallvec![self.map(|_| Multiple::new()).boxed()]
    }
}

impl<T, V, E> EffectResultExt for T
where
    T: Future<Output = Result<V, E>> + Send + 'static + Sized,
    T: ?Sized,
{
    type Value = V;
    type Error = E;

    fn result<U, F, G>(self, f_ok: F, f_err: G) -> Effects<U>
    where
        F: FnOnce(V) -> U + 'static + Send,
        G: FnOnce(E) -> U + 'static + Send,
        U: 'static,
    {
        smallvec![self
            .map(|result| result.map_or_else(f_err, f_ok))
            .map(|item| smallvec![item])
            .boxed()]
    }
}

impl<T, V> EffectOptionExt for T
where
    T: Future<Output = Option<V>> + Send + 'static + Sized,
    T: ?Sized,
{
    type Value = V;

    fn map_or_else<U, F, G>(self, f_some: F, f_none: G) -> Effects<U>
    where
        F: FnOnce(V) -> U + 'static + Send,
        G: FnOnce() -> U + 'static + Send,
        U: 'static,
    {
        smallvec![self
            .map(|option| option.map_or_else(f_none, f_some))
            .map(|item| smallvec![item])
            .boxed()]
    }

    /// Finalizes a future returning an `Option`.
    ///
    /// The function `f` is used to translate the returned value from an effect into an event,
    /// In the case of `None`, empty vector is returned.
    fn map_some<U, F>(self, f: F) -> Effects<U>
    where
        F: FnOnce(Self::Value) -> U + 'static + Send,
        U: 'static,
    {
        smallvec![self
            .map(|option| option
                .map(|el| smallvec![f(el)])
                .unwrap_or_else(|| smallvec![]))
            .boxed()]
    }
}

/// A builder for [`Effect`](type.Effect.html)s.
///
/// Provides methods allowing the creation of effects which need to be scheduled
/// on the reactor's event queue, without giving direct access to this queue.
#[derive(Debug)]
pub(crate) struct EffectBuilder<REv: 'static> {
    /// A handle to the referenced event queue.
    event_queue: EventQueueHandle<REv>,
}

// Implement `Clone` and `Copy` manually, as `derive` will make it depend on `REv` otherwise.
impl<REv> Clone for EffectBuilder<REv> {
    fn clone(&self) -> Self {
        EffectBuilder {
            event_queue: self.event_queue,
        }
    }
}

impl<REv> Copy for EffectBuilder<REv> {}

impl<REv> EffectBuilder<REv> {
    /// Creates a new effect builder.
    pub(crate) fn new(event_queue: EventQueueHandle<REv>) -> Self {
        EffectBuilder { event_queue }
    }

    /// Schedules a regular event.
    pub(crate) async fn schedule_regular<E>(self, event: E)
    where
        REv: From<E>,
    {
        self.event_queue.schedule(event, QueueKind::Regular).await
    }

    /// Extract the event queue handle out of the effect builder.
    #[cfg(test)]
    pub(crate) fn into_inner(self) -> EventQueueHandle<REv> {
        self.event_queue
    }

    /// Performs a request.
    ///
    /// Given a request `Q`, that when completed will yield a result of `T`, produces a future
    /// that will
    ///
    /// 1. create an event to send the request to the respective component (thus `Q: Into<REv>`),
    /// 2. waits for a response and returns it.
    ///
    /// This function is usually only used internally by effects implement on the effects builder,
    /// but IO components may also make use of it.
    pub(crate) async fn make_request<T, Q, F>(self, f: F, queue_kind: QueueKind) -> T
    where
        T: Send + 'static,
        Q: Into<REv>,
        F: FnOnce(Responder<T>) -> Q,
    {
        // Prepare a channel.
        let (sender, receiver) = oneshot::channel();

        // Create response function.
        let responder = Responder::new(sender, self.event_queue.shutdown_flag());

        // Now inject the request event into the event loop.
        let request_event = f(responder).into();
        self.event_queue.schedule(request_event, queue_kind).await;

        match receiver.await {
            Ok(value) => value,
            Err(err) => {
                // The channel should never be closed, ever. If it is, we pretend nothing happened
                // though, instead of crashing.
                if self.event_queue.shutdown_flag().is_set() {
                    debug!(%err, ?queue_kind, channel=?type_name::<T>(), "ignoring closed channel due to shutdown")
                } else {
                    error!(%err, ?queue_kind, channel=?type_name::<T>(), "request for channel closed, this may be a bug? \
                           check if a component is stuck from now on");
                }

                // We cannot produce any value to satisfy the request, so we just abandon this task
                // by waiting on a resource we can never acquire.
                let _ = UNOBTAINABLE.acquire().await;
                panic!("should never obtain unobtainable semaphore");
            }
        }
    }

    /// Run and end effect immediately.
    ///
    /// Can be used to trigger events from effects when combined with `.event`. Do not use this to
    /// "do nothing", as it will still cause a task to be spawned.
    #[inline(always)]
    #[allow(clippy::manual_async_fn)]
    pub(crate) fn immediately(self) -> impl Future<Output = ()> + Send {
        // Note: This function is implemented manually without `async` sugar because the `Send`
        // inference seems to not work in all cases otherwise.
        async {}
    }

    /// Reports a fatal error.  Normally called via the `crate::fatal!()` macro.
    ///
    /// Usually causes the node to cease operations quickly and exit/crash.
    //
    // Note: This function is implemented manually without `async` sugar because the `Send`
    // inference seems to not work in all cases otherwise.
    pub(crate) async fn fatal(self, file: &'static str, line: u32, msg: String)
    where
        REv: From<ControlAnnouncement>,
    {
        self.event_queue
            .schedule(
                ControlAnnouncement::FatalError { file, line, msg },
                QueueKind::Control,
            )
            .await
    }

    /// Sets a timeout.
    pub(crate) async fn set_timeout(self, timeout: Duration) -> Duration {
        let then = Instant::now();
        time::sleep(timeout).await;
        Instant::now() - then
    }

    /// Retrieve a snapshot of the nodes current metrics formatted as string.
    ///
    /// If an error occurred producing the metrics, `None` is returned.
    pub(crate) async fn get_metrics(self) -> Option<String>
    where
        REv: From<MetricsRequest>,
    {
        self.make_request(
            |responder| MetricsRequest::RenderNodeMetricsText { responder },
            QueueKind::Api,
        )
        .await
    }

    /// Sends a network message.
    ///
    /// The message is queued in "fire-and-forget" fashion, there is no guarantee that the peer
    /// will receive it.
    pub(crate) async fn send_message<I, P>(self, dest: I, payload: P)
    where
        REv: From<NetworkRequest<I, P>>,
    {
        self.make_request(
            |responder| NetworkRequest::SendMessage {
                dest: Box::new(dest),
                payload: Box::new(payload),
                responder,
            },
            QueueKind::Network,
        )
        .await
    }

    /// Broadcasts a network message.
    ///
    /// Broadcasts a network message to all peers connected at the time the message is sent.
    pub(crate) async fn broadcast_message<I, P>(self, payload: P)
    where
        REv: From<NetworkRequest<I, P>>,
    {
        self.make_request(
            |responder| NetworkRequest::Broadcast {
                payload: Box::new(payload),
                responder,
            },
            QueueKind::Network,
        )
        .await
    }

    /// Gossips a network message.
    ///
    /// A low-level "gossip" function, selects `count` randomly chosen nodes on the network,
    /// excluding the indicated ones, and sends each a copy of the message.
    ///
    /// Returns the IDs of the chosen nodes.
    pub(crate) async fn gossip_message<I, P>(
        self,
        payload: P,
        count: usize,
        exclude: HashSet<I>,
    ) -> HashSet<I>
    where
        REv: From<NetworkRequest<I, P>>,
        I: Send + 'static,
        P: Send,
    {
        self.make_request(
            |responder| NetworkRequest::Gossip {
                payload: Box::new(payload),
                count,
                exclude,
                responder,
            },
            QueueKind::Network,
        )
        .await
    }

    /// Gets a map of the current network peers to their socket addresses.
    pub(crate) async fn network_peers<I>(self) -> BTreeMap<I, String>
    where
        REv: From<NetworkInfoRequest<I>>,
        I: Send + 'static,
    {
        self.make_request(
            |responder| NetworkInfoRequest::GetPeers { responder },
            QueueKind::Api,
        )
        .await
    }

    /// Gets the current network peers in a random order.
    pub async fn get_peers_in_random_order<I>(self) -> Vec<I>
    where
        REv: From<NetworkInfoRequest<I>>,
        I: Send + 'static,
    {
        self.make_request(
            |responder| NetworkInfoRequest::GetPeersInRandomOrder { responder },
            QueueKind::Api,
        )
        .await
    }

    /// Announces which deploys have expired.
    pub(crate) async fn announce_expired_deploys(self, hashes: Vec<DeployHash>)
    where
        REv: From<BlockProposerAnnouncement>,
    {
        self.event_queue
            .schedule(
                BlockProposerAnnouncement::DeploysExpired(hashes),
                QueueKind::Regular,
            )
            .await;
    }

<<<<<<< HEAD
    /// Announces an incoming network message.
    pub(crate) async fn announce_incoming<I, P>(self, sender: I, payload: P)
=======
    /// Announces that a network message has been received.
    pub(crate) async fn announce_message_received<I, P>(self, sender: I, payload: P)
    where
        REv: From<NetworkAnnouncement<I, P>>,
    {
        self.event_queue
            .schedule(
                NetworkAnnouncement::MessageReceived { sender, payload },
                QueueKind::NetworkIncoming,
            )
            .await;
    }

    /// Announces that we should gossip our own public listening address.
    pub(crate) async fn announce_gossip_our_address<I, P>(self, our_address: GossipedAddress)
    where
        REv: From<NetworkAnnouncement<I, P>>,
    {
        self.event_queue
            .schedule(
                NetworkAnnouncement::GossipOurAddress(our_address),
                QueueKind::Regular,
            )
            .await;
    }

    /// Announces that a new peer has connected.
    pub(crate) async fn announce_new_peer<I, P>(self, peer_id: I)
>>>>>>> 3a18e04e
    where
        REv: FromIncoming<I, P>,
    {
        self.event_queue
            .schedule(
                <REv as FromIncoming<I, P>>::from_incoming(sender, payload),
                QueueKind::NetworkIncoming,
            )
            .await
    }

    /// Announces that a gossiper has received a new item, where the item's ID is the complete item.
    pub(crate) async fn announce_complete_item_received_via_gossip<T: Item>(self, item: T::Id)
    where
        REv: From<GossiperAnnouncement<T>>,
    {
        assert!(
            T::ID_IS_COMPLETE_ITEM,
            "{} must be an item where the ID _is_ the complete item",
            item
        );
        self.event_queue
            .schedule(
                GossiperAnnouncement::NewCompleteItem(item),
                QueueKind::Regular,
            )
            .await;
    }

    /// Announces that the HTTP API server has received a deploy.
    pub(crate) async fn announce_deploy_received(
        self,
        deploy: Box<Deploy>,
        responder: Option<Responder<Result<(), deploy_acceptor::Error>>>,
    ) where
        REv: From<RpcServerAnnouncement>,
    {
        self.event_queue
            .schedule(
                RpcServerAnnouncement::DeployReceived { deploy, responder },
                QueueKind::Api,
            )
            .await;
    }

    /// Announces that a deploy not previously stored has now been accepted and stored.
    pub(crate) fn announce_new_deploy_accepted<I>(
        self,
        deploy: Box<Deploy>,
        source: Source<I>,
    ) -> impl Future<Output = ()>
    where
        REv: From<DeployAcceptorAnnouncement<I>>,
    {
        self.event_queue.schedule(
            DeployAcceptorAnnouncement::AcceptedNewDeploy { deploy, source },
            QueueKind::Regular,
        )
    }

    /// Announces that we have finished gossiping the indicated item.
    pub(crate) async fn announce_finished_gossiping<T>(self, item_id: T::Id)
    where
        REv: From<GossiperAnnouncement<T>>,
        T: Item,
    {
        self.event_queue
            .schedule(
                GossiperAnnouncement::FinishedGossiping(item_id),
                QueueKind::Regular,
            )
            .await;
    }

    /// Announces that an invalid deploy has been received.
    pub(crate) fn announce_invalid_deploy<I>(
        self,
        deploy: Box<Deploy>,
        source: Source<I>,
    ) -> impl Future<Output = ()>
    where
        REv: From<DeployAcceptorAnnouncement<I>>,
    {
        self.event_queue.schedule(
            DeployAcceptorAnnouncement::InvalidDeploy { deploy, source },
            QueueKind::Regular,
        )
    }

    /// Announce upgrade activation point read.
    pub(crate) async fn announce_upgrade_activation_point_read(self, next_upgrade: NextUpgrade)
    where
        REv: From<ChainspecLoaderAnnouncement>,
    {
        self.event_queue
            .schedule(
                ChainspecLoaderAnnouncement::UpgradeActivationPointRead(next_upgrade),
                QueueKind::Regular,
            )
            .await
    }

    /// Begins gossiping an item.
    pub(crate) async fn begin_gossip<T>(self, item_id: T::Id, source: Source<NodeId>)
    where
        T: Item,
        REv: From<BeginGossipRequest<T>>,
    {
        self.make_request(
            |responder| BeginGossipRequest {
                item_id,
                source,
                responder,
            },
            QueueKind::Regular,
        )
        .await
    }

    /// Puts the given block into the linear block store.
    pub(crate) async fn put_block_to_storage(self, block: Box<Block>) -> bool
    where
        REv: From<StorageRequest>,
    {
        self.make_request(
            |responder| StorageRequest::PutBlock { block, responder },
            QueueKind::Regular,
        )
        .await
    }

    /// Gets the requested block from the linear block store.
    pub(crate) async fn get_block_from_storage(self, block_hash: BlockHash) -> Option<Block>
    where
        REv: From<StorageRequest>,
    {
        self.make_request(
            |responder| StorageRequest::GetBlock {
                block_hash,
                responder,
            },
            QueueKind::Regular,
        )
        .await
    }

    /// Gets the requested block header from the linear block store.
    pub(crate) async fn get_block_header_from_storage(
        self,
        block_hash: BlockHash,
    ) -> Option<BlockHeader>
    where
        REv: From<StorageRequest>,
    {
        self.make_request(
            |responder| StorageRequest::GetBlockHeader {
                block_hash,
                responder,
            },
            QueueKind::Regular,
        )
        .await
    }

    /// Gets the requested signatures for a given block hash.
    pub(crate) async fn get_signatures_from_storage(
        self,
        block_hash: BlockHash,
    ) -> Option<BlockSignatures>
    where
        REv: From<StorageRequest>,
    {
        self.make_request(
            |responder| StorageRequest::GetBlockSignatures {
                block_hash,
                responder,
            },
            QueueKind::Regular,
        )
        .await
    }

    /// Puts a block header to storage.
    pub(crate) async fn put_block_header_to_storage(self, block_header: Box<BlockHeader>) -> bool
    where
        REv: From<StorageRequest>,
    {
        self.make_request(
            |responder| StorageRequest::PutBlockHeader {
                block_header,
                responder,
            },
            QueueKind::Regular,
        )
        .await
    }

    /// Puts the requested finality signatures into storage.
    pub(crate) async fn put_signatures_to_storage(self, signatures: BlockSignatures) -> bool
    where
        REv: From<StorageRequest>,
    {
        self.make_request(
            |responder| StorageRequest::PutBlockSignatures {
                signatures,
                responder,
            },
            QueueKind::Regular,
        )
        .await
    }

    /// Gets the requested block's transfers from storage.
    pub(crate) async fn get_block_transfers_from_storage(
        self,
        block_hash: BlockHash,
    ) -> Option<Vec<Transfer>>
    where
        REv: From<StorageRequest>,
    {
        self.make_request(
            |responder| StorageRequest::GetBlockTransfers {
                block_hash,
                responder,
            },
            QueueKind::Regular,
        )
        .await
    }

    /// Requests the header of the block containing the given deploy.
    pub(crate) async fn get_block_header_for_deploy_from_storage(
        self,
        deploy_hash: DeployHash,
    ) -> Option<BlockHeader>
    where
        REv: From<StorageRequest>,
    {
        self.make_request(
            |responder| StorageRequest::GetBlockHeaderForDeploy {
                deploy_hash,
                responder,
            },
            QueueKind::Regular,
        )
        .await
    }

    /// Requests the highest block.
    pub(crate) async fn get_highest_block_from_storage(self) -> Option<Block>
    where
        REv: From<StorageRequest>,
    {
        self.make_request(
            |responder| StorageRequest::GetHighestBlock { responder },
            QueueKind::Regular,
        )
        .await
    }

    /// Requests the header of the switch block at the given era ID.
    pub(crate) async fn get_switch_block_header_at_era_id_from_storage(
        self,
        era_id: EraId,
    ) -> Option<BlockHeader>
    where
        REv: From<StorageRequest>,
    {
        self.make_request(
            |responder| StorageRequest::GetSwitchBlockHeaderAtEraId { era_id, responder },
            QueueKind::Regular,
        )
        .await
    }

    /// Requests the key block header for the given era ID, ie. the header of the switch block at
    /// the era before (if one exists).
    pub(crate) async fn get_key_block_header_for_era_id_from_storage(
        self,
        era_id: EraId,
    ) -> Option<BlockHeader>
    where
        REv: From<StorageRequest>,
    {
        let era_before = era_id.checked_sub(1)?;
        self.get_switch_block_header_at_era_id_from_storage(era_before)
            .await
    }

    /// Get a trie by its hash key.
    pub(crate) async fn get_trie(
        self,
        trie_key: Digest,
    ) -> Result<Option<Trie<Key, StoredValue>>, engine_state::Error>
    where
        REv: From<ContractRuntimeRequest>,
    {
        self.make_request(
            |responder| ContractRuntimeRequest::GetTrie {
                trie_key,
                responder,
            },
            QueueKind::Regular,
        )
        .await
    }

    /// Puts a trie into the trie store and asynchronously returns any missing descendant trie keys.
    pub(crate) async fn put_trie_and_find_missing_descendant_trie_keys(
        self,
        trie: Box<Trie<Key, StoredValue>>,
    ) -> Result<Vec<Digest>, engine_state::Error>
    where
        REv: From<ContractRuntimeRequest>,
    {
        self.make_request(
            |responder| ContractRuntimeRequest::PutTrie { trie, responder },
            QueueKind::Regular,
        )
        .await
    }

    /// Asynchronously returns any missing descendant trie keys given an ancestor.
    pub(crate) async fn find_missing_descendant_trie_keys(
        self,
        trie_key: Digest,
    ) -> Result<Vec<Digest>, engine_state::Error>
    where
        REv: From<ContractRuntimeRequest>,
    {
        self.make_request(
            |responder| ContractRuntimeRequest::FindMissingDescendantTrieKeys {
                trie_key,
                responder,
            },
            QueueKind::Regular,
        )
        .await
    }

    /// Puts the given deploy into the deploy store.
    pub(crate) async fn put_deploy_to_storage(self, deploy: Box<Deploy>) -> bool
    where
        REv: From<StorageRequest>,
    {
        self.make_request(
            |responder| StorageRequest::PutDeploy { deploy, responder },
            QueueKind::Regular,
        )
        .await
    }

    /// Gets the requested deploys from the deploy store.
    pub(crate) async fn get_deploys_from_storage(
        self,
        deploy_hashes: Vec<DeployHash>,
    ) -> Vec<Option<Deploy>>
    where
        REv: From<StorageRequest>,
    {
        self.make_request(
            |responder| StorageRequest::GetDeploys {
                deploy_hashes,
                responder,
            },
            QueueKind::Regular,
        )
        .await
    }

    /// Stores the given execution results for the deploys in the given block in the linear block
    /// store.
    pub(crate) async fn put_execution_results_to_storage(
        self,
        block_hash: BlockHash,
        execution_results: HashMap<DeployHash, ExecutionResult>,
    ) where
        REv: From<StorageRequest>,
    {
        self.make_request(
            |responder| StorageRequest::PutExecutionResults {
                block_hash: Box::new(block_hash),
                execution_results,
                responder,
            },
            QueueKind::Regular,
        )
        .await
    }

    /// Gets the requested deploys from the deploy store.
    pub(crate) async fn get_deploy_and_metadata_from_storage(
        self,
        deploy_hash: DeployHash,
    ) -> Option<(Deploy, DeployMetadata)>
    where
        REv: From<StorageRequest>,
    {
        self.make_request(
            |responder| StorageRequest::GetDeployAndMetadata {
                deploy_hash,
                responder,
            },
            QueueKind::Regular,
        )
        .await
    }

    /// Gets the requested block and its finality signatures.
    pub(crate) async fn get_block_at_height_with_metadata_from_storage(
        self,
        block_height: u64,
    ) -> Option<BlockWithMetadata>
    where
        REv: From<StorageRequest>,
    {
        self.make_request(
            |responder| StorageRequest::GetBlockAndMetadataByHeight {
                block_height,
                responder,
            },
            QueueKind::Regular,
        )
        .await
    }

    /// Gets a block and sufficient finality signatures from storage.
    pub(crate) async fn get_block_and_sufficient_finality_signatures_by_height_from_storage(
        self,
        block_height: u64,
    ) -> Option<BlockWithMetadata>
    where
        REv: From<StorageRequest>,
    {
        self.make_request(
            |responder| StorageRequest::GetBlockAndSufficientFinalitySignaturesByHeight {
                block_height,
                responder,
            },
            QueueKind::Regular,
        )
        .await
    }

    /// Gets the requested block and its associated metadata.
    pub(crate) async fn get_block_header_and_sufficient_finality_signatures_by_height_from_storage(
        self,
        block_height: u64,
    ) -> Option<BlockHeaderWithMetadata>
    where
        REv: From<StorageRequest>,
    {
        self.make_request(
            |responder| StorageRequest::GetBlockHeaderAndSufficientFinalitySignaturesByHeight {
                block_height,
                responder,
            },
            QueueKind::Regular,
        )
        .await
    }

    /// Gets the requested block by hash with its associated metadata.
    pub(crate) async fn get_block_with_metadata_from_storage(
        self,
        block_hash: BlockHash,
    ) -> Option<BlockWithMetadata>
    where
        REv: From<StorageRequest>,
    {
        self.make_request(
            |responder| StorageRequest::GetBlockAndMetadataByHash {
                block_hash,
                responder,
            },
            QueueKind::Regular,
        )
        .await
    }

    /// Gets the highest block with its associated metadata.
    pub(crate) async fn get_highest_block_with_metadata_from_storage(
        self,
    ) -> Option<BlockWithMetadata>
    where
        REv: From<StorageRequest>,
    {
        self.make_request(
            |responder| StorageRequest::GetHighestBlockWithMetadata { responder },
            QueueKind::Regular,
        )
        .await
    }

    /// Fetches an item from a fetcher.
    pub(crate) async fn fetch<T, I>(self, id: T::Id, peer: I) -> FetchResult<T, I>
    where
        REv: From<FetcherRequest<I, T>>,
        T: Item + 'static,
        I: Debug + Eq + Send + 'static,
    {
        self.make_request(
            |responder| FetcherRequest {
                id,
                peer,
                responder,
            },
            QueueKind::Regular,
        )
        .await
    }

    /// Passes the timestamp of a future block for which deploys are to be proposed.
    pub(crate) async fn request_block_payload(
        self,
        context: BlockContext<ClContext>,
        next_finalized: u64,
        accusations: Vec<PublicKey>,
        random_bit: bool,
    ) -> Arc<BlockPayload>
    where
        REv: From<BlockProposerRequest>,
    {
        self.make_request(
            |responder| {
                BlockProposerRequest::RequestBlockPayload(BlockPayloadRequest {
                    context,
                    next_finalized,
                    accusations,
                    random_bit,
                    responder,
                })
            },
            QueueKind::Regular,
        )
        .await
    }

    /// Executes a finalized block.
    pub(crate) async fn execute_finalized_block(
        self,
        protocol_version: ProtocolVersion,
        execution_pre_state: ExecutionPreState,
        finalized_block: FinalizedBlock,
        deploys: Vec<Deploy>,
        transfers: Vec<Deploy>,
    ) -> Result<BlockAndExecutionEffects, BlockExecutionError>
    where
        REv: From<ContractRuntimeRequest>,
    {
        self.make_request(
            |responder| ContractRuntimeRequest::ExecuteBlock {
                protocol_version,
                execution_pre_state,
                finalized_block,
                deploys,
                transfers,
                responder,
            },
            QueueKind::Regular,
        )
        .await
    }

    /// Enqueues a finalized proto-block execution.
    ///
    /// # Arguments
    ///
    /// * `finalized_block` - a finalized proto-block to add to the execution queue.
    /// * `deploys` - a vector of deploys and transactions that match the hashes in the finalized
    ///   block, in that order.
    pub(crate) async fn enqueue_block_for_execution(
        self,
        finalized_block: FinalizedBlock,
        deploys: Vec<Deploy>,
        transfers: Vec<Deploy>,
    ) where
        REv: From<ContractRuntimeRequest>,
    {
        self.event_queue
            .schedule(
                ContractRuntimeRequest::EnqueueBlockForExecution {
                    finalized_block,
                    deploys,
                    transfers,
                },
                QueueKind::Regular,
            )
            .await
    }

    /// Checks whether the deploys included in the block exist on the network and the block is
    /// valid.
    pub(crate) async fn validate_block<I, T>(self, sender: I, block: T) -> bool
    where
        REv: From<BlockValidationRequest<I>>,
        T: Into<ValidatingBlock>,
    {
        self.make_request(
            |responder| BlockValidationRequest {
                block: block.into(),
                sender,
                responder,
            },
            QueueKind::Regular,
        )
        .await
    }

    /// Announces that a block has been finalized.
    pub(crate) async fn announce_finalized_block(self, finalized_block: FinalizedBlock)
    where
        REv: From<ConsensusAnnouncement>,
    {
        self.event_queue
            .schedule(
                ConsensusAnnouncement::Finalized(Box::new(finalized_block)),
                QueueKind::Regular,
            )
            .await
    }

    /// Announces that a finality signature has been created.
    pub(crate) async fn announce_created_finality_signature(
        self,
        finality_signature: FinalitySignature,
    ) where
        REv: From<ConsensusAnnouncement>,
    {
        self.event_queue
            .schedule(
                ConsensusAnnouncement::CreatedFinalitySignature(Box::new(finality_signature)),
                QueueKind::Regular,
            )
            .await
    }

    /// An equivocation has been detected.
    pub(crate) async fn announce_fault_event(
        self,
        era_id: EraId,
        public_key: PublicKey,
        timestamp: Timestamp,
    ) where
        REv: From<ConsensusAnnouncement>,
    {
        self.event_queue
            .schedule(
                ConsensusAnnouncement::Fault {
                    era_id,
                    public_key: Box::new(public_key),
                    timestamp,
                },
                QueueKind::Regular,
            )
            .await
    }

    /// Announce the intent to disconnect from a specific peer, which consensus thinks is faulty.
    pub(crate) async fn announce_disconnect_from_peer<I>(self, peer: I)
    where
        REv: From<BlocklistAnnouncement<I>>,
    {
        self.event_queue
            .schedule(
                BlocklistAnnouncement::OffenseCommitted(Box::new(peer)),
                QueueKind::Regular,
            )
            .await
    }

    /// The linear chain has stored a newly-created block.
    pub(crate) async fn announce_block_added(self, block: Box<Block>)
    where
        REv: From<LinearChainAnnouncement>,
    {
        self.event_queue
            .schedule(
                LinearChainAnnouncement::BlockAdded(block),
                QueueKind::Regular,
            )
            .await
    }

    /// The linear chain has stored a new finality signature.
    pub(crate) async fn announce_finality_signature(self, fs: Box<FinalitySignature>)
    where
        REv: From<LinearChainAnnouncement>,
    {
        self.event_queue
            .schedule(
                LinearChainAnnouncement::NewFinalitySignature(fs),
                QueueKind::Regular,
            )
            .await
    }

    /// Gets the requested chainspec info from the chainspec loader.
    pub(crate) async fn get_chainspec_info(self) -> ChainspecInfo
    where
        REv: From<ChainspecLoaderRequest> + Send,
    {
        self.make_request(ChainspecLoaderRequest::GetChainspecInfo, QueueKind::Regular)
            .await
    }

    /// Gets the information about the current run of the node software.
    pub(crate) async fn get_current_run_info(self) -> CurrentRunInfo
    where
        REv: From<ChainspecLoaderRequest>,
    {
        self.make_request(
            ChainspecLoaderRequest::GetCurrentRunInfo,
            QueueKind::Regular,
        )
        .await
    }

    /// Retrieves finalized deploys from blocks that were created more recently than the TTL.
    pub(crate) async fn get_finalized_deploys(
        self,
        ttl: TimeDiff,
    ) -> Vec<(DeployHash, DeployHeader)>
    where
        REv: From<StorageRequest>,
    {
        self.make_request(
            move |responder| StorageRequest::GetFinalizedDeploys { ttl, responder },
            QueueKind::Regular,
        )
        .await
    }

    /// Loads potentially previously stored state from storage.
    ///
    /// Key must be a unique key across the the application, as all keys share a common namespace.
    ///
    /// If an error occurs during state loading or no data is found, returns `None`.
    pub(crate) async fn load_state<T>(self, key: Cow<'static, [u8]>) -> Option<T>
    where
        REv: From<StateStoreRequest>,
        for<'de> T: Deserialize<'de>,
    {
        // Due to object safety issues, we cannot ship the actual values around, but only the
        // serialized bytes. Hence we retrieve raw bytes from storage and then deserialize here.
        self.make_request(
            move |responder| StateStoreRequest::Load { key, responder },
            QueueKind::Regular,
        )
        .await
        .map(|data| bincode::deserialize(&data))
        .transpose()
        .unwrap_or_else(|err| {
            let type_name = type_name::<T>();
            error!(%type_name, %err, "could not deserialize state from storage");
            None
        })
    }

    /// Save state to storage.
    ///
    /// Key must be a unique key across the the application, as all keys share a common namespace.
    ///
    /// Returns whether or not storing the state was successful. A component that requires state to
    /// be successfully stored should check the return value and act accordingly.
    pub(crate) async fn save_state<T>(self, key: Cow<'static, [u8]>, value: T) -> bool
    where
        REv: From<StateStoreRequest>,
        T: Serialize,
    {
        match bincode::serialize(&value) {
            Ok(data) => {
                self.make_request(
                    move |responder| StateStoreRequest::Save {
                        key,
                        data,
                        responder,
                    },
                    QueueKind::Regular,
                )
                .await;
                true
            }
            Err(err) => {
                let type_name = type_name::<T>();
                warn!(%type_name, %err, "error serializing state");
                false
            }
        }
    }

    /// Requests a query be executed on the Contract Runtime component.
    pub(crate) async fn query_global_state(
        self,
        query_request: QueryRequest,
    ) -> Result<QueryResult, engine_state::Error>
    where
        REv: From<ContractRuntimeRequest>,
    {
        self.make_request(
            |responder| ContractRuntimeRequest::Query {
                query_request,
                responder,
            },
            QueueKind::Regular,
        )
        .await
    }

    /// Retrieves an `Account` from global state if present.
    pub(crate) async fn get_account_from_global_state(
        self,
        prestate_hash: Digest,
        account_key: Key,
    ) -> Option<Account>
    where
        REv: From<ContractRuntimeRequest>,
    {
        let query_request = QueryRequest::new(prestate_hash, account_key, vec![]);
        match self.query_global_state(query_request).await {
            Ok(QueryResult::Success { value, .. }) => value.as_account().cloned(),
            Ok(_) | Err(_) => None,
        }
    }

    /// Retrieves the balance of a purse, returns `None` if no purse is present.
    pub(crate) async fn check_purse_balance(
        self,
        prestate_hash: Digest,
        main_purse: URef,
    ) -> Option<U512>
    where
        REv: From<ContractRuntimeRequest>,
    {
        let balance_request = BalanceRequest::new(prestate_hash, main_purse);
        match self.get_balance(balance_request).await {
            Ok(balance_result) => {
                if let Some(motes) = balance_result.motes() {
                    return Some(*motes);
                }
                None
            }
            Err(_) => None,
        }
    }

    /// Retrieves an `Contract` from global state if present.
    pub(crate) async fn get_contract_for_validation(
        self,
        prestate_hash: Digest,
        query_key: Key,
        path: Vec<String>,
    ) -> Option<Contract>
    where
        REv: From<ContractRuntimeRequest>,
    {
        let query_request = QueryRequest::new(prestate_hash, query_key, path);
        match self.query_global_state(query_request).await {
            Ok(QueryResult::Success { value, .. }) => value.as_contract().cloned(),
            Ok(_) | Err(_) => None,
        }
    }

    /// Retrieves an `ContractPackage` from global state if present.
    pub(crate) async fn get_contract_package_for_validation(
        self,
        prestate_hash: Digest,
        query_key: Key,
        path: Vec<String>,
    ) -> Option<ContractPackage>
    where
        REv: From<ContractRuntimeRequest>,
    {
        let query_request = QueryRequest::new(prestate_hash, query_key, path);
        match self.query_global_state(query_request).await {
            Ok(QueryResult::Success { value, .. }) => value.as_contract_package().cloned(),
            Ok(_) | Err(_) => None,
        }
    }

    /// Requests a query be executed on the Contract Runtime component.
    pub(crate) async fn get_balance(
        self,
        balance_request: BalanceRequest,
    ) -> Result<BalanceResult, engine_state::Error>
    where
        REv: From<ContractRuntimeRequest>,
    {
        self.make_request(
            |responder| ContractRuntimeRequest::GetBalance {
                balance_request,
                responder,
            },
            QueueKind::Regular,
        )
        .await
    }

    /// Returns a map of validators weights for all eras as known from `root_hash`.
    ///
    /// This operation is read only.
    pub(crate) async fn get_era_validators_from_contract_runtime(
        self,
        request: EraValidatorsRequest,
    ) -> Result<EraValidators, GetEraValidatorsError>
    where
        REv: From<ContractRuntimeRequest>,
    {
        self.make_request(
            |responder| ContractRuntimeRequest::GetEraValidators { request, responder },
            QueueKind::Regular,
        )
        .await
    }

    /// Requests a query be executed on the Contract Runtime component.
    pub(crate) async fn get_bids(
        self,
        get_bids_request: GetBidsRequest,
    ) -> Result<GetBidsResult, engine_state::Error>
    where
        REv: From<ContractRuntimeRequest>,
    {
        self.make_request(
            |responder| ContractRuntimeRequest::GetBids {
                get_bids_request,
                responder,
            },
            QueueKind::Regular,
        )
        .await
    }

    /// Gets the correct era validators set for the given era.
    /// Takes emergency restarts into account based on the information from the chainspec loader.
    pub(crate) async fn get_era_validators(self, era_id: EraId) -> Option<BTreeMap<PublicKey, U512>>
    where
        REv: From<StorageRequest> + From<ChainspecLoaderRequest>,
    {
        let CurrentRunInfo {
            last_emergency_restart,
            ..
        } = self.get_current_run_info().await;
        let cutoff_era_id = last_emergency_restart.unwrap_or_else(|| EraId::new(0));
        if era_id < cutoff_era_id {
            // we don't support getting the validators from before the last emergency restart
            return None;
        }
        self.get_key_block_header_for_era_id_from_storage(era_id)
            .await
            .and_then(BlockHeader::maybe_take_next_era_validator_weights)
    }

    /// Checks whether the given validator is bonded in the given era.
    pub(crate) async fn is_bonded_validator(
        self,
        validator: PublicKey,
        era_id: EraId,
        latest_state_root_hash: Option<Digest>,
        protocol_version: ProtocolVersion,
    ) -> Result<bool, GetEraValidatorsError>
    where
        REv: From<ContractRuntimeRequest> + From<StorageRequest> + From<ChainspecLoaderRequest>,
    {
        // try just reading the era validators first
        let maybe_era_validators = self.get_era_validators(era_id).await;
        let maybe_is_currently_bonded =
            maybe_era_validators.map(|validators| validators.contains_key(&validator));

        match maybe_is_currently_bonded {
            // if we know whether the validator is bonded, just return that
            Some(is_bonded) => Ok(is_bonded),
            // if not, try checking future eras with the latest state root hash
            None => match latest_state_root_hash {
                // no root hash later than initial -> we just assume the validator is not bonded
                None => Ok(false),
                // otherwise, check with contract runtime
                Some(state_root_hash) => self
                    .make_request(
                        |responder| ContractRuntimeRequest::IsBonded {
                            state_root_hash,
                            era_id,
                            protocol_version,
                            public_key: validator,
                            responder,
                        },
                        QueueKind::Regular,
                    )
                    .await
                    .or_else(|error| {
                        // Promote this error to a non-error case.
                        // It's not an error that we can't find the era that was requested.
                        if error.is_era_validators_missing() {
                            Ok(false)
                        } else {
                            Err(error)
                        }
                    }),
            },
        }
    }

    /// Get our public key from consensus, and if we're a validator, the next round length.
    pub(crate) async fn consensus_status(self) -> Option<(PublicKey, Option<TimeDiff>)>
    where
        REv: From<ConsensusRequest>,
    {
        self.make_request(ConsensusRequest::Status, QueueKind::Regular)
            .await
    }

    /// Returns a list of validator status changes, by public key.
    pub(crate) async fn get_consensus_validator_changes(
        self,
    ) -> BTreeMap<PublicKey, Vec<(EraId, ValidatorChange)>>
    where
        REv: From<ConsensusRequest>,
    {
        self.make_request(ConsensusRequest::ValidatorChanges, QueueKind::Regular)
            .await
    }
}

/// Construct a fatal error effect.
///
/// This macro is a convenient wrapper around `EffectBuilder::fatal` that inserts the `file!()` and
/// `line!()` number automatically.
#[macro_export]
macro_rules! fatal {
    ($effect_builder:expr, $($arg:tt)*) => {
        $effect_builder.fatal(file!(), line!(), format!($($arg)*))
    };
}<|MERGE_RESOLUTION|>--- conflicted
+++ resolved
@@ -126,11 +126,7 @@
 
 use self::{
     announcements::{BlockProposerAnnouncement, BlocklistAnnouncement},
-<<<<<<< HEAD
-    requests::BeginGossipRequest,
-=======
-    requests::StateStoreRequest,
->>>>>>> 3a18e04e
+    requests::{BeginGossipRequest, StateStoreRequest},
 };
 
 /// A resource that will never be available, thus trying to acquire it will wait forever.
@@ -646,39 +642,8 @@
             .await;
     }
 
-<<<<<<< HEAD
     /// Announces an incoming network message.
     pub(crate) async fn announce_incoming<I, P>(self, sender: I, payload: P)
-=======
-    /// Announces that a network message has been received.
-    pub(crate) async fn announce_message_received<I, P>(self, sender: I, payload: P)
-    where
-        REv: From<NetworkAnnouncement<I, P>>,
-    {
-        self.event_queue
-            .schedule(
-                NetworkAnnouncement::MessageReceived { sender, payload },
-                QueueKind::NetworkIncoming,
-            )
-            .await;
-    }
-
-    /// Announces that we should gossip our own public listening address.
-    pub(crate) async fn announce_gossip_our_address<I, P>(self, our_address: GossipedAddress)
-    where
-        REv: From<NetworkAnnouncement<I, P>>,
-    {
-        self.event_queue
-            .schedule(
-                NetworkAnnouncement::GossipOurAddress(our_address),
-                QueueKind::Regular,
-            )
-            .await;
-    }
-
-    /// Announces that a new peer has connected.
-    pub(crate) async fn announce_new_peer<I, P>(self, peer_id: I)
->>>>>>> 3a18e04e
     where
         REv: FromIncoming<I, P>,
     {
