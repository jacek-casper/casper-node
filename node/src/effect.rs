--- conflicted
+++ resolved
@@ -132,19 +132,11 @@
     },
     execution::{Effects as ExecutionEffects, ExecutionResult},
     package::Package,
-<<<<<<< HEAD
     Approval, AvailableBlockRange, Block, BlockHash, BlockHeader, BlockSignatures,
     BlockSynchronizerStatus, BlockV2, ChainspecRawBytes, DeployHash, Digest, EraId, ExecutionInfo,
     FinalitySignature, FinalitySignatureId, FinalitySignatureV2, Key, NextUpgrade, ProtocolVersion,
-    PublicKey, ReactorState, Timestamp, Transaction, TransactionHash, TransactionHeader,
-    TransactionId, Transfer, U512,
-=======
-    AvailableBlockRange, Block, BlockHash, BlockHeader, BlockSignatures, BlockSynchronizerStatus,
-    BlockV2, ChainspecRawBytes, DeployHash, Digest, EraId, ExecutionInfo, FinalitySignature,
-    FinalitySignatureId, FinalitySignatureV2, FinalizedApprovals, Key, NextUpgrade,
-    ProtocolVersion, PublicKey, Timestamp, Transaction, TransactionHash, TransactionHeader,
-    TransactionId, TransactionWithFinalizedApprovals, Transfer, U512,
->>>>>>> 62231472
+    PublicKey, Timestamp, Transaction, TransactionHash, TransactionHeader, TransactionId, Transfer,
+    U512,
 };
 
 use crate::{
