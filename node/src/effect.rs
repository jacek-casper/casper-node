//! Effects subsystem.
//!
//! Effects describe things that the creator of the effect intends to happen, producing a value upon
//! completion (they actually are boxed futures).
//!
//! A pinned, boxed future returning an event is called an effect and typed as an `Effect<Ev>`,
//! where `Ev` is the event's type, as every effect must have its return value either wrapped in an
//! event through [`EffectExt::event`](crate::effect::EffectExt::event) or ignored using
//! [`EffectExt::ignore`](crate::effect::EffectExt::ignore). As an example, the
//! [`handle_event`](crate::components::Component::handle_event) function of a component always
//! returns `Effect<Self::Event>`.
//!
//! # A primer on events
//!
//! There are three distinct groups of events found around the node:
//!
//! * (unbound) events: These events are not associated with a particular reactor or component and
//!   represent information or requests by themselves. An example is the
//!   [`PeerBehaviorAnnouncement`](`crate::effect::announcements::PeerBehaviorAnnouncement`), it can
//!   be emitted through an effect by different components and contains the ID of a peer that should
//!   be shunned. It is not associated with a particular reactor or component though.
//!
//!   While the node is running, these unbound events cannot exist on their own, instead they are
//!   typically converted into a concrete reactor event by the effect builder as soon as they are
//!   created.
//!
//! * reactor events: A running reactor has a single event type that encompasses all possible
//!   unbound events that can occur during its operation and all component events of components it
//!   is made of. Usually they are implemented as one large `enum` with only newtype-variants.
//!
//! * component events: Every component defines its own set of events, typically for internal use.
//!   If the component is able to process unbound events like announcements or requests, it will
//!   have a `From` implementation that allows converting them into a suitable component event.
//!
//!   Component events are also created from the return values of effects: While effects do not
//!   return events themselves when called, their return values are turned first into component
//!   events through the [`event`](crate::effect::EffectExt) method. In a second step, inside the
//!   reactors routing code, `wrap_effect` will then convert from component to reactor event.
//!
//! # Using effects
//!
//! To create an effect, an `EffectBuilder` will be passed in by the calling reactor runner. For
//! example, given an effect builder `effect_builder`, we can create a `set_timeout` future and turn
//! it into an effect:
//!
//! ```ignore
//! use std::time::Duration;
//! use casper_node::effect::EffectExt;
//!
//! // Note: This is our "component" event.
//! enum Event {
//!     ThreeSecondsElapsed(Duration)
//! }
//!
//! effect_builder
//!     .set_timeout(Duration::from_secs(3))
//!     .event(Event::ThreeSecondsElapsed);
//! ```
//!
//! This example will produce an effect that, after three seconds, creates an
//! `Event::ThreeSecondsElapsed`. Note that effects do nothing on their own, they need to be passed
//! to a [`reactor`](../reactor/index.html) to be executed.
//!
//! # Arbitrary effects
//!
//! While it is technically possible to turn any future into an effect, it is in general advisable
//! to only use the methods on [`EffectBuilder`] or short, anonymous futures to create effects.
//!
//! # Announcements and requests
//!
//! Events are usually classified into either announcements or requests, although these properties
//! are not reflected in the type system.
//!
//! **Announcements** are events that are essentially "fire-and-forget"; the component that created
//! the effect resulting in the creation of the announcement will never expect an "answer".
//! Announcements are often dispatched to multiple components by the reactor; since that usually
//! involves a [`clone`](`Clone::clone`), they should be kept light.
//!
//! A good example is the arrival of a new deploy passed in by a client. Depending on the setup it
//! may be stored, buffered or, in certain testing setups, just discarded. None of this is a concern
//! of the component that talks to the client and deserializes the incoming deploy though, instead
//! it simply returns an effect that produces an announcement.
//!
//! **Requests** are complex events that are used when a component needs something from other
//! components. Typically, an effect (which uses [`EffectBuilder::make_request`] in its
//! implementation) is called resulting in the actual request being scheduled and handled. In
//! contrast to announcements, requests must always be handled by exactly one component.
//!
//! Every request has a [`Responder`]-typed field, which a handler of a request calls to produce
//! another effect that will send the return value to the original requesting component. Failing to
//! call the [`Responder::respond`] function will result in a runtime warning.

pub(crate) mod announcements;
pub(crate) mod diagnostics_port;
pub(crate) mod incoming;
pub(crate) mod requests;

use std::{
    any::type_name,
    borrow::Cow,
    collections::{BTreeMap, HashMap, HashSet},
    fmt::{self, Debug, Display, Formatter},
    future::Future,
    mem,
    sync::Arc,
    time::{Duration, Instant},
};

use datasize::DataSize;
use futures::{channel::oneshot, future::BoxFuture, FutureExt};
use once_cell::sync::Lazy;
use serde::{Serialize, Serializer};
use smallvec::{smallvec, SmallVec};
use tokio::{sync::Semaphore, time};
use tracing::{debug, error, warn};

use casper_execution_engine::engine_state::{
    self, era_validators::GetEraValidatorsError, BalanceRequest, BalanceResult, GetBidsRequest,
    GetBidsResult, QueryRequest, QueryResult,
};
use casper_storage::global_state::trie::TrieRaw;
use casper_types::{
    bytesrepr::Bytes,
    execution::{Effects as ExecutionEffects, ExecutionResult, ExecutionResultV2},
    package::Package,
    system::auction::EraValidators,
<<<<<<< HEAD
    AddressableEntity, Block, BlockHash, BlockHeader, BlockSignatures, BlockV2, ChainspecRawBytes,
    Deploy, DeployHash, DeployHeader, DeployId, Digest, EraId, FinalitySignature,
    FinalitySignatureId, Key, PublicKey, StoredValue, TimeDiff, Timestamp, Transfer, URef, U512,
=======
    AddressableEntity, Block, BlockHash, BlockHeader, BlockSignatures, ChainspecRawBytes, Deploy,
    DeployHash, DeployHeader, Digest, EraId, FinalitySignature, FinalitySignatureId, Key,
    PublicKey, TimeDiff, Timestamp, Transaction, TransactionHash, TransactionId, Transfer, U512,
>>>>>>> 791dff86
};

use crate::{
    components::{
        block_synchronizer::{
            BlockSynchronizerStatus, GlobalStateSynchronizerError, GlobalStateSynchronizerResponse,
            TrieAccumulatorError, TrieAccumulatorResponse,
        },
        consensus::{ClContext, EraDump, ProposedBlock, ValidatorChange},
        contract_runtime::{ContractRuntimeError, EraValidatorsRequest},
        diagnostics_port::StopAtSpec,
        fetcher::{FetchItem, FetchResult},
        gossiper::GossipItem,
        network::{blocklist::BlocklistJustification, FromIncoming, NetworkInsights},
        transaction_acceptor,
        upgrade_watcher::NextUpgrade,
    },
    contract_runtime::SpeculativeExecutionState,
    reactor::{main_reactor::ReactorState, EventQueueHandle, QueueKind},
    types::{
        appendable_block::AppendableBlock, ApprovalsHashes, AvailableBlockRange,
        BlockExecutionResultsOrChunk, BlockExecutionResultsOrChunkId, DeployExecutionInfo,
        DeployWithFinalizedApprovals, FinalizedApprovals, FinalizedBlock, LegacyDeploy, MetaBlock,
        MetaBlockState, NodeId, SignedBlock, TrieOrChunk, TrieOrChunkId,
    },
    utils::{fmt_limit::FmtLimit, SharedFlag, Source},
};
use announcements::{
    BlockAccumulatorAnnouncement, ConsensusAnnouncement, ContractRuntimeAnnouncement,
    ControlAnnouncement, DeployBufferAnnouncement, FatalAnnouncement, FetchedNewBlockAnnouncement,
    FetchedNewFinalitySignatureAnnouncement, GossiperAnnouncement, MetaBlockAnnouncement,
    PeerBehaviorAnnouncement, QueueDumpFormat, TransactionAcceptorAnnouncement,
    UnexecutedBlockAnnouncement, UpgradeWatcherAnnouncement,
};
use diagnostics_port::DumpConsensusStateRequest;
use requests::{
    AcceptTransactionRequest, BeginGossipRequest, BlockAccumulatorRequest,
    BlockSynchronizerRequest, BlockValidationRequest, ChainspecRawBytesRequest, ConsensusRequest,
    ContractRuntimeRequest, DeployBufferRequest, FetcherRequest, MakeBlockExecutableRequest,
    MarkBlockCompletedRequest, MetricsRequest, NetworkInfoRequest, NetworkRequest,
    ReactorStatusRequest, SetNodeStopRequest, StorageRequest, SyncGlobalStateRequest,
    TrieAccumulatorRequest, UpgradeWatcherRequest,
};

/// A resource that will never be available, thus trying to acquire it will wait forever.
static UNOBTAINABLE: Lazy<Semaphore> = Lazy::new(|| Semaphore::new(0));

/// A pinned, boxed future that produces one or more events.
pub(crate) type Effect<Ev> = BoxFuture<'static, Multiple<Ev>>;

/// Multiple effects in a container.
pub(crate) type Effects<Ev> = Multiple<Effect<Ev>>;

/// A small collection of rarely more than two items.
///
/// Stored in a `SmallVec` to avoid allocations in case there are less than three items grouped. The
/// size of two items is chosen because one item is the most common use case, and large items are
/// typically boxed. In the latter case two pointers and one enum variant discriminator is almost
/// the same size as an empty vec, which is two pointers.
pub(crate) type Multiple<T> = SmallVec<[T; 2]>;

/// The type of peers that should receive the gossip message.
#[derive(Debug, Serialize, PartialEq, Eq, Hash, Copy, Clone, DataSize)]
pub(crate) enum GossipTarget {
    /// Both validators and non validators.
    Mixed(EraId),
    /// All peers.
    All,
}

impl Display for GossipTarget {
    fn fmt(&self, formatter: &mut Formatter<'_>) -> fmt::Result {
        match self {
            GossipTarget::Mixed(era_id) => write!(formatter, "gossip target mixed for {}", era_id),
            GossipTarget::All => write!(formatter, "gossip target all"),
        }
    }
}

/// A responder satisfying a request.
#[must_use]
#[derive(DataSize)]
pub(crate) struct Responder<T> {
    /// Sender through which the response ultimately should be sent.
    sender: Option<oneshot::Sender<T>>,
    /// Reactor flag indicating shutdown.
    is_shutting_down: SharedFlag,
}

/// A responder that will automatically send a `None` on drop.
#[must_use]
#[derive(DataSize, Debug)]
pub(crate) struct AutoClosingResponder<T>(Responder<Option<T>>);

impl<T> AutoClosingResponder<T> {
    /// Creates a new auto closing responder from a responder of `Option<T>`.
    pub(crate) fn from_opt_responder(responder: Responder<Option<T>>) -> Self {
        AutoClosingResponder(responder)
    }

    /// Extracts the inner responder.
    fn into_inner(mut self) -> Responder<Option<T>> {
        let is_shutting_down = self.0.is_shutting_down;
        mem::replace(
            &mut self.0,
            Responder {
                sender: None,
                is_shutting_down,
            },
        )
    }
}

impl<T: Debug> AutoClosingResponder<T> {
    /// Send `Some(data)` to the origin of the request.
    pub(crate) async fn respond(self, data: T) {
        self.into_inner().respond(Some(data)).await
    }

    /// Send `None` to the origin of the request.
    pub(crate) async fn respond_none(self) {
        self.into_inner().respond(None).await
    }
}

impl<T> Drop for AutoClosingResponder<T> {
    fn drop(&mut self) {
        if let Some(sender) = self.0.sender.take() {
            debug!(
                sending_value = %self.0,
                "responding None by dropping auto-close responder"
            );
            // We still haven't answered, send an answer.
            if let Err(_unsent_value) = sender.send(None) {
                debug!(
                    unsent_value = %self.0,
                    "failed to auto-close responder, ignoring"
                )
            }
        }
    }
}

impl<T: 'static + Send> Responder<T> {
    /// Creates a new `Responder`.
    #[inline]
    fn new(sender: oneshot::Sender<T>, is_shutting_down: SharedFlag) -> Self {
        Responder {
            sender: Some(sender),
            is_shutting_down,
        }
    }

    /// Helper method for tests.
    ///
    /// Allows creating a responder manually, without observing the shutdown flag. This function
    /// should not be used, unless you are writing alternative infrastructure, e.g. for tests.
    #[cfg(test)]
    #[inline]
    pub(crate) fn without_shutdown(sender: oneshot::Sender<T>) -> Self {
        Responder::new(sender, SharedFlag::global_shared())
    }
}

impl<T: Debug> Responder<T> {
    /// Send `data` to the origin of the request.
    pub(crate) async fn respond(mut self, data: T) {
        if let Some(sender) = self.sender.take() {
            if let Err(data) = sender.send(data) {
                // If we cannot send a response down the channel, it means the original requester is
                // no longer interested in our response. This typically happens during shutdowns, or
                // in cases where an originating external request has been cancelled.

                debug!(
                    data=?FmtLimit::new(1000, &data),
                    "ignored failure to send response to request down oneshot channel"
                );
            }
        } else {
            error!(
                data=?FmtLimit::new(1000, &data),
                "tried to send a value down a responder channel, but it was already used"
            );
        }
    }
}

impl<T> Debug for Responder<T> {
    fn fmt(&self, formatter: &mut Formatter<'_>) -> fmt::Result {
        write!(formatter, "Responder<{}>", type_name::<T>(),)
    }
}

impl<T> Display for Responder<T> {
    fn fmt(&self, formatter: &mut Formatter<'_>) -> fmt::Result {
        write!(formatter, "responder({})", type_name::<T>(),)
    }
}

impl<T> Drop for Responder<T> {
    fn drop(&mut self) {
        if self.sender.is_some() {
            if self.is_shutting_down.is_set() {
                debug!(
                    responder=?self,
                    "ignored dropping of responder during shutdown"
                );
            } else {
                // This is usually a very serious error, as another component will now be stuck.
                //
                // See the code `make_request` for more details.
                error!(
                    responder=?self,
                    "dropped without being responded to outside of shutdown"
                );
            }
        }
    }
}

impl<T> Serialize for Responder<T> {
    fn serialize<S: Serializer>(&self, serializer: S) -> Result<S::Ok, S::Error> {
        serializer.serialize_str(&format!("{:?}", self))
    }
}

impl<T> Serialize for AutoClosingResponder<T> {
    fn serialize<S: Serializer>(&self, serializer: S) -> Result<S::Ok, S::Error> {
        self.0.serialize(serializer)
    }
}

/// Effect extension for futures, used to convert futures into actual effects.
pub(crate) trait EffectExt: Future + Send {
    /// Finalizes a future into an effect that returns a single event.
    ///
    /// The function `f` is used to translate the returned value from an effect into an event.
    fn event<U, F>(self, f: F) -> Effects<U>
    where
        F: FnOnce(Self::Output) -> U + 'static + Send,
        U: 'static,
        Self: Sized;

    /// Finalizes a future into an effect that returns an iterator of events.
    ///
    /// The function `f` is used to translate the returned value from an effect into an iterator of
    /// events.
    fn events<U, F, I>(self, f: F) -> Effects<U>
    where
        F: FnOnce(Self::Output) -> I + 'static + Send,
        U: 'static,
        I: Iterator<Item = U>,
        Self: Sized;

    /// Finalizes a future into an effect that runs but drops the result.
    fn ignore<Ev>(self) -> Effects<Ev>;
}

/// Effect extension for futures, used to convert futures returning a `Result` into two different
/// effects.
pub(crate) trait EffectResultExt {
    /// The type the future will return if `Ok`.
    type Value;
    /// The type the future will return if `Err`.
    type Error;

    /// Finalizes a future returning a `Result` into two different effects.
    ///
    /// The function `f_ok` is used to translate the returned value from an effect into an event,
    /// while the function `f_err` does the same for a potential error.
    fn result<U, F, G>(self, f_ok: F, f_err: G) -> Effects<U>
    where
        F: FnOnce(Self::Value) -> U + 'static + Send,
        G: FnOnce(Self::Error) -> U + 'static + Send,
        U: 'static;
}

/// Effect extension for futures, used to convert futures returning an `Option` into two different
/// effects.
pub(crate) trait EffectOptionExt {
    /// The type the future will return if `Some`.
    type Value;

    /// Finalizes a future returning an `Option` into two different effects.
    ///
    /// The function `f_some` is used to translate the returned value from an effect into an event,
    /// while the function `f_none` does the same for a returned `None`.
    fn map_or_else<U, F, G>(self, f_some: F, f_none: G) -> Effects<U>
    where
        F: FnOnce(Self::Value) -> U + 'static + Send,
        G: FnOnce() -> U + 'static + Send,
        U: 'static;

    /// Finalizes a future returning an `Option` into two different effects.
    ///
    /// The function `f` is used to translate the returned value from an effect into an event,
    /// In the case of `None`, empty vector of effects is returned.
    fn map_some<U, F>(self, f: F) -> Effects<U>
    where
        F: FnOnce(Self::Value) -> U + 'static + Send,
        U: 'static;
}

impl<T: ?Sized> EffectExt for T
where
    T: Future + Send + 'static + Sized,
{
    fn event<U, F>(self, f: F) -> Effects<U>
    where
        F: FnOnce(Self::Output) -> U + 'static + Send,
        U: 'static,
    {
        smallvec![self.map(f).map(|item| smallvec![item]).boxed()]
    }

    fn events<U, F, I>(self, f: F) -> Effects<U>
    where
        F: FnOnce(Self::Output) -> I + 'static + Send,
        U: 'static,
        I: Iterator<Item = U>,
    {
        smallvec![self.map(f).map(|iter| iter.collect()).boxed()]
    }

    fn ignore<Ev>(self) -> Effects<Ev> {
        smallvec![self.map(|_| Multiple::new()).boxed()]
    }
}

impl<T, V, E> EffectResultExt for T
where
    T: Future<Output = Result<V, E>> + Send + 'static + Sized,
    T: ?Sized,
{
    type Value = V;
    type Error = E;

    fn result<U, F, G>(self, f_ok: F, f_err: G) -> Effects<U>
    where
        F: FnOnce(V) -> U + 'static + Send,
        G: FnOnce(E) -> U + 'static + Send,
        U: 'static,
    {
        smallvec![self
            .map(|result| result.map_or_else(f_err, f_ok))
            .map(|item| smallvec![item])
            .boxed()]
    }
}

impl<T, V> EffectOptionExt for T
where
    T: Future<Output = Option<V>> + Send + 'static + Sized,
    T: ?Sized,
{
    type Value = V;

    fn map_or_else<U, F, G>(self, f_some: F, f_none: G) -> Effects<U>
    where
        F: FnOnce(V) -> U + 'static + Send,
        G: FnOnce() -> U + 'static + Send,
        U: 'static,
    {
        smallvec![self
            .map(|option| option.map_or_else(f_none, f_some))
            .map(|item| smallvec![item])
            .boxed()]
    }

    /// Finalizes a future returning an `Option`.
    ///
    /// The function `f` is used to translate the returned value from an effect into an event,
    /// In the case of `None`, empty vector is returned.
    fn map_some<U, F>(self, f: F) -> Effects<U>
    where
        F: FnOnce(Self::Value) -> U + 'static + Send,
        U: 'static,
    {
        smallvec![self
            .map(|option| option
                .map(|el| smallvec![f(el)])
                .unwrap_or_else(|| smallvec![]))
            .boxed()]
    }
}

/// A builder for [`Effect`](type.Effect.html)s.
///
/// Provides methods allowing the creation of effects which need to be scheduled on the reactor's
/// event queue, without giving direct access to this queue.
///
/// The `REv` type parameter indicates which reactor event effects created by this builder will
/// produce as side-effects.
#[derive(Debug)]
pub(crate) struct EffectBuilder<REv: 'static> {
    /// A handle to the referenced event queue.
    event_queue: EventQueueHandle<REv>,
}

// Implement `Clone` and `Copy` manually, as `derive` will make it depend on `REv` otherwise.
impl<REv> Clone for EffectBuilder<REv> {
    fn clone(&self) -> Self {
        EffectBuilder {
            event_queue: self.event_queue,
        }
    }
}

impl<REv> Copy for EffectBuilder<REv> {}

impl<REv> EffectBuilder<REv> {
    /// Creates a new effect builder.
    pub(crate) fn new(event_queue: EventQueueHandle<REv>) -> Self {
        EffectBuilder { event_queue }
    }

    /// Extract the event queue handle out of the effect builder.
    pub(crate) fn into_inner(self) -> EventQueueHandle<REv> {
        self.event_queue
    }

    /// Performs a request.
    ///
    /// Given a request `Q`, that when completed will yield a result of `T`, produces a future that
    /// will
    ///
    /// 1. create an event to send the request to the respective component (thus `Q: Into<REv>`),
    /// 2. wait for a response and return it.
    ///
    /// This function is usually only used internally by effects implemented on the effects builder,
    /// but IO components may also make use of it.
    ///
    /// # Cancellation safety
    ///
    /// This future is cancellation safe: If it is dropped without being polled, it merely indicates
    /// the original requester is not longer interested in the result, which will be discarded.
    pub(crate) async fn make_request<T, Q, F>(self, f: F, queue_kind: QueueKind) -> T
    where
        T: Send + 'static,
        Q: Into<REv>,
        F: FnOnce(Responder<T>) -> Q,
    {
        let (event, wait_future) = self.create_request_parts(f);

        // Schedule the request before awaiting the response.
        self.event_queue.schedule(event, queue_kind).await;
        wait_future.await
    }

    /// Creates the part necessary to make a request.
    ///
    /// A request usually consists of two parts: The request event that needs to be scheduled on the
    /// reactor queue and associated future that allows waiting for the response. This function
    /// creates both of them without processing or spawning either.
    ///
    /// Usually you will want to call the higher level `make_request` function.
    pub(crate) fn create_request_parts<T, Q, F>(self, f: F) -> (REv, impl Future<Output = T>)
    where
        T: Send + 'static,
        Q: Into<REv>,
        F: FnOnce(Responder<T>) -> Q,
    {
        // Prepare a channel.
        let (sender, receiver) = oneshot::channel();

        // Create response function.
        let responder = Responder::new(sender, self.event_queue.shutdown_flag());

        // Now inject the request event into the event loop.
        let request_event = f(responder).into();

        let fut = async move {
            match receiver.await {
                Ok(value) => value,
                Err(err) => {
                    // The channel should usually not be closed except during shutdowns, as it
                    // indicates a panic or disappearance of the remote that is
                    // supposed to process the request.
                    //
                    // If it does happen, we pretend nothing happened instead of crashing.
                    if self.event_queue.shutdown_flag().is_set() {
                        debug!(%err, channel=?type_name::<T>(), "ignoring closed channel due to shutdown")
                    } else {
                        error!(%err, channel=?type_name::<T>(), "request for channel closed, this may be a bug? \
                            check if a component is stuck from now on");
                    }

                    // We cannot produce any value to satisfy the request, so we just abandon this
                    // task by waiting on a resource we can never acquire.
                    let _ = UNOBTAINABLE.acquire().await;
                    panic!("should never obtain unobtainable semaphore");
                }
            }
        };

        (request_event, fut)
    }

    /// Run and end effect immediately.
    ///
    /// Can be used to trigger events from effects when combined with `.event`. Do not use this to
    /// "do nothing", as it will still cause a task to be spawned.
    #[inline(always)]
    #[allow(clippy::manual_async_fn)]
    pub(crate) fn immediately(self) -> impl Future<Output = ()> + Send {
        // Note: This function is implemented manually without `async` sugar because the `Send`
        // inference seems to not work in all cases otherwise.
        async {}
    }

    /// Reports a fatal error.  Normally called via the `crate::fatal!()` macro.
    ///
    /// Usually causes the node to cease operations quickly and exit/crash.
    pub(crate) async fn fatal(self, file: &'static str, line: u32, msg: String)
    where
        REv: From<FatalAnnouncement>,
    {
        self.event_queue
            .schedule(FatalAnnouncement { file, line, msg }, QueueKind::Control)
            .await
    }

    /// Sets a timeout.
    pub(crate) async fn set_timeout(self, timeout: Duration) -> Duration {
        let then = Instant::now();
        time::sleep(timeout).await;
        Instant::now() - then
    }

    /// Retrieve a snapshot of the nodes current metrics formatted as string.
    ///
    /// If an error occurred producing the metrics, `None` is returned.
    pub(crate) async fn get_metrics(self) -> Option<String>
    where
        REv: From<MetricsRequest>,
    {
        self.make_request(
            |responder| MetricsRequest::RenderNodeMetricsText { responder },
            QueueKind::Api,
        )
        .await
    }

    /// Sends a network message.
    ///
    /// The message is queued and sent, but no delivery guaranteed. Will return after the message
    /// has been buffered in the outgoing kernel buffer and thus is subject to backpressure.
    pub(crate) async fn send_message<P>(self, dest: NodeId, payload: P)
    where
        REv: From<NetworkRequest<P>>,
    {
        self.make_request(
            |responder| NetworkRequest::SendMessage {
                dest: Box::new(dest),
                payload: Box::new(payload),
                respond_after_queueing: false,
                auto_closing_responder: AutoClosingResponder::from_opt_responder(responder),
            },
            QueueKind::Network,
        )
        .await;
    }

    /// Enqueues a network message.
    ///
    /// The message is queued in "fire-and-forget" fashion, there is no guarantee that the peer
    /// will receive it. Returns as soon as the message is queued inside the networking component.
    pub(crate) async fn enqueue_message<P>(self, dest: NodeId, payload: P)
    where
        REv: From<NetworkRequest<P>>,
    {
        self.make_request(
            |responder| NetworkRequest::SendMessage {
                dest: Box::new(dest),
                payload: Box::new(payload),
                respond_after_queueing: true,
                auto_closing_responder: AutoClosingResponder::from_opt_responder(responder),
            },
            QueueKind::Network,
        )
        .await;
    }

    /// Broadcasts a network message to validator peers in the given era.
    pub(crate) async fn broadcast_message_to_validators<P>(self, payload: P, era_id: EraId)
    where
        REv: From<NetworkRequest<P>>,
    {
        self.make_request(
            |responder| {
                debug!("validator broadcast for {}", era_id);
                NetworkRequest::ValidatorBroadcast {
                    payload: Box::new(payload),
                    era_id,
                    auto_closing_responder: AutoClosingResponder::from_opt_responder(responder),
                }
            },
            QueueKind::Network,
        )
        .await;
    }

    /// Gossips a network message.
    ///
    /// A low-level "gossip" function, selects `count` randomly chosen nodes on the network,
    /// excluding the indicated ones, and sends each a copy of the message.
    ///
    /// Returns the IDs of the chosen nodes.
    pub(crate) async fn gossip_message<P>(
        self,
        payload: P,
        gossip_target: GossipTarget,
        count: usize,
        exclude: HashSet<NodeId>,
    ) -> HashSet<NodeId>
    where
        REv: From<NetworkRequest<P>>,
        P: Send,
    {
        self.make_request(
            |responder| NetworkRequest::Gossip {
                payload: Box::new(payload),
                gossip_target,
                count,
                exclude,
                auto_closing_responder: AutoClosingResponder::from_opt_responder(responder),
            },
            QueueKind::Network,
        )
        .await
        .unwrap_or_default()
    }

    /// Gets a structure describing the current network status.
    pub(crate) async fn get_network_insights(self) -> NetworkInsights
    where
        REv: From<NetworkInfoRequest>,
    {
        self.make_request(
            |responder| NetworkInfoRequest::Insight { responder },
            QueueKind::Regular,
        )
        .await
    }

    /// Gets a map of the current network peers to their socket addresses.
    pub(crate) async fn network_peers(self) -> BTreeMap<NodeId, String>
    where
        REv: From<NetworkInfoRequest>,
    {
        self.make_request(
            |responder| NetworkInfoRequest::Peers { responder },
            QueueKind::Api,
        )
        .await
    }

    /// Gets up to `count` fully-connected network peers in random order.
    pub async fn get_fully_connected_peers(self, count: usize) -> Vec<NodeId>
    where
        REv: From<NetworkInfoRequest>,
    {
        self.make_request(
            |responder| NetworkInfoRequest::FullyConnectedPeers { count, responder },
            QueueKind::NetworkInfo,
        )
        .await
    }

    /// Announces which deploys have expired.
    pub(crate) async fn announce_expired_deploys(self, hashes: Vec<DeployHash>)
    where
        REv: From<DeployBufferAnnouncement>,
    {
        self.event_queue
            .schedule(
                DeployBufferAnnouncement::DeploysExpired(hashes),
                QueueKind::Validation,
            )
            .await;
    }

    /// Announces an incoming network message.
    pub(crate) async fn announce_incoming<P>(self, sender: NodeId, payload: P)
    where
        REv: FromIncoming<P>,
    {
        self.event_queue
            .schedule(
                <REv as FromIncoming<P>>::from_incoming(sender, payload),
                QueueKind::NetworkIncoming,
            )
            .await
    }

    /// Announces that a gossiper has received a new item, where the item's ID is the complete item.
    pub(crate) async fn announce_complete_item_received_via_gossip<T: GossipItem>(self, item: T::Id)
    where
        REv: From<GossiperAnnouncement<T>>,
    {
        assert!(
            T::ID_IS_COMPLETE_ITEM,
            "{} must be an item where the ID _is_ the complete item",
            item
        );
        self.event_queue
            .schedule(
                GossiperAnnouncement::NewCompleteItem(item),
                QueueKind::Gossip,
            )
            .await;
    }

    /// Announces that a gossiper has received a full item, where the item's ID is NOT the complete
    /// item.
    pub(crate) async fn announce_item_body_received_via_gossip<T: GossipItem>(
        self,
        item: Box<T>,
        sender: NodeId,
    ) where
        REv: From<GossiperAnnouncement<T>>,
    {
        self.event_queue
            .schedule(
                GossiperAnnouncement::NewItemBody { item, sender },
                QueueKind::Gossip,
            )
            .await;
    }

    /// Announces that the block accumulator has received and stored a new finality signature.
    pub(crate) async fn announce_finality_signature_accepted(
        self,
        finality_signature: Box<FinalitySignature>,
    ) where
        REv: From<BlockAccumulatorAnnouncement>,
    {
        self.event_queue
            .schedule(
                BlockAccumulatorAnnouncement::AcceptedNewFinalitySignature { finality_signature },
                QueueKind::FinalitySignature,
            )
            .await;
    }

    /// Request that a block be made executable (i.e. produce a FinalizedBlock plus any Deploys),
    /// if able to.
    ///
    /// Completion means that the block can be enqueued for processing by the execution engine via
    /// the contract_runtime component.
    pub(crate) async fn make_block_executable(
        self,
        block_hash: BlockHash,
    ) -> Option<(FinalizedBlock, Vec<Deploy>)>
    where
        REv: From<MakeBlockExecutableRequest>,
    {
        self.make_request(
            |responder| MakeBlockExecutableRequest {
                block_hash,
                responder,
            },
            QueueKind::FromStorage,
        )
        .await
    }

    /// Request that a block with a specific height be marked completed.
    ///
    /// Completion means that the block itself (along with its header) and all of its deploys have
    /// been persisted to storage and its global state root hash is missing no dependencies in the
    /// global state.
    pub(crate) async fn mark_block_completed(self, block_height: u64) -> bool
    where
        REv: From<MarkBlockCompletedRequest>,
    {
        self.make_request(
            |responder| MarkBlockCompletedRequest {
                block_height,
                responder,
            },
            QueueKind::FromStorage,
        )
        .await
    }

    /// Try to accept a transaction received from the JSON-RPC server.
    pub(crate) async fn try_accept_transaction(
        self,
        transaction: Transaction,
        speculative_exec_at_block: Option<Box<BlockHeader>>,
    ) -> Result<(), transaction_acceptor::Error>
    where
        REv: From<AcceptTransactionRequest>,
    {
        self.make_request(
            |responder| AcceptTransactionRequest {
                transaction,
                speculative_exec_at_block,
                responder,
            },
            QueueKind::Api,
        )
        .await
    }

    /// Announces that a transaction not previously stored has now been accepted and stored.
    pub(crate) fn announce_new_transaction_accepted(
        self,
        transaction: Arc<Transaction>,
        source: Source,
    ) -> impl Future<Output = ()>
    where
        REv: From<TransactionAcceptorAnnouncement>,
    {
        self.event_queue.schedule(
            TransactionAcceptorAnnouncement::AcceptedNewTransaction {
                transaction,
                source,
            },
            QueueKind::Validation,
        )
    }

    /// Announces that we have received a gossip message from this peer,
    /// implying the peer holds the indicated item.
    pub(crate) async fn announce_gossip_received<T>(self, item_id: T::Id, sender: NodeId)
    where
        REv: From<GossiperAnnouncement<T>>,
        T: GossipItem,
    {
        self.event_queue
            .schedule(
                GossiperAnnouncement::GossipReceived { item_id, sender },
                QueueKind::Gossip,
            )
            .await;
    }

    /// Announces that we have finished gossiping the indicated item.
    pub(crate) async fn announce_finished_gossiping<T>(self, item_id: T::Id)
    where
        REv: From<GossiperAnnouncement<T>>,
        T: GossipItem,
    {
        self.event_queue
            .schedule(
                GossiperAnnouncement::FinishedGossiping(item_id),
                QueueKind::Gossip,
            )
            .await;
    }

    pub(crate) fn announce_invalid_transaction(
        self,
        transaction: Transaction,
        source: Source,
    ) -> impl Future<Output = ()>
    where
        REv: From<TransactionAcceptorAnnouncement>,
    {
        self.event_queue.schedule(
            TransactionAcceptorAnnouncement::InvalidTransaction {
                transaction,
                source,
            },
            QueueKind::Validation,
        )
    }

    /// Announces upgrade activation point read.
    pub(crate) async fn announce_upgrade_activation_point_read(self, next_upgrade: NextUpgrade)
    where
        REv: From<UpgradeWatcherAnnouncement>,
    {
        self.event_queue
            .schedule(
                UpgradeWatcherAnnouncement::UpgradeActivationPointRead(next_upgrade),
                QueueKind::Control,
            )
            .await
    }

    /// Announces a committed Step success.
    pub(crate) async fn announce_commit_step_success(self, era_id: EraId, effects: ExecutionEffects)
    where
        REv: From<ContractRuntimeAnnouncement>,
    {
        self.event_queue
            .schedule(
                ContractRuntimeAnnouncement::CommitStepSuccess { era_id, effects },
                QueueKind::ContractRuntime,
            )
            .await
    }

    /// Announces validators for upcoming era.
    pub(crate) async fn announce_upcoming_era_validators(
        self,
        era_that_is_ending: EraId,
        upcoming_era_validators: BTreeMap<EraId, BTreeMap<PublicKey, U512>>,
    ) where
        REv: From<ContractRuntimeAnnouncement>,
    {
        self.event_queue
            .schedule(
                ContractRuntimeAnnouncement::UpcomingEraValidators {
                    era_that_is_ending,
                    upcoming_era_validators,
                },
                QueueKind::ContractRuntime,
            )
            .await
    }

    /// Begins gossiping an item.
    pub(crate) async fn begin_gossip<T>(self, item_id: T::Id, source: Source, target: GossipTarget)
    where
        T: GossipItem,
        REv: From<BeginGossipRequest<T>>,
    {
        self.make_request(
            |responder| BeginGossipRequest {
                item_id,
                source,
                target,
                responder,
            },
            QueueKind::Gossip,
        )
        .await
    }

    /// Puts the given block into the linear block store.
    pub(crate) async fn put_block_to_storage(self, block: Arc<Block>) -> bool
    where
        REv: From<StorageRequest>,
    {
        self.make_request(
            |responder| StorageRequest::PutBlock { block, responder },
            QueueKind::ToStorage,
        )
        .await
    }

    /// Puts the given approvals hashes into the linear block store.
    pub(crate) async fn put_approvals_hashes_to_storage(
        self,
        approvals_hashes: Box<ApprovalsHashes>,
    ) -> bool
    where
        REv: From<StorageRequest>,
    {
        self.make_request(
            |responder| StorageRequest::PutApprovalsHashes {
                approvals_hashes,
                responder,
            },
            QueueKind::ToStorage,
        )
        .await
    }

    /// Puts the given block and approvals hashes into the linear block store.
    pub(crate) async fn put_executed_block_to_storage(
        self,
        block: Arc<BlockV2>,
        approvals_hashes: Box<ApprovalsHashes>,
        execution_results: HashMap<DeployHash, ExecutionResult>,
    ) -> bool
    where
        REv: From<StorageRequest>,
    {
        self.make_request(
            |responder| StorageRequest::PutExecutedBlock {
                block,
                approvals_hashes,
                execution_results,
                responder,
            },
            QueueKind::ToStorage,
        )
        .await
    }

    /// Gets the requested block from the linear block store.
    pub(crate) async fn get_block_from_storage(self, block_hash: BlockHash) -> Option<Block>
    where
        REv: From<StorageRequest>,
    {
        self.make_request(
            |responder| StorageRequest::GetBlock {
                block_hash,
                responder,
            },
            QueueKind::FromStorage,
        )
        .await
    }

    pub(crate) async fn is_block_stored(self, block_hash: BlockHash) -> bool
    where
        REv: From<StorageRequest>,
    {
        self.make_request(
            |responder| StorageRequest::IsBlockStored {
                block_hash,
                responder,
            },
            QueueKind::FromStorage,
        )
        .await
    }

    /// Gets the requested `ApprovalsHashes` from storage.
    pub(crate) async fn get_approvals_hashes_from_storage(
        self,
        block_hash: BlockHash,
    ) -> Option<ApprovalsHashes>
    where
        REv: From<StorageRequest>,
    {
        self.make_request(
            |responder| StorageRequest::GetApprovalsHashes {
                block_hash,
                responder,
            },
            QueueKind::FromStorage,
        )
        .await
    }

    /// Gets the requested block header from the linear block store.
    pub(crate) async fn get_block_header_from_storage(
        self,
        block_hash: BlockHash,
        only_from_available_block_range: bool,
    ) -> Option<BlockHeader>
    where
        REv: From<StorageRequest>,
    {
        self.make_request(
            |responder| StorageRequest::GetBlockHeader {
                block_hash,
                only_from_available_block_range,
                responder,
            },
            QueueKind::FromStorage,
        )
        .await
    }

    pub(crate) async fn get_block_header_at_height_from_storage(
        self,
        block_height: u64,
        only_from_available_block_range: bool,
    ) -> Option<BlockHeader>
    where
        REv: From<StorageRequest>,
    {
        self.make_request(
            |responder| StorageRequest::GetBlockHeaderByHeight {
                block_height,
                only_from_available_block_range,
                responder,
            },
            QueueKind::FromStorage,
        )
        .await
    }

    /// Gets the requested signature for a given block hash.
    pub(crate) async fn get_signature_from_storage(
        self,
        block_hash: BlockHash,
        public_key: PublicKey,
    ) -> Option<FinalitySignature>
    where
        REv: From<StorageRequest>,
    {
        self.make_request(
            |responder| StorageRequest::GetBlockSignature {
                block_hash,
                public_key: Box::new(public_key),
                responder,
            },
            QueueKind::FromStorage,
        )
        .await
    }

    pub(crate) async fn get_execution_results_from_storage(
        self,
        block_hash: BlockHash,
    ) -> Option<Vec<(DeployHash, DeployHeader, ExecutionResult)>>
    where
        REv: From<StorageRequest>,
    {
        self.make_request(
            |responder| StorageRequest::GetExecutionResults {
                block_hash,
                responder,
            },
            QueueKind::FromStorage,
        )
        .await
    }

    /// Puts a block header to storage.
    pub(crate) async fn put_block_header_to_storage(self, block_header: Box<BlockHeader>) -> bool
    where
        REv: From<StorageRequest>,
    {
        self.make_request(
            |responder| StorageRequest::PutBlockHeader {
                block_header,
                responder,
            },
            QueueKind::ToStorage,
        )
        .await
    }

    /// Puts the requested block signatures into storage.
    ///
    /// If `signatures.proofs` is empty, no attempt to store will be made, an error will be logged,
    /// and this function will return `false`.
    pub(crate) async fn put_signatures_to_storage(self, signatures: BlockSignatures) -> bool
    where
        REv: From<StorageRequest>,
    {
        self.make_request(
            |responder| StorageRequest::PutBlockSignatures {
                signatures,
                responder,
            },
            QueueKind::ToStorage,
        )
        .await
    }

    pub(crate) async fn put_finality_signature_to_storage(
        self,
        signature: FinalitySignature,
    ) -> bool
    where
        REv: From<StorageRequest>,
    {
        self.make_request(
            |responder| StorageRequest::PutFinalitySignature {
                signature: Box::new(signature),
                responder,
            },
            QueueKind::ToStorage,
        )
        .await
    }

    /// Gets the requested block's transfers from storage.
    pub(crate) async fn get_block_transfers_from_storage(
        self,
        block_hash: BlockHash,
    ) -> Option<Vec<Transfer>>
    where
        REv: From<StorageRequest>,
    {
        self.make_request(
            |responder| StorageRequest::GetBlockTransfers {
                block_hash,
                responder,
            },
            QueueKind::FromStorage,
        )
        .await
    }

    /// Requests the header of the block containing the given deploy.
    pub(crate) async fn get_block_header_for_deploy_from_storage(
        self,
        deploy_hash: DeployHash,
    ) -> Option<BlockHeader>
    where
        REv: From<StorageRequest>,
    {
        self.make_request(
            |responder| StorageRequest::GetBlockHeaderForDeploy {
                deploy_hash,
                responder,
            },
            QueueKind::FromStorage,
        )
        .await
    }

    /// Requests the highest complete block.
    pub(crate) async fn get_highest_complete_block_from_storage(self) -> Option<Block>
    where
        REv: From<StorageRequest>,
    {
        self.make_request(
            |responder| StorageRequest::GetHighestCompleteBlock { responder },
            QueueKind::FromStorage,
        )
        .await
    }

    /// Requests the highest complete block header.
    pub(crate) async fn get_highest_complete_block_header_from_storage(self) -> Option<BlockHeader>
    where
        REv: From<StorageRequest>,
    {
        self.make_request(
            |responder| StorageRequest::GetHighestCompleteBlockHeader { responder },
            QueueKind::FromStorage,
        )
        .await
    }

    /// Requests the height range of fully available blocks (not just block headers).
    pub(crate) async fn get_available_block_range_from_storage(self) -> AvailableBlockRange
    where
        REv: From<StorageRequest>,
    {
        self.make_request(
            |responder| StorageRequest::GetAvailableBlockRange { responder },
            QueueKind::FromStorage,
        )
        .await
    }

    /// Synchronize global state under the given root hash.
    pub(crate) async fn sync_global_state(
        self,
        block_hash: BlockHash,
        state_root_hash: Digest,
    ) -> Result<GlobalStateSynchronizerResponse, GlobalStateSynchronizerError>
    where
        REv: From<SyncGlobalStateRequest>,
    {
        self.make_request(
            |responder| SyncGlobalStateRequest {
                block_hash,
                state_root_hash,
                responder,
            },
            QueueKind::SyncGlobalState,
        )
        .await
    }

    /// Get a trie or chunk by its ID.
    pub(crate) async fn get_trie(
        self,
        trie_or_chunk_id: TrieOrChunkId,
    ) -> Result<Option<TrieOrChunk>, ContractRuntimeError>
    where
        REv: From<ContractRuntimeRequest>,
    {
        self.make_request(
            |responder| ContractRuntimeRequest::GetTrie {
                trie_or_chunk_id,
                responder,
            },
            QueueKind::ContractRuntime,
        )
        .await
    }

    pub(crate) async fn get_reactor_status(self) -> (ReactorState, Timestamp)
    where
        REv: From<ReactorStatusRequest>,
    {
        self.make_request(ReactorStatusRequest, QueueKind::Regular)
            .await
    }

    pub(crate) async fn get_block_synchronizer_status(self) -> BlockSynchronizerStatus
    where
        REv: From<BlockSynchronizerRequest>,
    {
        self.make_request(
            |responder| BlockSynchronizerRequest::Status { responder },
            QueueKind::Regular,
        )
        .await
    }

    /// Get a trie by its hash key.
    pub(crate) async fn get_trie_full(
        self,
        trie_key: Digest,
    ) -> Result<Option<Bytes>, engine_state::Error>
    where
        REv: From<ContractRuntimeRequest>,
    {
        self.make_request(
            |responder| ContractRuntimeRequest::GetTrieFull {
                trie_key,
                responder,
            },
            QueueKind::ContractRuntime,
        )
        .await
    }

    /// Puts a trie into the trie store; succeeds only if all the children of the trie are already
    /// present in the store.
    /// Returns the digest under which the trie was stored if successful.
    pub(crate) async fn put_trie_if_all_children_present(
        self,
        trie_bytes: TrieRaw,
    ) -> Result<Digest, engine_state::Error>
    where
        REv: From<ContractRuntimeRequest>,
    {
        self.make_request(
            |responder| ContractRuntimeRequest::PutTrie {
                trie_bytes,
                responder,
            },
            QueueKind::ContractRuntime,
        )
        .await
    }

    pub(crate) async fn put_transaction_to_storage(self, transaction: Transaction) -> bool
    where
        REv: From<StorageRequest>,
    {
        self.make_request(
            |responder| StorageRequest::PutTransaction {
                transaction: Arc::new(transaction),
                responder,
            },
            QueueKind::ToStorage,
        )
        .await
    }

    /// Gets the requested deploys from the deploy store.
    ///
    /// Returns the "original" deploys, which are the first received by the node, along with a
    /// potentially different set of approvals used during execution of the recorded block.
    pub(crate) async fn get_deploys_from_storage(
        self,
        deploy_hashes: Vec<DeployHash>,
    ) -> SmallVec<[Option<DeployWithFinalizedApprovals>; 1]>
    where
        REv: From<StorageRequest>,
    {
        self.make_request(
            |responder| StorageRequest::GetDeploys {
                deploy_hashes,
                responder,
            },
            QueueKind::FromStorage,
        )
        .await
    }

    /// Gets the requested deploy from the deploy store by DeployHash only.
    ///
    /// Returns the legacy deploy containing the set of approvals used during execution of the
    /// recorded block, if known.
    pub(crate) async fn get_stored_legacy_deploy(
        self,
        deploy_hash: DeployHash,
    ) -> Option<LegacyDeploy>
    where
        REv: From<StorageRequest>,
    {
        self.make_request(
            |responder| StorageRequest::GetLegacyDeploy {
                deploy_hash,
                responder,
            },
            QueueKind::FromStorage,
        )
        .await
    }

    /// Gets the requested transaction from storage by DeployId.
    ///
    /// Returns the "original" transaction, which is the first received by the node, along with a
    /// potentially different set of approvals used during execution of the recorded block.
    pub(crate) async fn get_stored_transaction(
        self,
        transaction_id: TransactionId,
    ) -> Option<Transaction>
    where
        REv: From<StorageRequest>,
    {
        self.make_request(
            |responder| StorageRequest::GetTransaction {
                transaction_id,
                responder,
            },
            QueueKind::FromStorage,
        )
        .await
    }

    pub(crate) async fn is_transaction_stored(self, transaction_id: TransactionId) -> bool
    where
        REv: From<StorageRequest>,
    {
        self.make_request(
            |responder| StorageRequest::IsTransactionStored {
                transaction_id,
                responder,
            },
            QueueKind::FromStorage,
        )
        .await
    }

    /// Stores the given execution results for the deploys in the given block in the linear block
    /// store.
    pub(crate) async fn put_execution_results_to_storage(
        self,
        block_hash: BlockHash,
        block_height: u64,
        execution_results: HashMap<DeployHash, ExecutionResult>,
    ) where
        REv: From<StorageRequest>,
    {
        self.make_request(
            |responder| StorageRequest::PutExecutionResults {
                block_hash: Box::new(block_hash),
                block_height,
                execution_results,
                responder,
            },
            QueueKind::ToStorage,
        )
        .await
    }

    /// Gets the requested deploys from the deploy store.
    pub(crate) async fn get_deploy_and_execution_info_from_storage(
        self,
        deploy_hash: DeployHash,
    ) -> Option<(DeployWithFinalizedApprovals, Option<DeployExecutionInfo>)>
    where
        REv: From<StorageRequest>,
    {
        self.make_request(
            |responder| StorageRequest::GetDeployAndExecutionInfo {
                deploy_hash,
                responder,
            },
            QueueKind::FromStorage,
        )
        .await
    }

    /// Gets the requested block and its finality signatures.
    pub(crate) async fn get_signed_block_at_height_from_storage(
        self,
        block_height: u64,
        only_from_available_block_range: bool,
    ) -> Option<SignedBlock>
    where
        REv: From<StorageRequest>,
    {
        self.make_request(
            |responder| StorageRequest::GetSignedBlockByHeight {
                block_height,
                only_from_available_block_range,
                responder,
            },
            QueueKind::FromStorage,
        )
        .await
    }

    /// Gets the requested finality signature from storage.
    pub(crate) async fn get_finality_signature_from_storage(
        self,
        id: Box<FinalitySignatureId>,
    ) -> Option<FinalitySignature>
    where
        REv: From<StorageRequest>,
    {
        self.make_request(
            |responder| StorageRequest::GetFinalitySignature { id, responder },
            QueueKind::FromStorage,
        )
        .await
    }

    pub(crate) async fn is_finality_signature_stored(self, id: Box<FinalitySignatureId>) -> bool
    where
        REv: From<StorageRequest>,
    {
        self.make_request(
            |responder| StorageRequest::IsFinalitySignatureStored { id, responder },
            QueueKind::FromStorage,
        )
        .await
    }

    /// Gets the requested block by hash with its associated metadata.
    pub(crate) async fn get_signed_block_from_storage(
        self,
        block_hash: BlockHash,
        only_from_available_block_range: bool,
    ) -> Option<SignedBlock>
    where
        REv: From<StorageRequest>,
    {
        self.make_request(
            |responder| StorageRequest::GetSignedBlockByHash {
                block_hash,
                only_from_available_block_range,
                responder,
            },
            QueueKind::FromStorage,
        )
        .await
    }

    /// Gets the highest block with its associated metadata.
    pub(crate) async fn get_highest_signed_block_from_storage(
        self,
        only_from_available_block_range: bool,
    ) -> Option<SignedBlock>
    where
        REv: From<StorageRequest>,
    {
        self.make_request(
            |responder| StorageRequest::GetHighestSignedBlock {
                only_from_available_block_range,
                responder,
            },
            QueueKind::FromStorage,
        )
        .await
    }

    /// Fetches an item from a fetcher.
    pub(crate) async fn fetch<T>(
        self,
        id: T::Id,
        peer: NodeId,
        validation_metadata: Box<T::ValidationMetadata>,
    ) -> FetchResult<T>
    where
        REv: From<FetcherRequest<T>>,
        T: FetchItem + 'static,
    {
        self.make_request(
            |responder| FetcherRequest {
                id,
                peer,
                validation_metadata,
                responder,
            },
            QueueKind::Fetch,
        )
        .await
    }

    pub(crate) async fn fetch_trie(
        self,
        hash: Digest,
        peers: Vec<NodeId>,
    ) -> Result<TrieAccumulatorResponse, TrieAccumulatorError>
    where
        REv: From<TrieAccumulatorRequest>,
    {
        self.make_request(
            |responder| TrieAccumulatorRequest {
                hash,
                peers,
                responder,
            },
            QueueKind::SyncGlobalState,
        )
        .await
    }

    /// Passes the timestamp of a future block for which deploys are to be proposed.
    pub(crate) async fn request_appendable_block(self, timestamp: Timestamp) -> AppendableBlock
    where
        REv: From<DeployBufferRequest>,
    {
        self.make_request(
            |responder| DeployBufferRequest::GetAppendableBlock {
                timestamp,
                responder,
            },
            QueueKind::Consensus,
        )
        .await
    }

    /// Enqueues a finalized block execution.
    pub(crate) async fn enqueue_block_for_execution(
        self,
        finalized_block: FinalizedBlock,
        deploys: Vec<Deploy>,
        meta_block_state: MetaBlockState,
    ) where
        REv: From<StorageRequest> + From<ContractRuntimeRequest>,
    {
        // Get the key block height for the current protocol version's activation point, i.e. the
        // height of the final block of the previous protocol version.
        let key_block_height_for_activation_point = self
            .make_request(
                |responder| StorageRequest::GetKeyBlockHeightForActivationPoint { responder },
                QueueKind::FromStorage,
            )
            .await
            .unwrap_or_else(|| {
                warn!("key block height for current activation point unknown");
                0
            });

        self.event_queue
            .schedule(
                ContractRuntimeRequest::EnqueueBlockForExecution {
                    finalized_block,
                    deploys,
                    key_block_height_for_activation_point,
                    meta_block_state,
                },
                QueueKind::ContractRuntime,
            )
            .await
    }

    /// Checks whether the deploys included in the block exist on the network and the block is
    /// valid.
    pub(crate) async fn validate_block(
        self,
        sender: NodeId,
        block: ProposedBlock<ClContext>,
    ) -> bool
    where
        REv: From<BlockValidationRequest>,
    {
        self.make_request(
            |responder| BlockValidationRequest {
                block,
                sender,
                responder,
            },
            QueueKind::Regular,
        )
        .await
    }

    /// Announces that a block has been proposed.
    pub(crate) async fn announce_proposed_block(self, proposed_block: ProposedBlock<ClContext>)
    where
        REv: From<ConsensusAnnouncement>,
    {
        self.event_queue
            .schedule(
                ConsensusAnnouncement::Proposed(Box::new(proposed_block)),
                QueueKind::Consensus,
            )
            .await
    }

    /// Announces that a block has been finalized.
    pub(crate) async fn announce_finalized_block(self, finalized_block: FinalizedBlock)
    where
        REv: From<ConsensusAnnouncement>,
    {
        self.event_queue
            .schedule(
                ConsensusAnnouncement::Finalized(Box::new(finalized_block)),
                QueueKind::Consensus,
            )
            .await
    }

    /// Announces that a meta block has been created or its state has changed.
    pub(crate) async fn announce_meta_block(self, meta_block: MetaBlock)
    where
        REv: From<MetaBlockAnnouncement>,
    {
        self.event_queue
            .schedule(MetaBlockAnnouncement(meta_block), QueueKind::Regular)
            .await
    }

    /// Announces that a finalized block has been created, but it was not
    /// executed.
    pub(crate) async fn announce_unexecuted_block(self, block_height: u64)
    where
        REv: From<UnexecutedBlockAnnouncement>,
    {
        self.event_queue
            .schedule(
                UnexecutedBlockAnnouncement(block_height),
                QueueKind::Regular,
            )
            .await
    }

    /// An equivocation has been detected.
    pub(crate) async fn announce_fault_event(
        self,
        era_id: EraId,
        public_key: PublicKey,
        timestamp: Timestamp,
    ) where
        REv: From<ConsensusAnnouncement>,
    {
        self.event_queue
            .schedule(
                ConsensusAnnouncement::Fault {
                    era_id,
                    public_key: Box::new(public_key),
                    timestamp,
                },
                QueueKind::Consensus,
            )
            .await
    }

    /// Blocks a specific peer due to a transgression.
    ///
    /// This function will also emit a log message for the block.
    pub(crate) async fn announce_block_peer_with_justification(
        self,
        offender: NodeId,
        justification: BlocklistJustification,
    ) where
        REv: From<PeerBehaviorAnnouncement>,
    {
        warn!(%offender, %justification, "banning peer");
        self.event_queue
            .schedule(
                PeerBehaviorAnnouncement::OffenseCommitted {
                    offender: Box::new(offender),
                    justification: Box::new(justification),
                },
                QueueKind::NetworkInfo,
            )
            .await
    }

    /// Gets the next scheduled upgrade, if any.
    pub(crate) async fn get_next_upgrade(self) -> Option<NextUpgrade>
    where
        REv: From<UpgradeWatcherRequest> + Send,
    {
        self.make_request(UpgradeWatcherRequest, QueueKind::Control)
            .await
    }

    /// Requests a query be executed on the Contract Runtime component.
    pub(crate) async fn query_global_state(
        self,
        query_request: QueryRequest,
    ) -> Result<QueryResult, engine_state::Error>
    where
        REv: From<ContractRuntimeRequest>,
    {
        self.make_request(
            |responder| ContractRuntimeRequest::Query {
                query_request,
                responder,
            },
            QueueKind::ContractRuntime,
        )
        .await
    }

    /// Retrieves an `AddressableEntity` from under the given key in global state if present.
    pub(crate) async fn get_addressable_entity(
        self,
        state_root_hash: Digest,
        key: Key,
    ) -> Option<AddressableEntity>
    where
        REv: From<ContractRuntimeRequest>,
    {
        self.make_request(
            |responder| ContractRuntimeRequest::GetAddressableEntity {
                state_root_hash,
                key,
                responder,
            },
            QueueKind::ContractRuntime,
        )
        .await
    }

    /// Retrieves a `Package` from under the given key in global state if present.
    pub(crate) async fn get_package(self, state_root_hash: Digest, key: Key) -> Option<Package>
    where
        REv: From<ContractRuntimeRequest>,
    {
        let query_request = QueryRequest::new(state_root_hash, key, vec![]);
        match self.query_global_state(query_request).await {
            Ok(QueryResult::Success { value, .. }) => value.into_contract_package(),
            Ok(_) | Err(_) => None,
        }
    }

    /// Requests a query be executed on the Contract Runtime component.
    pub(crate) async fn get_balance(
        self,
        balance_request: BalanceRequest,
    ) -> Result<BalanceResult, engine_state::Error>
    where
        REv: From<ContractRuntimeRequest>,
    {
        self.make_request(
            |responder| ContractRuntimeRequest::GetBalance {
                balance_request,
                responder,
            },
            QueueKind::ContractRuntime,
        )
        .await
    }

    /// Returns a map of validators weights for all eras as known from `root_hash`.
    ///
    /// This operation is read only.
    pub(crate) async fn get_era_validators_from_contract_runtime(
        self,
        request: EraValidatorsRequest,
    ) -> Result<EraValidators, GetEraValidatorsError>
    where
        REv: From<ContractRuntimeRequest>,
    {
        self.make_request(
            |responder| ContractRuntimeRequest::GetEraValidators { request, responder },
            QueueKind::ContractRuntime,
        )
        .await
    }

    /// Requests a query be executed on the Contract Runtime component.
    pub(crate) async fn get_bids(
        self,
        get_bids_request: GetBidsRequest,
    ) -> Result<GetBidsResult, engine_state::Error>
    where
        REv: From<ContractRuntimeRequest>,
    {
        self.make_request(
            |responder| ContractRuntimeRequest::GetBids {
                get_bids_request,
                responder,
            },
            QueueKind::ContractRuntime,
        )
        .await
    }

    /// Returns the value of the execution results checksum stored in the ChecksumRegistry for the
    /// given state root hash.
    pub(crate) async fn get_execution_results_checksum(
        self,
        state_root_hash: Digest,
    ) -> Result<Option<Digest>, engine_state::Error>
    where
        REv: From<ContractRuntimeRequest>,
    {
        self.make_request(
            |responder| ContractRuntimeRequest::GetExecutionResultsChecksum {
                state_root_hash,
                responder,
            },
            QueueKind::ContractRuntime,
        )
        .await
    }

    /// Get our public key from consensus, and if we're a validator, the next round length.
    pub(crate) async fn consensus_status(self) -> Option<(PublicKey, Option<TimeDiff>)>
    where
        REv: From<ConsensusRequest>,
    {
        self.make_request(ConsensusRequest::Status, QueueKind::Consensus)
            .await
    }

    /// Returns a list of validator status changes, by public key.
    pub(crate) async fn get_consensus_validator_changes(
        self,
    ) -> BTreeMap<PublicKey, Vec<(EraId, ValidatorChange)>>
    where
        REv: From<ConsensusRequest>,
    {
        self.make_request(ConsensusRequest::ValidatorChanges, QueueKind::Consensus)
            .await
    }

    /// Dump consensus state for a specific era, using the supplied function to serialize the
    /// output.
    pub(crate) async fn diagnostics_port_dump_consensus_state(
        self,
        era_id: Option<EraId>,
        serialize: fn(&EraDump<'_>) -> Result<Vec<u8>, Cow<'static, str>>,
    ) -> Result<Vec<u8>, Cow<'static, str>>
    where
        REv: From<DumpConsensusStateRequest>,
    {
        self.make_request(
            |responder| DumpConsensusStateRequest {
                era_id,
                serialize,
                responder,
            },
            QueueKind::Control,
        )
        .await
    }

    /// Dump the event queue contents to the diagnostics port, using the given serializer.
    pub(crate) async fn diagnostics_port_dump_queue(self, dump_format: QueueDumpFormat)
    where
        REv: From<ControlAnnouncement>,
    {
        self.make_request(
            |responder| ControlAnnouncement::QueueDumpRequest {
                dump_format,
                finished: responder,
            },
            QueueKind::Control,
        )
        .await
    }

    /// Announce that the node be shut down due to a request from a user.
    pub(crate) async fn announce_user_shutdown_request(self)
    where
        REv: From<ControlAnnouncement>,
    {
        self.event_queue
            .schedule(
                ControlAnnouncement::ShutdownDueToUserRequest,
                QueueKind::Control,
            )
            .await;
    }

    /// Announce that a block which wasn't previously stored on this node has been fetched and
    /// stored.
    pub(crate) async fn announce_fetched_new_block(self, block: Arc<Block>, peer: NodeId)
    where
        REv: From<FetchedNewBlockAnnouncement>,
    {
        self.event_queue
            .schedule(
                FetchedNewBlockAnnouncement { block, peer },
                QueueKind::Fetch,
            )
            .await;
    }

    /// Announce that a finality signature which wasn't previously stored on this node has been
    /// fetched and stored.
    pub(crate) async fn announce_fetched_new_finality_signature(
        self,
        finality_signature: Box<FinalitySignature>,
        peer: NodeId,
    ) where
        REv: From<FetchedNewFinalitySignatureAnnouncement>,
    {
        self.event_queue
            .schedule(
                FetchedNewFinalitySignatureAnnouncement {
                    finality_signature,
                    peer,
                },
                QueueKind::Fetch,
            )
            .await;
    }

    /// Get the bytes for the chainspec file and genesis_accounts
    /// and global_state bytes if the files are present.
    pub(crate) async fn get_chainspec_raw_bytes(self) -> Arc<ChainspecRawBytes>
    where
        REv: From<ChainspecRawBytesRequest> + Send,
    {
        self.make_request(
            ChainspecRawBytesRequest::GetChainspecRawBytes,
            QueueKind::NetworkInfo,
        )
        .await
    }

    /// Stores a set of given finalized approvals in storage.
    ///
    /// Any previously stored finalized approvals for the given hash are quietly overwritten
    pub(crate) async fn store_finalized_approvals(
        self,
        transaction_hash: TransactionHash,
        finalized_approvals: FinalizedApprovals,
    ) -> bool
    where
        REv: From<StorageRequest>,
    {
        self.make_request(
            |responder| StorageRequest::StoreFinalizedApprovals {
                transaction_hash,
                finalized_approvals,
                responder,
            },
            QueueKind::ToStorage,
        )
        .await
    }

    /// Requests execution of a single deploy, without commiting its effects.
    /// Inteded to be used for debugging & discovery purposes.
    pub(crate) async fn speculative_execute_deploy(
        self,
        execution_prestate: SpeculativeExecutionState,
        deploy: Arc<Deploy>,
    ) -> Result<Option<ExecutionResultV2>, engine_state::Error>
    where
        REv: From<ContractRuntimeRequest>,
    {
        self.make_request(
            |responder| ContractRuntimeRequest::SpeculativeDeployExecution {
                execution_prestate,
                deploy,
                responder,
            },
            QueueKind::ContractRuntime,
        )
        .await
    }

    /// Reads block execution results (or chunk) from Storage component.
    pub(crate) async fn get_block_execution_results_or_chunk_from_storage(
        self,
        id: BlockExecutionResultsOrChunkId,
    ) -> Option<BlockExecutionResultsOrChunk>
    where
        REv: From<StorageRequest>,
    {
        self.make_request(
            |responder| StorageRequest::GetBlockExecutionResultsOrChunk { id, responder },
            QueueKind::FromStorage,
        )
        .await
    }

    /// Gets peers for a given block from the block accumulator.
    pub(crate) async fn get_block_accumulated_peers(
        self,
        block_hash: BlockHash,
    ) -> Option<Vec<NodeId>>
    where
        REv: From<BlockAccumulatorRequest>,
    {
        self.make_request(
            |responder| BlockAccumulatorRequest::GetPeersForBlock {
                block_hash,
                responder,
            },
            QueueKind::NetworkInfo,
        )
        .await
    }

    /// Set a new stopping point for the node.
    ///
    /// Returns a potentially previously set stop-at spec.
    pub(crate) async fn set_node_stop_at(self, stop_at: Option<StopAtSpec>) -> Option<StopAtSpec>
    where
        REv: From<SetNodeStopRequest>,
    {
        self.make_request(
            |responder| SetNodeStopRequest { stop_at, responder },
            QueueKind::Control,
        )
        .await
    }
}

/// Construct a fatal error effect.
///
/// This macro is a convenient wrapper around `EffectBuilder::fatal` that inserts the `file!()` and
/// `line!()` number automatically.
#[macro_export]
macro_rules! fatal {
    ($effect_builder:expr, $($arg:tt)*) => {
        $effect_builder.fatal(file!(), line!(), format!($($arg)*))
    };
}<|MERGE_RESOLUTION|>--- conflicted
+++ resolved
@@ -124,15 +124,9 @@
     execution::{Effects as ExecutionEffects, ExecutionResult, ExecutionResultV2},
     package::Package,
     system::auction::EraValidators,
-<<<<<<< HEAD
     AddressableEntity, Block, BlockHash, BlockHeader, BlockSignatures, BlockV2, ChainspecRawBytes,
-    Deploy, DeployHash, DeployHeader, DeployId, Digest, EraId, FinalitySignature,
-    FinalitySignatureId, Key, PublicKey, StoredValue, TimeDiff, Timestamp, Transfer, URef, U512,
-=======
-    AddressableEntity, Block, BlockHash, BlockHeader, BlockSignatures, ChainspecRawBytes, Deploy,
-    DeployHash, DeployHeader, Digest, EraId, FinalitySignature, FinalitySignatureId, Key,
+    Deploy, DeployHash, DeployHeader, Digest, EraId, FinalitySignature, FinalitySignatureId, Key,
     PublicKey, TimeDiff, Timestamp, Transaction, TransactionHash, TransactionId, Transfer, U512,
->>>>>>> 791dff86
 };
 
 use crate::{
