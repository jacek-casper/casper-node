//! # Casper blockchain node
//!
//! This is the core application for the Casper blockchain. Run with `--help` to see available
//! command-line arguments.

mod cli;
pub mod config;

use std::{
    panic::{self, PanicInfo},
    process,
};

use backtrace::Backtrace;
use structopt::StructOpt;
use tokio::runtime::Builder;
use tracing::info;

use casper_node::MAX_THREAD_COUNT;

use cli::Cli;

/// Aborting panic hook.
///
/// Will exit the application using `abort` when an error occurs. Always shows a backtrace.
fn panic_hook(info: &PanicInfo) {
    let backtrace = Backtrace::new();

    eprintln!("{:?}", backtrace);

    // Print panic info
    if let Some(s) = info.payload().downcast_ref::<&str>() {
        eprintln!("node panicked: {}", s);
    // TODO - use `info.message()` once https://github.com/rust-lang/rust/issues/66745 is fixed
    // } else if let Some(message) = info.message() {
    //     eprintln!("{}", message);
    } else {
        eprintln!("{}", info);
    }

    // Abort after a panic, even if only a worker thread panicked.
    process::abort()
}

/// Main function.
fn main() -> anyhow::Result<()> {
<<<<<<< HEAD
=======
    // The exit code is determined in a block to ensure that all acquired resources are dropped
    // before exiting with the given exit code.
>>>>>>> f4a9d619
    let exit_code = {
        let mut runtime = Builder::new()
            .threaded_scheduler()
            .enable_all()
            .max_threads(MAX_THREAD_COUNT)
            .build()
            .unwrap();

        panic::set_hook(Box::new(panic_hook));

        // Parse CLI args and run selected subcommand.
        let opts = Cli::from_args();

        runtime.block_on(async { opts.run().await })?
    };
<<<<<<< HEAD
    info!(%exit_code, "exiting casper-node");
    process::exit(exit_code);
=======

    info!(%exit_code, "exiting casper-node");
    process::exit(exit_code)
>>>>>>> f4a9d619
}<|MERGE_RESOLUTION|>--- conflicted
+++ resolved
@@ -44,11 +44,8 @@
 
 /// Main function.
 fn main() -> anyhow::Result<()> {
-<<<<<<< HEAD
-=======
     // The exit code is determined in a block to ensure that all acquired resources are dropped
     // before exiting with the given exit code.
->>>>>>> f4a9d619
     let exit_code = {
         let mut runtime = Builder::new()
             .threaded_scheduler()
@@ -64,12 +61,7 @@
 
         runtime.block_on(async { opts.run().await })?
     };
-<<<<<<< HEAD
-    info!(%exit_code, "exiting casper-node");
-    process::exit(exit_code);
-=======
 
     info!(%exit_code, "exiting casper-node");
     process::exit(exit_code)
->>>>>>> f4a9d619
 }