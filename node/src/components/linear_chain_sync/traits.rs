--- conflicted
+++ resolved
@@ -1,16 +1,10 @@
 use crate::{
-<<<<<<< HEAD
-    effect::requests::{
-        BlockValidationRequest, ContractRuntimeRequest, FetcherRequest, StateStoreRequest,
-        StorageRequest,
-=======
     effect::{
         announcements::ControlAnnouncement,
         requests::{
-            BlockExecutorRequest, BlockValidationRequest, FetcherRequest, StateStoreRequest,
+            BlockValidationRequest, ContractRuntimeRequest, FetcherRequest, StateStoreRequest,
             StorageRequest,
         },
->>>>>>> 17f2d256
     },
     types::{Block, BlockByHeight},
 };
