//! RPCs related to the state.

use std::str;

use async_trait::async_trait;
use once_cell::sync::Lazy;
use schemars::JsonSchema;
use serde::{Deserialize, Serialize};
use tracing::{debug, error, info, warn};

use casper_execution_engine::engine_state::{self, BalanceResult, GetBidsResult, QueryResult};
use casper_json_rpc::ReservedErrorCode;
use casper_storage::global_state::trie::merkle_proof::TrieMerkleProof;
use casper_types::{
    account::{Account, AccountHash},
    bytesrepr::{Bytes, ToBytes},
<<<<<<< HEAD
    BlockHash, BlockHeader, BlockV2, CLValue, Digest, Key, ProtocolVersion, PublicKey, SecretKey,
    StoredValue as DomainStoredValue, URef, U512,
=======
    BlockHash, CLValue, Digest, JsonBlock, JsonBlockHeader, Key, ProtocolVersion, PublicKey,
    SecretKey, StoredValue, URef, U512,
>>>>>>> cb547b0e
};

use crate::{
    effect::EffectBuilder,
    reactor::QueueKind,
    rpcs::{
        chain::BlockIdentifier,
        common::{self, MERKLE_PROOF},
        docs::{DocExample, DOCS_EXAMPLE_PROTOCOL_VERSION},
        Error, ErrorCode, ReactorEventT, RpcRequest, RpcWithOptionalParams, RpcWithParams,
    },
    types::json_compatibility::AuctionState,
};

static GET_ITEM_PARAMS: Lazy<GetItemParams> = Lazy::new(|| GetItemParams {
<<<<<<< HEAD
    state_root_hash: *BlockHeader::example().state_root_hash(),
    key: "deploy-af684263911154d26fa05be9963171802801a0b6aff8f199b7391eacb8edc9e1".to_string(),
=======
    state_root_hash: JsonBlock::doc_example().header.state_root_hash,
    key: Key::from_formatted_str(
        "deploy-af684263911154d26fa05be9963171802801a0b6aff8f199b7391eacb8edc9e1",
    )
    .unwrap(),
>>>>>>> cb547b0e
    path: vec!["inner".to_string()],
});
static GET_ITEM_RESULT: Lazy<GetItemResult> = Lazy::new(|| GetItemResult {
    api_version: DOCS_EXAMPLE_PROTOCOL_VERSION,
    stored_value: StoredValue::CLValue(CLValue::from_t(1u64).unwrap()),
    merkle_proof: MERKLE_PROOF.clone(),
});
static GET_BALANCE_PARAMS: Lazy<GetBalanceParams> = Lazy::new(|| GetBalanceParams {
    state_root_hash: *BlockHeader::example().state_root_hash(),
    purse_uref: "uref-09480c3248ef76b603d386f3f4f8a5f87f597d4eaffd475433f861af187ab5db-007"
        .to_string(),
});
static GET_BALANCE_RESULT: Lazy<GetBalanceResult> = Lazy::new(|| GetBalanceResult {
    api_version: DOCS_EXAMPLE_PROTOCOL_VERSION,
    balance_value: U512::from(123_456),
    merkle_proof: MERKLE_PROOF.clone(),
});
static GET_AUCTION_INFO_PARAMS: Lazy<GetAuctionInfoParams> = Lazy::new(|| GetAuctionInfoParams {
    block_identifier: BlockIdentifier::Hash(*BlockHash::example()),
});
static GET_AUCTION_INFO_RESULT: Lazy<GetAuctionInfoResult> = Lazy::new(|| GetAuctionInfoResult {
    api_version: DOCS_EXAMPLE_PROTOCOL_VERSION,
    auction_state: AuctionState::doc_example().clone(),
});
static GET_ACCOUNT_INFO_PARAMS: Lazy<GetAccountInfoParams> = Lazy::new(|| {
    let secret_key = SecretKey::ed25519_from_bytes([0; 32]).unwrap();
    let public_key = PublicKey::from(&secret_key);
    GetAccountInfoParams {
<<<<<<< HEAD
        public_key,
        block_identifier: Some(BlockIdentifier::Hash(*BlockHash::example())),
=======
        account_identifier: AccountIdentifier::PublicKey(public_key),
        block_identifier: Some(BlockIdentifier::Hash(JsonBlock::doc_example().hash)),
>>>>>>> cb547b0e
    }
});
static GET_ACCOUNT_INFO_RESULT: Lazy<GetAccountInfoResult> = Lazy::new(|| GetAccountInfoResult {
    api_version: DOCS_EXAMPLE_PROTOCOL_VERSION,
    account: Account::doc_example().clone(),
    merkle_proof: MERKLE_PROOF.clone(),
});
static GET_DICTIONARY_ITEM_PARAMS: Lazy<GetDictionaryItemParams> =
    Lazy::new(|| GetDictionaryItemParams {
        state_root_hash: *BlockHeader::example().state_root_hash(),
        dictionary_identifier: DictionaryIdentifier::URef {
            seed_uref: "uref-09480c3248ef76b603d386f3f4f8a5f87f597d4eaffd475433f861af187ab5db-007"
                .to_string(),
            dictionary_item_key: "a_unique_entry_identifier".to_string(),
        },
    });
static GET_DICTIONARY_ITEM_RESULT: Lazy<GetDictionaryItemResult> =
    Lazy::new(|| GetDictionaryItemResult {
        api_version: DOCS_EXAMPLE_PROTOCOL_VERSION,
        dictionary_key:
            "dictionary-67518854aa916c97d4e53df8570c8217ccc259da2721b692102d76acd0ee8d1f"
                .to_string(),
        stored_value: StoredValue::CLValue(CLValue::from_t(1u64).unwrap()),
        merkle_proof: MERKLE_PROOF.clone(),
    });
static QUERY_GLOBAL_STATE_PARAMS: Lazy<QueryGlobalStateParams> =
    Lazy::new(|| QueryGlobalStateParams {
<<<<<<< HEAD
        state_identifier: GlobalStateIdentifier::BlockHash(*BlockV2::example().hash()),
        key: "deploy-af684263911154d26fa05be9963171802801a0b6aff8f199b7391eacb8edc9e1".to_string(),
=======
        state_identifier: Some(GlobalStateIdentifier::BlockHash(
            JsonBlock::doc_example().hash,
        )),
        key: Key::from_formatted_str(
            "deploy-af684263911154d26fa05be9963171802801a0b6aff8f199b7391eacb8edc9e1",
        )
        .unwrap(),
>>>>>>> cb547b0e
        path: vec![],
    });
static QUERY_GLOBAL_STATE_RESULT: Lazy<QueryGlobalStateResult> =
    Lazy::new(|| QueryGlobalStateResult {
        api_version: DOCS_EXAMPLE_PROTOCOL_VERSION,
<<<<<<< HEAD
        block_header: Some(BlockHeader::example().clone()),
        stored_value: StoredValue::Account(JsonAccount::doc_example().clone()),
=======
        block_header: Some(JsonBlockHeader::doc_example().clone()),
        stored_value: StoredValue::Account(Account::doc_example().clone()),
>>>>>>> cb547b0e
        merkle_proof: MERKLE_PROOF.clone(),
    });
static GET_TRIE_PARAMS: Lazy<GetTrieParams> = Lazy::new(|| GetTrieParams {
    trie_key: *BlockHeader::example().state_root_hash(),
});
static GET_TRIE_RESULT: Lazy<GetTrieResult> = Lazy::new(|| GetTrieResult {
    api_version: DOCS_EXAMPLE_PROTOCOL_VERSION,
    maybe_trie_bytes: None,
});
static QUERY_BALANCE_PARAMS: Lazy<QueryBalanceParams> = Lazy::new(|| QueryBalanceParams {
    state_identifier: Some(GlobalStateIdentifier::BlockHash(*BlockHash::example())),
    purse_identifier: PurseIdentifier::MainPurseUnderAccountHash(AccountHash::new([9u8; 32])),
});
static QUERY_BALANCE_RESULT: Lazy<QueryBalanceResult> = Lazy::new(|| QueryBalanceResult {
    api_version: DOCS_EXAMPLE_PROTOCOL_VERSION,
    balance: U512::from(123_456),
});

/// Params for "state_get_item" RPC request.
#[derive(Serialize, Deserialize, Debug, JsonSchema)]
#[serde(deny_unknown_fields)]
pub struct GetItemParams {
    /// Hash of the state root.
    pub state_root_hash: Digest,
    /// The key under which to query.
    pub key: Key,
    /// The path components starting from the key as base.
    #[serde(default)]
    pub path: Vec<String>,
}

impl DocExample for GetItemParams {
    fn doc_example() -> &'static Self {
        &GET_ITEM_PARAMS
    }
}

/// Result for "state_get_item" RPC response.
#[derive(PartialEq, Eq, Serialize, Deserialize, Debug, JsonSchema)]
#[serde(deny_unknown_fields)]
pub struct GetItemResult {
    /// The RPC API version.
    #[schemars(with = "String")]
    pub api_version: ProtocolVersion,
    /// The stored value.
    pub stored_value: StoredValue,
    /// The Merkle proof.
    pub merkle_proof: String,
}

impl DocExample for GetItemResult {
    fn doc_example() -> &'static Self {
        &GET_ITEM_RESULT
    }
}

/// "state_get_item" RPC.
pub struct GetItem {}

#[async_trait]
impl RpcWithParams for GetItem {
    const METHOD: &'static str = "state_get_item";
    type RequestParams = GetItemParams;
    type ResponseResult = GetItemResult;

    async fn do_handle_request<REv: ReactorEventT>(
        effect_builder: EffectBuilder<REv>,
        api_version: ProtocolVersion,
        params: Self::RequestParams,
    ) -> Result<Self::ResponseResult, Error> {
        let (stored_value, merkle_proof) = common::run_query_and_encode(
            effect_builder,
            params.state_root_hash,
            params.key,
            params.path,
        )
        .await?;

        let result = Self::ResponseResult {
            api_version,
            stored_value,
            merkle_proof,
        };
        Ok(result)
    }
}

/// Params for "state_get_balance" RPC request.
#[derive(Serialize, Deserialize, Debug, JsonSchema)]
#[serde(deny_unknown_fields)]
pub struct GetBalanceParams {
    /// The hash of state root.
    pub state_root_hash: Digest,
    /// Formatted URef.
    pub purse_uref: String,
}

impl DocExample for GetBalanceParams {
    fn doc_example() -> &'static Self {
        &GET_BALANCE_PARAMS
    }
}

/// Result for "state_get_balance" RPC response.
#[derive(PartialEq, Eq, Serialize, Deserialize, Debug, JsonSchema)]
#[serde(deny_unknown_fields)]
pub struct GetBalanceResult {
    /// The RPC API version.
    #[schemars(with = "String")]
    pub api_version: ProtocolVersion,
    /// The balance value.
    pub balance_value: U512,
    /// The Merkle proof.
    pub merkle_proof: String,
}

impl DocExample for GetBalanceResult {
    fn doc_example() -> &'static Self {
        &GET_BALANCE_RESULT
    }
}

/// "state_get_balance" RPC.
pub struct GetBalance {}

#[async_trait]
impl RpcWithParams for GetBalance {
    const METHOD: &'static str = "state_get_balance";
    type RequestParams = GetBalanceParams;
    type ResponseResult = GetBalanceResult;

    async fn do_handle_request<REv: ReactorEventT>(
        effect_builder: EffectBuilder<REv>,
        api_version: ProtocolVersion,
        params: Self::RequestParams,
    ) -> Result<Self::ResponseResult, Error> {
        // Try to parse the purse's URef from the params.
        let purse_uref = match URef::from_formatted_str(&params.purse_uref)
            .map_err(|error| format!("failed to parse purse_uref: {}", error))
        {
            Ok(uref) => uref,
            Err(error_msg) => {
                info!("{}", error_msg);
                return Err(Error::new(
                    ErrorCode::FailedToParseGetBalanceURef,
                    error_msg,
                ));
            }
        };

        // Get the balance.
        let balance_result = effect_builder
            .make_request(
                |responder| RpcRequest::GetBalance {
                    state_root_hash: params.state_root_hash,
                    purse_uref,
                    responder,
                },
                QueueKind::Api,
            )
            .await;

        let (balance_value, balance_proof) = match balance_result {
            Ok(BalanceResult::Success { motes, proof }) => (motes, proof),
            Ok(balance_result) => {
                info!("get-balance failed: {:?}", balance_result);
                return Err(Error::new(
                    ErrorCode::FailedToGetBalance,
                    format!("failed for purse {}: {:?}", purse_uref, balance_result),
                ));
            }
            Err(error) => {
                info!("get-balance failed to execute: {}", error);
                return Err(Error::new(
                    ErrorCode::GetBalanceFailedToExecute,
                    format!("failed to execute for purse {}: {}", purse_uref, error),
                ));
            }
        };

        let proof_bytes = match balance_proof.to_bytes() {
            Ok(proof_bytes) => proof_bytes,
            Err(error) => {
                let message = format!("failed to encode proof: {}", error);
                info!("{}", message);
                return Err(Error::new(ReservedErrorCode::InternalError, message));
            }
        };

        let merkle_proof = base16::encode_lower(&proof_bytes);

        // Return the result.
        let result = Self::ResponseResult {
            api_version,
            balance_value,
            merkle_proof,
        };
        Ok(result)
    }
}

/// Params for "state_get_auction_info" RPC request.
#[derive(Serialize, Deserialize, Debug, JsonSchema)]
#[serde(deny_unknown_fields)]
pub struct GetAuctionInfoParams {
    /// The block identifier.
    pub block_identifier: BlockIdentifier,
}

impl DocExample for GetAuctionInfoParams {
    fn doc_example() -> &'static Self {
        &GET_AUCTION_INFO_PARAMS
    }
}

/// Result for "state_get_auction_info" RPC response.
#[derive(PartialEq, Eq, Serialize, Deserialize, Debug, JsonSchema)]
#[serde(deny_unknown_fields)]
pub struct GetAuctionInfoResult {
    /// The RPC API version.
    #[schemars(with = "String")]
    pub api_version: ProtocolVersion,
    /// The auction state.
    pub auction_state: AuctionState,
}

impl DocExample for GetAuctionInfoResult {
    fn doc_example() -> &'static Self {
        &GET_AUCTION_INFO_RESULT
    }
}

/// "state_get_auction_info" RPC.
pub struct GetAuctionInfo {}

#[async_trait]
impl RpcWithOptionalParams for GetAuctionInfo {
    const METHOD: &'static str = "state_get_auction_info";
    type OptionalRequestParams = GetAuctionInfoParams;
    type ResponseResult = GetAuctionInfoResult;

    async fn do_handle_request<REv: ReactorEventT>(
        effect_builder: EffectBuilder<REv>,
        api_version: ProtocolVersion,
        maybe_params: Option<Self::OptionalRequestParams>,
    ) -> Result<Self::ResponseResult, Error> {
        // This RPC request is restricted by the block availability index.
        let only_from_available_block_range = true;

        let maybe_block_id = maybe_params.map(|params| params.block_identifier);
        let block = common::get_block(
            maybe_block_id,
            only_from_available_block_range,
            effect_builder,
        )
        .await?;

        let protocol_version = api_version;

        // the global state hash of the last block
        let state_root_hash = *block.state_root_hash();
        // the block height of the last added block
        let block_height = block.height();

        let get_bids_result = effect_builder
            .make_request(
                |responder| RpcRequest::GetBids {
                    state_root_hash,
                    responder,
                },
                QueueKind::Api,
            )
            .await;

        let bids = match get_bids_result {
            Ok(GetBidsResult::Success { bids }) => bids,
            Ok(GetBidsResult::RootNotFound) => {
                error!(
                    block_hash=?block.hash(),
                    ?state_root_hash,
                    "root not found while trying to get bids"
                );
                return Err(Error::new(
                    ReservedErrorCode::InternalError,
                    format!(
                        "root not found when getting bids at block {:?}",
                        block.hash().inner()
                    ),
                ));
            }
            Err(error) => {
                error!(
                    block_hash=?block.hash(),
                    ?state_root_hash,
                    ?error,
                    "failed to get bids"
                );
                return Err(Error::new(
                    ReservedErrorCode::InternalError,
                    format!(
                        "error getting bids at block {:?}: {}",
                        block.hash().inner(),
                        error
                    ),
                ));
            }
        };

        let era_validators_result = effect_builder
            .make_request(
                |responder| RpcRequest::QueryEraValidators {
                    state_root_hash,
                    protocol_version,
                    responder,
                },
                QueueKind::Api,
            )
            .await;

        let era_validators = match era_validators_result {
            Ok(validators) => validators,
            Err(error) => {
                error!(block_hash=?block.hash(), ?state_root_hash, ?error, "failed to get era validators");
                return Err(Error::new(
                    ReservedErrorCode::InternalError,
                    format!(
                        "failed to get validators at block {:?}: {}",
                        block.hash().inner(),
                        error
                    ),
                ));
            }
        };

        let auction_state = AuctionState::new(state_root_hash, block_height, era_validators, bids);

        let result = Self::ResponseResult {
            api_version,
            auction_state,
        };
        Ok(result)
    }
}

/// Identifier of an account.
#[derive(Serialize, Deserialize, Debug, Clone, JsonSchema)]
#[serde(deny_unknown_fields, untagged)]
pub enum AccountIdentifier {
    /// The public key of an account
    PublicKey(PublicKey),
    /// The account hash of an account
    AccountHash(AccountHash),
}

/// Params for "state_get_account_info" RPC request
#[derive(Serialize, Deserialize, Debug, JsonSchema)]
#[serde(deny_unknown_fields)]
pub struct GetAccountInfoParams {
    /// The public key of the Account.
    #[serde(alias = "public_key")]
    pub account_identifier: AccountIdentifier,
    /// The block identifier.
    pub block_identifier: Option<BlockIdentifier>,
}

impl DocExample for GetAccountInfoParams {
    fn doc_example() -> &'static Self {
        &GET_ACCOUNT_INFO_PARAMS
    }
}

/// Result for "state_get_account_info" RPC response.
#[derive(PartialEq, Eq, Serialize, Deserialize, Debug, JsonSchema)]
#[serde(deny_unknown_fields)]
pub struct GetAccountInfoResult {
    /// The RPC API version.
    #[schemars(with = "String")]
    pub api_version: ProtocolVersion,
    /// The account.
    pub account: Account,
    /// The Merkle proof.
    pub merkle_proof: String,
}

impl DocExample for GetAccountInfoResult {
    fn doc_example() -> &'static Self {
        &GET_ACCOUNT_INFO_RESULT
    }
}

/// "state_get_account_info" RPC.
pub struct GetAccountInfo {}

#[async_trait]
impl RpcWithParams for GetAccountInfo {
    const METHOD: &'static str = "state_get_account_info";
    type RequestParams = GetAccountInfoParams;
    type ResponseResult = GetAccountInfoResult;

    async fn do_handle_request<REv: ReactorEventT>(
        effect_builder: EffectBuilder<REv>,
        api_version: ProtocolVersion,
        params: Self::RequestParams,
    ) -> Result<Self::ResponseResult, Error> {
        // This RPC request is restricted by the block availability index.
        let only_from_available_block_range = true;

        let maybe_block_id = params.block_identifier;
        let block = common::get_block(
            maybe_block_id,
            only_from_available_block_range,
            effect_builder,
        )
        .await?;

        let state_root_hash = *block.state_root_hash();
        let base_key = {
            let account_hash = match params.account_identifier {
                AccountIdentifier::PublicKey(public_key) => public_key.to_account_hash(),
                AccountIdentifier::AccountHash(account_hash) => account_hash,
            };
            Key::Account(account_hash)
        };
        let (stored_value, merkle_proof) =
            common::run_query_and_encode(effect_builder, state_root_hash, base_key, vec![]).await?;

        let account = if let StoredValue::Account(account) = stored_value {
            account
        } else {
            let error_msg = format!("stored value is not an account for account {}", base_key);
            info!(?stored_value, "{}", error_msg);
            return Err(Error::new(ErrorCode::NoSuchAccount, error_msg));
        };

        let result = Self::ResponseResult {
            api_version,
            account,
            merkle_proof,
        };

        Ok(result)
    }
}

#[derive(Serialize, Deserialize, Debug, JsonSchema, Clone)]
/// Options for dictionary item lookups.
pub enum DictionaryIdentifier {
    /// Lookup a dictionary item via an Account's named keys.
    AccountNamedKey {
        /// The account key as a formatted string whose named keys contains dictionary_name.
        key: String,
        /// The named key under which the dictionary seed URef is stored.
        dictionary_name: String,
        /// The dictionary item key formatted as a string.
        dictionary_item_key: String,
    },
    /// Lookup a dictionary item via a Contract's named keys.
    ContractNamedKey {
        /// The contract key as a formatted string whose named keys contains dictionary_name.
        key: String,
        /// The named key under which the dictionary seed URef is stored.
        dictionary_name: String,
        /// The dictionary item key formatted as a string.
        dictionary_item_key: String,
    },
    /// Lookup a dictionary item via its seed URef.
    URef {
        /// The dictionary's seed URef.
        seed_uref: String,
        /// The dictionary item key formatted as a string.
        dictionary_item_key: String,
    },
    /// Lookup a dictionary item via its unique key.
    Dictionary(String),
}

impl DictionaryIdentifier {
    fn get_dictionary_address(
        &self,
        maybe_stored_value: Option<StoredValue>,
    ) -> Result<Key, Error> {
        match self {
            DictionaryIdentifier::AccountNamedKey {
                dictionary_name,
                dictionary_item_key,
                ..
            }
            | DictionaryIdentifier::ContractNamedKey {
                dictionary_name,
                dictionary_item_key,
                ..
            } => {
                let named_keys = match &maybe_stored_value {
                    Some(StoredValue::Account(account)) => account.named_keys(),
                    Some(StoredValue::AddressableEntity(contract)) => contract.named_keys(),
                    Some(other) => {
                        return Err(Error::new(
                            ErrorCode::FailedToGetDictionaryURef,
                            format!(
                                "expected account or contract, but got {}",
                                other.type_name()
                            ),
                        ))
                    }
                    None => {
                        return Err(Error::new(
                            ErrorCode::FailedToGetDictionaryURef,
                            "could not retrieve account/contract".to_string(),
                        ))
                    }
                };

                let key_bytes = dictionary_item_key.as_str().as_bytes();
                let seed_uref = match named_keys.get(dictionary_name) {
                    Some(key) => *key.as_uref().ok_or_else(|| {
                        Error::new(
                            ErrorCode::FailedToGetDictionaryURef,
                            format!("expected uref, but got {}", key),
                        )
                    })?,
                    None => {
                        return Err(Error::new(
                            ErrorCode::FailedToGetDictionaryURef,
                            "seed uref not in named keys".to_string(),
                        ))
                    }
                };

                Ok(Key::dictionary(seed_uref, key_bytes))
            }
            DictionaryIdentifier::URef {
                seed_uref,
                dictionary_item_key,
            } => {
                let key_bytes = dictionary_item_key.as_str().as_bytes();
                let seed_uref = URef::from_formatted_str(seed_uref).map_err(|error| {
                    Error::new(
                        ErrorCode::FailedToGetDictionaryURef,
                        format!("failed to parse uref: {}", error),
                    )
                })?;
                Ok(Key::dictionary(seed_uref, key_bytes))
            }
            DictionaryIdentifier::Dictionary(address) => {
                Key::from_formatted_str(address).map_err(|error| {
                    Error::new(
                        ErrorCode::FailedToGetDictionaryURef,
                        format!("failed to parse dictionary key: {}", error),
                    )
                })
            }
        }
    }
}

/// Params for "state_get_dictionary_item" RPC request.
#[derive(Serialize, Deserialize, Debug, JsonSchema)]
#[serde(deny_unknown_fields)]
pub struct GetDictionaryItemParams {
    /// Hash of the state root
    pub state_root_hash: Digest,
    /// The Dictionary query identifier.
    pub dictionary_identifier: DictionaryIdentifier,
}

impl DocExample for GetDictionaryItemParams {
    fn doc_example() -> &'static Self {
        &GET_DICTIONARY_ITEM_PARAMS
    }
}

/// Result for "state_get_dictionary_item" RPC response.
#[derive(PartialEq, Eq, Serialize, Deserialize, Debug, JsonSchema)]
#[serde(deny_unknown_fields)]
pub struct GetDictionaryItemResult {
    /// The RPC API version.
    #[schemars(with = "String")]
    pub api_version: ProtocolVersion,
    /// The key under which the value is stored.
    pub dictionary_key: String,
    /// The stored value.
    pub stored_value: StoredValue,
    /// The Merkle proof.
    pub merkle_proof: String,
}

impl DocExample for GetDictionaryItemResult {
    fn doc_example() -> &'static Self {
        &GET_DICTIONARY_ITEM_RESULT
    }
}

/// "state_get_dictionary_item" RPC.
pub struct GetDictionaryItem {}

#[async_trait]
impl RpcWithParams for GetDictionaryItem {
    const METHOD: &'static str = "state_get_dictionary_item";
    type RequestParams = GetDictionaryItemParams;
    type ResponseResult = GetDictionaryItemResult;

    async fn do_handle_request<REv: ReactorEventT>(
        effect_builder: EffectBuilder<REv>,
        api_version: ProtocolVersion,
        params: Self::RequestParams,
    ) -> Result<Self::ResponseResult, Error> {
        let dictionary_query_key = match params.dictionary_identifier {
            DictionaryIdentifier::AccountNamedKey { ref key, .. }
            | DictionaryIdentifier::ContractNamedKey { ref key, .. } => {
                let base_key = match Key::from_formatted_str(key) {
                    Ok(key) => key,
                    Err(error) => {
                        return Err(Error::new(
                            ErrorCode::FailedToParseQueryKey,
                            format!("failed to parse base key: {}", error),
                        ))
                    }
                };

                let empty_path = Vec::new();
                let (value, _proofs) =
                    run_query(effect_builder, params.state_root_hash, base_key, empty_path).await?;
                params
                    .dictionary_identifier
                    .get_dictionary_address(Some(value))?
            }
            DictionaryIdentifier::URef { .. } | DictionaryIdentifier::Dictionary(_) => {
                params.dictionary_identifier.get_dictionary_address(None)?
            }
        };

        let (stored_value, merkle_proof) = common::run_query_and_encode(
            effect_builder,
            params.state_root_hash,
            dictionary_query_key,
            vec![],
        )
        .await?;

        let result = Self::ResponseResult {
            api_version,
            dictionary_key: dictionary_query_key.to_formatted_string(),
            stored_value,
            merkle_proof,
        };
        Ok(result)
    }
}

/// Identifier for possible ways to query Global State
#[derive(Serialize, Deserialize, Debug, JsonSchema, Clone)]
#[serde(deny_unknown_fields)]
pub enum GlobalStateIdentifier {
    /// Query using a block hash.
    BlockHash(BlockHash),
    /// Query using a block height.
    BlockHeight(u64),
    /// Query using the state root hash.
    StateRootHash(Digest),
}

/// Params for "query_global_state" RPC
#[derive(Serialize, Deserialize, Debug, JsonSchema)]
#[serde(deny_unknown_fields)]
pub struct QueryGlobalStateParams {
    /// The identifier used for the query. If not provided, the tip of the chain will be used.
    pub state_identifier: Option<GlobalStateIdentifier>,
    /// The key under which to query.
    pub key: Key,
    /// The path components starting from the key as base.
    #[serde(default)]
    pub path: Vec<String>,
}

impl DocExample for QueryGlobalStateParams {
    fn doc_example() -> &'static Self {
        &QUERY_GLOBAL_STATE_PARAMS
    }
}

/// Result for "query_global_state" RPC response.
#[derive(PartialEq, Eq, Serialize, Deserialize, Debug, JsonSchema)]
#[serde(deny_unknown_fields)]
pub struct QueryGlobalStateResult {
    /// The RPC API version.
    #[schemars(with = "String")]
    pub api_version: ProtocolVersion,
    /// The block header if a Block hash was provided.
    pub block_header: Option<BlockHeader>,
    /// The stored value.
    pub stored_value: StoredValue,
    /// The Merkle proof.
    pub merkle_proof: String,
}

impl DocExample for QueryGlobalStateResult {
    fn doc_example() -> &'static Self {
        &QUERY_GLOBAL_STATE_RESULT
    }
}

/// "query_global_state" RPC
pub struct QueryGlobalState {}

#[async_trait]
impl RpcWithParams for QueryGlobalState {
    const METHOD: &'static str = "query_global_state";
    type RequestParams = QueryGlobalStateParams;
    type ResponseResult = QueryGlobalStateResult;

    async fn do_handle_request<REv: ReactorEventT>(
        effect_builder: EffectBuilder<REv>,
        api_version: ProtocolVersion,
        params: Self::RequestParams,
    ) -> Result<Self::ResponseResult, Error> {
        let (state_root_hash, maybe_block_header) = match params.state_identifier {
            None => match effect_builder
                .get_highest_complete_block_header_from_storage()
                .await
            {
                None => {
                    return Err(Error::new(
                        ErrorCode::NoSuchBlock,
                        "query-global-state failed to retrieve highest block header",
                    ))
                }
                Some(block_header) => (
                    *block_header.state_root_hash(),
                    Some(JsonBlockHeader::from(block_header.clone())),
                ),
            },
            Some(state_identifier) => {
                let (state_root_hash, maybe_block_header) =
                    get_state_root_hash_and_optional_header(effect_builder, state_identifier)
                        .await?;
                (state_root_hash, maybe_block_header)
            }
        };

        let (stored_value, merkle_proof) =
            common::run_query_and_encode(effect_builder, state_root_hash, params.key, params.path)
                .await?;

        let result = Self::ResponseResult {
            api_version,
            block_header: maybe_block_header,
            stored_value,
            merkle_proof,
        };
        Ok(result)
    }
}

/// Identifier of a purse.
#[derive(Serialize, Deserialize, Debug, Clone, JsonSchema)]
#[serde(deny_unknown_fields, rename_all = "snake_case")]
pub enum PurseIdentifier {
    /// The main purse of the account identified by this public key.
    MainPurseUnderPublicKey(PublicKey),
    /// The main purse of the account identified by this account hash.
    MainPurseUnderAccountHash(AccountHash),
    /// The purse identified by this URef.
    PurseUref(URef),
}

/// Params for "query_balance" RPC request.
#[derive(Serialize, Deserialize, Debug, JsonSchema)]
pub struct QueryBalanceParams {
    /// The state identifier used for the query, if none is passed
    /// the tip of the chain will be used.
    pub state_identifier: Option<GlobalStateIdentifier>,
    /// The identifier to obtain the purse corresponding to balance query.
    pub purse_identifier: PurseIdentifier,
}

impl DocExample for QueryBalanceParams {
    fn doc_example() -> &'static Self {
        &QUERY_BALANCE_PARAMS
    }
}

/// Result for "query_balance" RPC response.
#[derive(PartialEq, Eq, Serialize, Deserialize, Debug, JsonSchema)]
pub struct QueryBalanceResult {
    /// The RPC API version.
    #[schemars(with = "String")]
    pub api_version: ProtocolVersion,
    /// The balance represented in motes.
    pub balance: U512,
}

impl DocExample for QueryBalanceResult {
    fn doc_example() -> &'static Self {
        &QUERY_BALANCE_RESULT
    }
}

/// "query_balance" RPC.
pub struct QueryBalance {}

#[async_trait]
impl RpcWithParams for QueryBalance {
    const METHOD: &'static str = "query_balance";
    type RequestParams = QueryBalanceParams;
    type ResponseResult = QueryBalanceResult;

    async fn do_handle_request<REv: ReactorEventT>(
        effect_builder: EffectBuilder<REv>,
        api_version: ProtocolVersion,
        params: Self::RequestParams,
    ) -> Result<Self::ResponseResult, Error> {
        let state_root_hash = match params.state_identifier {
            None => match effect_builder
                .get_highest_complete_block_header_from_storage()
                .await
            {
                None => {
                    return Err(Error::new(
                        ErrorCode::NoSuchBlock,
                        "query-balance failed to retrieve highest block header",
                    ))
                }
                Some(block_header) => *block_header.state_root_hash(),
            },
            Some(state_identifier) => {
                let (state_root_hash, _) =
                    get_state_root_hash_and_optional_header(effect_builder, state_identifier)
                        .await?;
                state_root_hash
            }
        };

        let purse_uref = match params.purse_identifier {
            PurseIdentifier::MainPurseUnderPublicKey(account_public_key) => {
                let account = get_account(
                    effect_builder,
                    state_root_hash,
                    account_public_key.to_account_hash(),
                )
                .await?;
                account.main_purse()
            }
            PurseIdentifier::MainPurseUnderAccountHash(account_hash) => {
                let account = get_account(effect_builder, state_root_hash, account_hash).await?;
                account.main_purse()
            }
            PurseIdentifier::PurseUref(purse_uref) => purse_uref,
        };

        // Get the balance.
        let balance_result = effect_builder
            .make_request(
                |responder| RpcRequest::GetBalance {
                    state_root_hash,
                    purse_uref,
                    responder,
                },
                QueueKind::Api,
            )
            .await;

        let balance_value = match balance_result {
            Ok(BalanceResult::Success { motes, .. }) => motes,
            Ok(BalanceResult::RootNotFound) => {
                info!(
                    %state_root_hash,
                    %purse_uref,
                    "query-balance failed: root not found"
                );
                return Err(Error::new(
                    ErrorCode::FailedToGetBalance,
                    format!(
                        "root hash {} not found when querying for purse {}",
                        state_root_hash, purse_uref
                    ),
                ));
            }
            Err(error) => {
                info!("query-balance failed to execute: {}", error);
                return Err(Error::new(
                    ErrorCode::GetBalanceFailedToExecute,
                    error.to_string(),
                ));
            }
        };

        let result = Self::ResponseResult {
            api_version,
            balance: balance_value,
        };
        Ok(result)
    }
}

/// Parameters for "state_get_trie" RPC request.
#[derive(Serialize, Deserialize, Debug, JsonSchema)]
pub struct GetTrieParams {
    /// A trie key.
    pub trie_key: Digest,
}

impl DocExample for GetTrieParams {
    fn doc_example() -> &'static Self {
        &GET_TRIE_PARAMS
    }
}

/// Result for "state_get_trie" RPC response.
#[derive(PartialEq, Eq, Serialize, Deserialize, Debug, JsonSchema)]
#[serde(deny_unknown_fields)]
pub struct GetTrieResult {
    /// The RPC API version.
    #[schemars(with = "String")]
    pub api_version: ProtocolVersion,
    /// A list of keys read under the specified prefix.
    #[schemars(
        with = "Option<String>",
        description = "A trie from global state storage, bytesrepr serialized and hex-encoded."
    )]
    pub maybe_trie_bytes: Option<Bytes>,
}

impl DocExample for GetTrieResult {
    fn doc_example() -> &'static Self {
        &GET_TRIE_RESULT
    }
}

/// `state_get_trie` RPC.
pub struct GetTrie {}

#[async_trait]
impl RpcWithParams for GetTrie {
    const METHOD: &'static str = "state_get_trie";
    type RequestParams = GetTrieParams;
    type ResponseResult = GetTrieResult;

    async fn do_handle_request<REv: ReactorEventT>(
        effect_builder: EffectBuilder<REv>,
        api_version: ProtocolVersion,
        params: Self::RequestParams,
    ) -> Result<Self::ResponseResult, Error> {
        let trie_key = params.trie_key;

        match effect_builder.get_trie_full(trie_key).await {
            Ok(maybe_trie_bytes) => {
                let result = Self::ResponseResult {
                    api_version,
                    maybe_trie_bytes,
                };
                Ok(result)
            }
            Err(error) => {
                warn!(?error, "failed to get trie");
                Err(Error::new(
                    ErrorCode::FailedToGetTrie,
                    format!("{:?}", error),
                ))
            }
        }
    }
}

type QuerySuccess = (StoredValue, Vec<TrieMerkleProof<Key, StoredValue>>);

/// Runs a global state query and returns a tuple of the domain stored value and Merkle proof of the
/// value.
///
/// On error, a `warp_json_rpc::Error` is returned suitable for sending as a JSON-RPC response.
pub(super) async fn run_query<REv: ReactorEventT>(
    effect_builder: EffectBuilder<REv>,
    state_root_hash: Digest,
    base_key: Key,
    path: Vec<String>,
) -> Result<QuerySuccess, Error> {
    let query_result = effect_builder
        .make_request(
            |responder| RpcRequest::QueryGlobalState {
                state_root_hash,
                base_key,
                path,
                responder,
            },
            QueueKind::Api,
        )
        .await;

    handle_query_result(effect_builder, state_root_hash, query_result).await
}

/// Converts the result of running a global state query into a type suitable for including in a
/// JSON-RPC response.
pub(super) async fn handle_query_result<REv: ReactorEventT>(
    effect_builder: EffectBuilder<REv>,
    state_root_hash: Digest,
    query_result: Result<QueryResult, engine_state::Error>,
) -> Result<QuerySuccess, Error> {
    match query_result {
        Ok(QueryResult::Success { value, proofs }) => Ok((*value, proofs)),
        Ok(QueryResult::RootNotFound) => {
            info!("query failed: root not found");
            let error = common::missing_block_or_state_root_error(
                effect_builder,
                ErrorCode::NoSuchStateRoot,
                format!("failed to get state root at {:?}", state_root_hash),
            )
            .await;
            Err(error)
        }
        Ok(query_result) => {
            debug!(?query_result, "query failed");
            Err(Error::new(
                ErrorCode::QueryFailed,
                format!("{:?}", query_result),
            ))
        }
        Err(error) => {
            info!(?error, "query failed to execute");
            Err(Error::new(
                ErrorCode::QueryFailedToExecute,
                format!("{:?}", error),
            ))
        }
    }
}

async fn get_account<REv: ReactorEventT>(
    effect_builder: EffectBuilder<REv>,
    state_root_hash: Digest,
    account_hash: AccountHash,
) -> Result<Account, Error> {
    let (stored_value, _) = common::run_query_and_encode(
        effect_builder,
        state_root_hash,
        Key::Account(account_hash),
        vec![],
    )
    .await?;

    if let StoredValue::Account(account) = stored_value {
        Ok(account)
    } else {
        let error_msg = format!("failed to get account {}", account_hash);
        info!(?stored_value, "{}", error_msg);
        Err(Error::new(ErrorCode::NoSuchAccount, error_msg))
    }
}

pub(super) async fn get_state_root_hash_and_optional_header<REv: ReactorEventT>(
    effect_builder: EffectBuilder<REv>,
    state_identifier: GlobalStateIdentifier,
) -> Result<(Digest, Option<BlockHeader>), Error> {
    // This RPC request is restricted by the block availability index.
    let only_from_available_block_range = true;
    match state_identifier {
        GlobalStateIdentifier::BlockHash(block_hash) => {
            match effect_builder
                .get_block_header_from_storage(block_hash, only_from_available_block_range)
                .await
            {
                None => {
                    let error_msg =
                        format!("failed to retrieve specified block header {}", block_hash);
                    Err(Error::new(ErrorCode::NoSuchBlock, error_msg))
                }
                Some(block_header) => Ok((*block_header.state_root_hash(), Some(block_header))),
            }
        }
        GlobalStateIdentifier::BlockHeight(block_height) => {
            match effect_builder
                .get_block_header_at_height_from_storage(
                    block_height,
                    only_from_available_block_range,
                )
                .await
            {
                None => {
                    let error_msg =
                        format!("failed to retrieve block header at height {}", block_height);
                    Err(Error::new(ErrorCode::NoSuchBlock, error_msg))
                }
                Some(block_header) => Ok((*block_header.state_root_hash(), Some(block_header))),
            }
        }
        GlobalStateIdentifier::StateRootHash(state_root_hash) => Ok((state_root_hash, None)),
    }
}<|MERGE_RESOLUTION|>--- conflicted
+++ resolved
@@ -14,13 +14,8 @@
 use casper_types::{
     account::{Account, AccountHash},
     bytesrepr::{Bytes, ToBytes},
-<<<<<<< HEAD
-    BlockHash, BlockHeader, BlockV2, CLValue, Digest, Key, ProtocolVersion, PublicKey, SecretKey,
-    StoredValue as DomainStoredValue, URef, U512,
-=======
-    BlockHash, CLValue, Digest, JsonBlock, JsonBlockHeader, Key, ProtocolVersion, PublicKey,
-    SecretKey, StoredValue, URef, U512,
->>>>>>> cb547b0e
+    BlockHash, BlockHeader, CLValue, Digest, JsonBlock, JsonBlockHeader, Key, ProtocolVersion,
+    PublicKey, SecretKey, StoredValue, URef, U512,
 };
 
 use crate::{
@@ -36,16 +31,11 @@
 };
 
 static GET_ITEM_PARAMS: Lazy<GetItemParams> = Lazy::new(|| GetItemParams {
-<<<<<<< HEAD
-    state_root_hash: *BlockHeader::example().state_root_hash(),
-    key: "deploy-af684263911154d26fa05be9963171802801a0b6aff8f199b7391eacb8edc9e1".to_string(),
-=======
     state_root_hash: JsonBlock::doc_example().header.state_root_hash,
     key: Key::from_formatted_str(
         "deploy-af684263911154d26fa05be9963171802801a0b6aff8f199b7391eacb8edc9e1",
     )
     .unwrap(),
->>>>>>> cb547b0e
     path: vec!["inner".to_string()],
 });
 static GET_ITEM_RESULT: Lazy<GetItemResult> = Lazy::new(|| GetItemResult {
@@ -74,13 +64,8 @@
     let secret_key = SecretKey::ed25519_from_bytes([0; 32]).unwrap();
     let public_key = PublicKey::from(&secret_key);
     GetAccountInfoParams {
-<<<<<<< HEAD
-        public_key,
-        block_identifier: Some(BlockIdentifier::Hash(*BlockHash::example())),
-=======
         account_identifier: AccountIdentifier::PublicKey(public_key),
         block_identifier: Some(BlockIdentifier::Hash(JsonBlock::doc_example().hash)),
->>>>>>> cb547b0e
     }
 });
 static GET_ACCOUNT_INFO_RESULT: Lazy<GetAccountInfoResult> = Lazy::new(|| GetAccountInfoResult {
@@ -108,10 +93,6 @@
     });
 static QUERY_GLOBAL_STATE_PARAMS: Lazy<QueryGlobalStateParams> =
     Lazy::new(|| QueryGlobalStateParams {
-<<<<<<< HEAD
-        state_identifier: GlobalStateIdentifier::BlockHash(*BlockV2::example().hash()),
-        key: "deploy-af684263911154d26fa05be9963171802801a0b6aff8f199b7391eacb8edc9e1".to_string(),
-=======
         state_identifier: Some(GlobalStateIdentifier::BlockHash(
             JsonBlock::doc_example().hash,
         )),
@@ -119,19 +100,13 @@
             "deploy-af684263911154d26fa05be9963171802801a0b6aff8f199b7391eacb8edc9e1",
         )
         .unwrap(),
->>>>>>> cb547b0e
         path: vec![],
     });
 static QUERY_GLOBAL_STATE_RESULT: Lazy<QueryGlobalStateResult> =
     Lazy::new(|| QueryGlobalStateResult {
         api_version: DOCS_EXAMPLE_PROTOCOL_VERSION,
-<<<<<<< HEAD
-        block_header: Some(BlockHeader::example().clone()),
-        stored_value: StoredValue::Account(JsonAccount::doc_example().clone()),
-=======
         block_header: Some(JsonBlockHeader::doc_example().clone()),
         stored_value: StoredValue::Account(Account::doc_example().clone()),
->>>>>>> cb547b0e
         merkle_proof: MERKLE_PROOF.clone(),
     });
 static GET_TRIE_PARAMS: Lazy<GetTrieParams> = Lazy::new(|| GetTrieParams {
@@ -820,7 +795,7 @@
     #[schemars(with = "String")]
     pub api_version: ProtocolVersion,
     /// The block header if a Block hash was provided.
-    pub block_header: Option<BlockHeader>,
+    pub block_header: Option<JsonBlockHeader>,
     /// The stored value.
     pub stored_value: StoredValue,
     /// The Merkle proof.
@@ -1183,7 +1158,7 @@
 pub(super) async fn get_state_root_hash_and_optional_header<REv: ReactorEventT>(
     effect_builder: EffectBuilder<REv>,
     state_identifier: GlobalStateIdentifier,
-) -> Result<(Digest, Option<BlockHeader>), Error> {
+) -> Result<(Digest, Option<JsonBlockHeader>), Error> {
     // This RPC request is restricted by the block availability index.
     let only_from_available_block_range = true;
     match state_identifier {
@@ -1197,7 +1172,10 @@
                         format!("failed to retrieve specified block header {}", block_hash);
                     Err(Error::new(ErrorCode::NoSuchBlock, error_msg))
                 }
-                Some(block_header) => Ok((*block_header.state_root_hash(), Some(block_header))),
+                Some(block_header) => {
+                    let json_block_header = JsonBlockHeader::from(block_header.clone());
+                    Ok((*block_header.state_root_hash(), Some(json_block_header)))
+                }
             }
         }
         GlobalStateIdentifier::BlockHeight(block_height) => {
@@ -1213,7 +1191,10 @@
                         format!("failed to retrieve block header at height {}", block_height);
                     Err(Error::new(ErrorCode::NoSuchBlock, error_msg))
                 }
-                Some(block_header) => Ok((*block_header.state_root_hash(), Some(block_header))),
+                Some(block_header) => {
+                    let json_block_header = JsonBlockHeader::from(block_header.clone());
+                    Ok((*block_header.state_root_hash(), Some(json_block_header)))
+                }
             }
         }
         GlobalStateIdentifier::StateRootHash(state_root_hash) => Ok((state_root_hash, None)),
