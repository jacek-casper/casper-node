--- conflicted
+++ resolved
@@ -23,21 +23,13 @@
     execution::{Effects, ExecutionResult, ExecutionResultV2, Transform, TransformKind},
     generate_ed25519_keypair,
     testing::TestRng,
-<<<<<<< HEAD
-    Block, BlockHash, BlockHeader, BlockSignatures, BlockSignaturesV2, BlockV2, ChainNameDigest,
-    Chainspec, ChainspecRawBytes, Deploy, DeployApprovalsHash, DeployHash, Digest, EraId,
-    FinalitySignature, FinalitySignatureV2, Gas, InitiatorAddr, Key, ProtocolVersion, PublicKey,
-    SecretKey, SignedBlockHeader, StoredValue, TestBlockBuilder, TestBlockV1Builder, TimeDiff,
-    Transaction, TransactionApprovalsHash, TransactionHash, TransactionV1Hash,
-    TransactionWithFinalizedApprovals, Transfer, TransferV2, U512,
-=======
     AvailableBlockRange, Block, BlockHash, BlockHeader, BlockSignatures, BlockSignaturesV2,
     BlockV2, ChainNameDigest, Chainspec, ChainspecRawBytes, Deploy, DeployApprovalsHash,
-    DeployHash, Digest, EraId, ExecutionInfo, FinalitySignature, FinalitySignatureV2, Key,
-    ProtocolVersion, PublicKey, SecretKey, SignedBlockHeader, TestBlockBuilder, TestBlockV1Builder,
-    TimeDiff, Transaction, TransactionApprovalsHash, TransactionHash, TransactionV1Hash,
-    TransactionWithFinalizedApprovals, Transfer, U512,
->>>>>>> 2f3267a7
+    DeployHash, Digest, EraId, ExecutionInfo, FinalitySignature, FinalitySignatureV2, Gas,
+    InitiatorAddr, Key, ProtocolVersion, PublicKey, SecretKey, SignedBlockHeader, StoredValue,
+    TestBlockBuilder, TestBlockV1Builder, TimeDiff, Transaction, TransactionApprovalsHash,
+    TransactionHash, TransactionV1Hash, TransactionWithFinalizedApprovals, Transfer, TransferV2,
+    U512,
 };
 use tempfile::tempdir;
 
