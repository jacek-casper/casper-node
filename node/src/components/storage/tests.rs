//! Unit tests for the storage component.

use std::{
    collections::{BTreeMap, HashMap},
    fs::{self, File},
    io, iter,
    path::{Path, PathBuf},
    sync::Arc,
};

use once_cell::sync::Lazy;
use rand::{prelude::SliceRandom, Rng};
use serde::{Deserialize, Serialize};
use smallvec::smallvec;

use casper_types::{
<<<<<<< HEAD
    generate_ed25519_keypair, system::auction::UnbondingPurse, testing::TestRng, AccessRights,
    ApprovalsHash, Block, BlockHash, BlockHashAndHeight, BlockHeader, BlockSignatures, BlockV1,
    BlockV2, Chainspec, ChainspecRawBytes, Deploy, DeployHash, Digest, EraId, ExecutionResult,
    FinalitySignature, ProtocolVersion, PublicKey, SecretKey, SignedBlockHeader, TimeDiff,
    Transfer, URef, U512,
=======
    execution::{ExecutionResult, ExecutionResultV2},
    generate_ed25519_keypair,
    system::auction::UnbondingPurse,
    testing::TestRng,
    AccessRights, Block, BlockHash, BlockHashAndHeight, BlockHeader, BlockSignatures, Chainspec,
    ChainspecRawBytes, Deploy, DeployHash, Digest, EraId, FinalitySignature, ProtocolVersion,
    PublicKey, SecretKey, SignedBlockHeader, TimeDiff, URef, U512,
>>>>>>> cb547b0e
};
use tempfile::tempdir;

use super::{
    move_storage_files_to_network_subdir, should_move_storage_files_to_network_subdir, Config,
    Storage,
};
use crate::{
    components::fetcher::{FetchItem, FetchResponse},
    effect::{
        requests::{MarkBlockCompletedRequest, StorageRequest},
        Multiple,
    },
    storage::{
        lmdb_ext::{deserialize_internal, serialize_internal},
        FORCE_RESYNC_FILE_NAME,
    },
    testing::{ComponentHarness, UnitTestEvent},
    types::{
<<<<<<< HEAD
        sync_leap_validation_metadata::SyncLeapValidationMetaData, ApprovalsHashes,
        AvailableBlockRange, DeployMetadata, DeployMetadataExt, DeployWithFinalizedApprovals,
        FromTestBlockBuilder, LegacyDeploy, SignedBlock, SyncLeapIdentifier, TestBlockBuilder,
=======
        sync_leap_validation_metadata::SyncLeapValidationMetaData, AvailableBlockRange,
        DeployExecutionInfo, DeployWithFinalizedApprovals, LegacyDeploy, SyncLeapIdentifier,
        TestBlockBuilder,
>>>>>>> cb547b0e
    },
    utils::{Loadable, WithDir},
};

const RECENT_ERA_COUNT: u64 = 7;
const MAX_TTL: TimeDiff = TimeDiff::from_seconds(86400);

fn new_config(harness: &ComponentHarness<UnitTestEvent>) -> Config {
    const MIB: usize = 1024 * 1024;

    // Restrict all stores to 50 mibibytes, to catch issues before filling up the entire disk.
    Config {
        path: harness.tmp.path().join("storage"),
        max_block_store_size: 50 * MIB,
        max_deploy_store_size: 50 * MIB,
        max_deploy_metadata_store_size: 50 * MIB,
        max_state_store_size: 50 * MIB,
        enable_mem_deduplication: true,
        mem_pool_prune_interval: 4,
    }
}

fn block_headers_into_heights(block_headers: &[BlockHeader]) -> Vec<u64> {
    block_headers
        .iter()
        .map(|block_header| block_header.height())
        .collect()
}

fn signed_block_headers_into_heights(signed_block_headers: &[SignedBlockHeader]) -> Vec<u64> {
    signed_block_headers
        .iter()
        .map(|signed_block_header| signed_block_header.block_header().height())
        .collect()
}

fn create_sync_leap_test_chain(
    non_signed_blocks: &[u64], // indices of blocks to not be signed
    include_switch_block_at_tip: bool,
    maybe_recent_era_count: Option<u64>, // if Some, override default `RECENT_ERA_COUNT`
) -> (Storage, Chainspec, Vec<BlockV2>) {
    // Test chain:
    //      S0      S1 B2 B3 S4 B5 B6 S7 B8 B9 S10 B11 B12
    //  era 0 | era 1 | era 2  | era 3  | era 4   | era 5 ...
    //  where
    //   S - switch block
    //   B - non-switch block

    // If `include_switch_block_at_tip`, the additional switch block of height 13 will be added at
    // the tip of the chain.
    let (chainspec, _) = <(Chainspec, ChainspecRawBytes)>::from_resources("local");
    let mut harness = ComponentHarness::default();
    let mut storage = storage_fixture_from_parts(
        &harness,
        None,
        Some(chainspec.protocol_version()),
        None,
        None,
        maybe_recent_era_count,
    );

    let mut trusted_validator_weights = BTreeMap::new();

    let (validator_secret_key, validator_public_key) = generate_ed25519_keypair();
    trusted_validator_weights.insert(validator_public_key, U512::from(2000000000000u64));

    let mut blocks: Vec<BlockV2> = vec![];
    let block_count = 13 + include_switch_block_at_tip as u64;
    (0_u64..block_count).for_each(|height| {
        let is_switch = height == 0 || height % 3 == 1;
        let era_id = EraId::from(match height {
            0 => 0,
            1 => 1,
            _ => (height + 4) / 3,
        });
        let parent_hash = if height == 0 {
            BlockHash::new(Digest::default())
        } else {
            *blocks.get((height - 1) as usize).unwrap().hash()
        };

<<<<<<< HEAD
        let block = BlockV2::random_with_specifics_and_parent_and_validator_weights(
            &mut harness.rng,
            era_id,
            height,
            chainspec.protocol_version(),
            parent_hash,
            if is_switch {
                Some(trusted_validator_weights.clone())
            } else {
                None
            },
        );
=======
        let block = TestBlockBuilder::new()
            .era(era_id)
            .height(height)
            .protocol_version(chainspec.protocol_version())
            .parent_hash(parent_hash)
            .validator_weights(trusted_validator_weights.clone())
            .switch_block(is_switch)
            .build(&mut harness.rng);
>>>>>>> cb547b0e

        blocks.push(block);
    });
    blocks.iter().for_each(|block| {
        storage.write_block_v2(block).unwrap();

        let fs = FinalitySignature::create(*block.hash(), block.era_id(), &validator_secret_key);
        assert!(fs.is_verified().is_ok());

        let mut block_signatures = BlockSignatures::new(*block.hash(), block.era_id());
        block_signatures.insert_signature(fs);

        if !non_signed_blocks.contains(&block.height()) {
            storage
                .write_finality_signatures(&block_signatures)
                .unwrap();
            storage.completed_blocks.insert(block.height());
        }
    });
    (storage, chainspec, blocks)
}

/// Storage component test fixture.
///
/// Creates a storage component in a temporary directory.
///
/// # Panics
///
/// Panics if setting up the storage fixture fails.
fn storage_fixture(harness: &ComponentHarness<UnitTestEvent>) -> Storage {
    let cfg = new_config(harness);
    Storage::new(
        &WithDir::new(harness.tmp.path(), cfg),
        None,
        ProtocolVersion::from_parts(1, 0, 0),
        EraId::default(),
        "test",
        MAX_TTL.into(),
        RECENT_ERA_COUNT,
        None,
        false,
    )
    .expect("could not create storage component fixture")
}

/// Storage component test fixture.
///
/// Creates a storage component in a temporary directory.
///
/// # Panics
///
/// Panics if setting up the storage fixture fails.
fn storage_fixture_from_parts(
    harness: &ComponentHarness<UnitTestEvent>,
    hard_reset_to_start_of_era: Option<EraId>,
    protocol_version: Option<ProtocolVersion>,
    network_name: Option<&str>,
    max_ttl: Option<TimeDiff>,
    recent_era_count: Option<u64>,
) -> Storage {
    let cfg = new_config(harness);
    Storage::new(
        &WithDir::new(harness.tmp.path(), cfg),
        hard_reset_to_start_of_era,
        protocol_version.unwrap_or(ProtocolVersion::V1_0_0),
        EraId::default(),
        network_name.unwrap_or("test"),
        max_ttl.unwrap_or(MAX_TTL).into(),
        recent_era_count.unwrap_or(RECENT_ERA_COUNT),
        None,
        false,
    )
    .expect("could not create storage component fixture from parts")
}

/// Storage component test fixture with force resync enabled.
///
/// Creates a storage component in a given temporary directory.
///
/// # Panics
///
/// Panics if setting up the storage fixture fails.
fn storage_fixture_with_force_resync(cfg: &WithDir<Config>) -> Storage {
    Storage::new(
        cfg,
        None,
        ProtocolVersion::from_parts(1, 0, 0),
        EraId::default(),
        "test",
        MAX_TTL.into(),
        RECENT_ERA_COUNT,
        None,
        true,
    )
    .expect("could not create storage component fixture")
}

/// Storage component test fixture.
///
/// Creates a storage component in a temporary directory, but with a hard reset to a specified era.
///
/// # Panics
///
/// Panics if setting up the storage fixture fails.
fn storage_fixture_with_hard_reset(
    harness: &ComponentHarness<UnitTestEvent>,
    reset_era_id: EraId,
) -> Storage {
    storage_fixture_from_parts(
        harness,
        Some(reset_era_id),
        Some(ProtocolVersion::from_parts(1, 1, 0)),
        None,
        None,
        None,
    )
}

/// Creates 3 random signatures for the given block.
fn random_signatures(rng: &mut TestRng, block_hash: BlockHash, era_id: EraId) -> BlockSignatures {
    let mut block_signatures = BlockSignatures::new(block_hash, era_id);
    for _ in 0..3 {
        let secret_key = SecretKey::random(rng);
        let signature = FinalitySignature::create(block_hash, era_id, &secret_key);
        block_signatures.insert_signature(signature);
    }
    block_signatures
}

/// Requests block header at a specific height from a storage component.
fn get_block_header_at_height(
    storage: &mut Storage,
    height: u64,
    only_from_available_block_range: bool,
) -> Option<BlockHeader> {
    storage
        .read_block_header_by_height(height, only_from_available_block_range)
        .expect("should get block")
}

/// Requests block at a specific height from a storage component.
fn get_block_at_height(storage: &mut Storage, height: u64) -> Option<Block> {
    storage
        .read_block_by_height(height)
        .expect("could not get block by height")
}

/// Loads a block v2 from a storage component.
fn get_block_v2(
    harness: &mut ComponentHarness<UnitTestEvent>,
    storage: &mut Storage,
    block_hash: BlockHash,
) -> Option<BlockV2> {
    let response = harness.send_request(storage, move |responder| {
        StorageRequest::GetBlockV2 {
            block_hash,
            responder,
        }
        .into()
    });
    assert!(harness.is_idle());
    response
}

/// Loads a block from a storage component.
fn get_block(
    harness: &mut ComponentHarness<UnitTestEvent>,
    storage: &mut Storage,
    block_hash: BlockHash,
) -> Option<Block> {
    let response = harness.send_request(storage, move |responder| {
        StorageRequest::GetBlock {
            block_hash,
            responder,
        }
        .into()
    });
    assert!(harness.is_idle());
    response
}

fn is_block_stored(
    harness: &mut ComponentHarness<UnitTestEvent>,
    storage: &mut Storage,
    block_hash: BlockHash,
) -> bool {
    let response = harness.send_request(storage, move |responder| {
        StorageRequest::IsBlockStored {
            block_hash,
            responder,
        }
        .into()
    });
    assert!(harness.is_idle());
    response
}

/// Loads a block header by height from a storage component.
/// Requesting a block header by height is required currently by the RPC
/// component.
fn get_block_header_by_height(
    harness: &mut ComponentHarness<UnitTestEvent>,
    storage: &mut Storage,
    block_height: u64,
) -> Option<BlockHeader> {
    let response = harness.send_request(storage, move |responder| {
        StorageRequest::GetBlockHeaderByHeight {
            block_height,
            only_from_available_block_range: false,
            responder,
        }
        .into()
    });
    assert!(harness.is_idle());
    response
}

/// Loads a block's signatures from a storage component.
fn get_block_signatures(storage: &mut Storage, block_hash: BlockHash) -> Option<BlockSignatures> {
    let mut txn = storage.env.begin_ro_txn().unwrap();
    storage.get_block_signatures(&mut txn, &block_hash).unwrap()
}

/// Loads a set of deploys from a storage component.
///
/// Applies `into_naive` to all loaded deploys.
fn get_naive_deploys(
    harness: &mut ComponentHarness<UnitTestEvent>,
    storage: &mut Storage,
    deploy_hashes: Multiple<DeployHash>,
) -> Vec<Option<Deploy>> {
    let response = harness.send_request(storage, move |responder| {
        StorageRequest::GetDeploys {
            deploy_hashes: deploy_hashes.to_vec(),
            responder,
        }
        .into()
    });
    assert!(harness.is_idle());
    response
        .into_iter()
        .map(|opt_dfa| opt_dfa.map(DeployWithFinalizedApprovals::into_naive))
        .collect()
}

/// Loads a deploy with associated execution info from the storage component.
///
/// Any potential finalized approvals are discarded.
fn get_naive_deploy_and_execution_info(
    harness: &mut ComponentHarness<UnitTestEvent>,
    storage: &mut Storage,
    deploy_hash: DeployHash,
) -> Option<(Deploy, Option<DeployExecutionInfo>)> {
    let response = harness.send_request(storage, |responder| {
        StorageRequest::GetDeployAndExecutionInfo {
            deploy_hash,
            responder,
        }
        .into()
    });
    assert!(harness.is_idle());
    response.map(|(deploy_with_finalized_approvals, exec_info)| {
        (deploy_with_finalized_approvals.into_naive(), exec_info)
    })
}

/// Requests the highest complete block from a storage component.
fn get_highest_complete_block(
    harness: &mut ComponentHarness<UnitTestEvent>,
    storage: &mut Storage,
) -> Option<Block> {
    let response = harness.send_request(storage, |responder| {
        StorageRequest::GetHighestCompleteBlock { responder }.into()
    });
    assert!(harness.is_idle());
    response
}

/// Requests the highest complete block header from a storage component.
fn get_highest_complete_block_header(
    harness: &mut ComponentHarness<UnitTestEvent>,
    storage: &mut Storage,
) -> Option<BlockHeader> {
    let response = harness.send_request(storage, |responder| {
        StorageRequest::GetHighestCompleteBlockHeader { responder }.into()
    });
    assert!(harness.is_idle());
    response
}

/// Stores a block in a storage component.
fn put_complete_block(
    harness: &mut ComponentHarness<UnitTestEvent>,
    storage: &mut Storage,
    block: Arc<BlockV2>,
) -> bool {
    let block_height = block.height();
    let response = harness.send_request(storage, move |responder| {
        StorageRequest::PutBlockV2 { block, responder }.into()
    });
    assert!(harness.is_idle());
    harness.send_request(storage, move |responder| {
        MarkBlockCompletedRequest {
            block_height,
            responder,
        }
        .into()
    });
    assert!(harness.is_idle());
    response
}

// Mark block complete
fn mark_block_complete(
    harness: &mut ComponentHarness<UnitTestEvent>,
    storage: &mut Storage,
    block_height: u64,
) -> bool {
    let response = harness.send_request(storage, move |responder| {
        MarkBlockCompletedRequest {
            block_height,
            responder,
        }
        .into()
    });
    assert!(harness.is_idle());
    response
}

/// Stores a block in a storage component.
fn put_block(
    harness: &mut ComponentHarness<UnitTestEvent>,
    storage: &mut Storage,
    block: Arc<Block>,
) -> bool {
    let response = harness.send_request(storage, move |responder| {
        StorageRequest::PutBlock { block, responder }.into()
    });
    assert!(harness.is_idle());
    response
}

/// Stores a block's signatures in a storage component.
fn put_block_signatures(
    harness: &mut ComponentHarness<UnitTestEvent>,
    storage: &mut Storage,
    signatures: BlockSignatures,
) -> bool {
    let response = harness.send_request(storage, move |responder| {
        StorageRequest::PutBlockSignatures {
            signatures,
            responder,
        }
        .into()
    });
    assert!(harness.is_idle());
    response
}

/// Stores a deploy in a storage component.
fn put_deploy(
    harness: &mut ComponentHarness<UnitTestEvent>,
    storage: &mut Storage,
    deploy: Arc<Deploy>,
) -> bool {
    let response = harness.send_request(storage, move |responder| {
        StorageRequest::PutDeploy { deploy, responder }.into()
    });
    assert!(harness.is_idle());
    response
}

fn insert_to_deploy_index(
    storage: &mut Storage,
    deploy: Deploy,
    block_hash_and_height: BlockHashAndHeight,
) -> bool {
    storage
        .deploy_hash_index
        .insert(*deploy.hash(), block_hash_and_height)
        .is_none()
}

/// Stores execution results in a storage component.
fn put_execution_results(
    harness: &mut ComponentHarness<UnitTestEvent>,
    storage: &mut Storage,
    block_hash: BlockHash,
    block_height: u64,
    execution_results: HashMap<DeployHash, ExecutionResult>,
) {
    harness.send_request(storage, move |responder| {
        StorageRequest::PutExecutionResults {
            block_hash: Box::new(block_hash),
            block_height,
            execution_results,
            responder,
        }
        .into()
    });
    assert!(harness.is_idle());
}

/// Gets available block range from storage.
fn get_available_block_range(
    harness: &mut ComponentHarness<UnitTestEvent>,
    storage: &mut Storage,
) -> AvailableBlockRange {
    let response = harness.send_request(storage, move |responder| {
        StorageRequest::GetAvailableBlockRange { responder }.into()
    });
    assert!(harness.is_idle());
    response
}

fn get_approvals_hashes(
    harness: &mut ComponentHarness<UnitTestEvent>,
    storage: &mut Storage,
    block_hash: BlockHash,
) -> Option<ApprovalsHashes> {
    let response = harness.send_request(storage, move |responder| {
        StorageRequest::GetApprovalsHashes {
            block_hash,
            responder,
        }
        .into()
    });
    assert!(harness.is_idle());
    response
}

fn get_block_header(
    harness: &mut ComponentHarness<UnitTestEvent>,
    storage: &mut Storage,
    block_hash: BlockHash,
    only_from_available_block_range: bool,
) -> Option<BlockHeader> {
    let response = harness.send_request(storage, move |responder| {
        StorageRequest::GetBlockHeader {
            block_hash,
            only_from_available_block_range,
            responder,
        }
        .into()
    });
    assert!(harness.is_idle());
    response
}

fn get_block_transfers(
    harness: &mut ComponentHarness<UnitTestEvent>,
    storage: &mut Storage,
    block_hash: BlockHash,
) -> Option<Vec<Transfer>> {
    let response = harness.send_request(storage, move |responder| {
        StorageRequest::GetBlockTransfers {
            block_hash,
            responder,
        }
        .into()
    });
    assert!(harness.is_idle());
    response
}

fn get_signed_block_by_hash(
    harness: &mut ComponentHarness<UnitTestEvent>,
    storage: &mut Storage,
    block_hash: BlockHash,
    only_from_available_block_range: bool,
) -> Option<SignedBlock> {
    let response = harness.send_request(storage, move |responder| {
        StorageRequest::GetSignedBlockByHash {
            block_hash,
            only_from_available_block_range,
            responder,
        }
        .into()
    });
    assert!(harness.is_idle());
    response
}

fn get_signed_block_by_height(
    harness: &mut ComponentHarness<UnitTestEvent>,
    storage: &mut Storage,
    block_height: u64,
    only_from_available_block_range: bool,
) -> Option<SignedBlock> {
    let response = harness.send_request(storage, move |responder| {
        StorageRequest::GetSignedBlockByHeight {
            block_height,
            only_from_available_block_range,
            responder,
        }
        .into()
    });
    assert!(harness.is_idle());
    response
}

fn get_highest_signed_block(
    harness: &mut ComponentHarness<UnitTestEvent>,
    storage: &mut Storage,
    only_from_available_block_range: bool,
) -> Option<SignedBlock> {
    let response = harness.send_request(storage, move |responder| {
        StorageRequest::GetHighestSignedBlock {
            only_from_available_block_range,
            responder,
        }
        .into()
    });
    assert!(harness.is_idle());
    response
}

fn get_block_signature(
    harness: &mut ComponentHarness<UnitTestEvent>,
    storage: &mut Storage,
    block_hash: BlockHash,
    public_key: Box<PublicKey>,
) -> Option<FinalitySignature> {
    let response = harness.send_request(storage, move |responder| {
        StorageRequest::GetBlockSignature {
            block_hash,
            public_key,
            responder,
        }
        .into()
    });
    assert!(harness.is_idle());
    response
}

fn get_block_header_for_deploy(
    harness: &mut ComponentHarness<UnitTestEvent>,
    storage: &mut Storage,
    deploy_hash: DeployHash,
) -> Option<BlockHeader> {
    let response = harness.send_request(storage, move |responder| {
        StorageRequest::GetBlockHeaderForDeploy {
            deploy_hash,
            responder,
        }
        .into()
    });
    assert!(harness.is_idle());
    response
}

#[test]
fn get_block_of_non_existing_block_returns_none() {
    let mut harness = ComponentHarness::default();
    let mut storage = storage_fixture(&harness);

    let block_hash = BlockHash::random(&mut harness.rng);
    let response = get_block_v2(&mut harness, &mut storage, block_hash);

    assert!(response.is_none());
    assert!(harness.is_idle());
}

#[test]
fn read_block_by_height_with_available_block_range() {
    let mut harness = ComponentHarness::default();

    // Create a random block, load and store it.
<<<<<<< HEAD
    let block_33 = Arc::new(BlockV2::random_with_specifics(
        &mut harness.rng,
        EraId::new(1),
        33,
        ProtocolVersion::from_parts(1, 5, 0),
        true,
        None,
    ));
=======
    let block_33 = Arc::new(
        TestBlockBuilder::new()
            .era(1)
            .height(33)
            .protocol_version(ProtocolVersion::from_parts(1, 5, 0))
            .switch_block(true)
            .build(&mut harness.rng),
    );
>>>>>>> cb547b0e

    let mut storage = storage_fixture(&harness);
    assert!(get_block_header_at_height(&mut storage, 0, false).is_none());
    assert!(get_block_header_at_height(&mut storage, 0, true).is_none());

    let was_new = put_complete_block(&mut harness, &mut storage, block_33.clone());
    assert!(was_new);

    assert_eq!(
        get_block_header_at_height(&mut storage, 33, false).as_ref(),
        Some(block_33.header())
    );
    assert_eq!(
        get_block_header_at_height(&mut storage, 33, true).as_ref(),
        Some(block_33.header())
    );

    // Create a random block as a different height, load and store it.
<<<<<<< HEAD
    let block_14 = Arc::new(BlockV2::random_with_specifics(
        &mut harness.rng,
        EraId::new(1),
        14,
        ProtocolVersion::from_parts(1, 5, 0),
        false,
        None,
    ));
=======
    let block_14 = Arc::new(
        TestBlockBuilder::new()
            .era(1)
            .height(14)
            .protocol_version(ProtocolVersion::from_parts(1, 5, 0))
            .switch_block(false)
            .build(&mut harness.rng),
    );
>>>>>>> cb547b0e

    let was_new = put_complete_block(&mut harness, &mut storage, block_14.clone());
    assert!(was_new);

    assert_eq!(
        get_block_header_at_height(&mut storage, 14, false).as_ref(),
        Some(block_14.header())
    );
    assert!(get_block_header_at_height(&mut storage, 14, true).is_none());
}

#[test]
fn can_retrieve_block_by_height() {
    let mut harness = ComponentHarness::default();

    // Create some random blocks, load and store them.
<<<<<<< HEAD
    let block_v2_33 = Arc::new(BlockV2::random_with_specifics(
        &mut harness.rng,
        EraId::new(1),
        33,
        ProtocolVersion::from_parts(1, 5, 0),
        true,
        None,
    ));
    let block_33: Block = (*block_v2_33).clone().into();

    let block_v2_14 = Arc::new(BlockV2::random_with_specifics(
        &mut harness.rng,
        EraId::new(1),
        14,
        ProtocolVersion::from_parts(1, 5, 0),
        false,
        None,
    ));
    let block_14: Block = (*block_v2_14).clone().into();

    let block_v2_99 = Arc::new(BlockV2::random_with_specifics(
        &mut harness.rng,
        EraId::new(2),
        99,
        ProtocolVersion::from_parts(1, 5, 0),
        true,
        None,
    ));
    let block_99: Block = (*block_v2_99).clone().into();
=======
    let block_33 = Arc::new(
        TestBlockBuilder::new()
            .era(1)
            .height(33)
            .protocol_version(ProtocolVersion::from_parts(1, 5, 0))
            .switch_block(true)
            .build(&mut harness.rng),
    );
    let block_14 = Arc::new(
        TestBlockBuilder::new()
            .era(1)
            .height(14)
            .protocol_version(ProtocolVersion::from_parts(1, 5, 0))
            .switch_block(false)
            .build(&mut harness.rng),
    );

    let block_99 = Arc::new(
        TestBlockBuilder::new()
            .era(2)
            .height(99)
            .protocol_version(ProtocolVersion::from_parts(1, 5, 0))
            .switch_block(true)
            .build(&mut harness.rng),
    );
>>>>>>> cb547b0e

    let mut storage = storage_fixture(&harness);

    // Both block at ID and highest block should return `None` initially.
    assert!(get_block_at_height(&mut storage, 0).is_none());
    assert!(get_block_header_at_height(&mut storage, 0, false).is_none());
    assert!(get_highest_complete_block(&mut harness, &mut storage).is_none());
    assert!(get_highest_complete_block_header(&mut harness, &mut storage).is_none());
    assert!(get_block_at_height(&mut storage, 14).is_none());
    assert!(get_block_header_at_height(&mut storage, 14, false).is_none());
    assert!(get_block_at_height(&mut storage, 33).is_none());
    assert!(get_block_header_at_height(&mut storage, 33, false).is_none());
    assert!(get_block_at_height(&mut storage, 99).is_none());
    assert!(get_block_header_at_height(&mut storage, 99, false).is_none());

    // Inserting 33 changes this.
    let was_new = put_complete_block(&mut harness, &mut storage, block_v2_33.clone());
    assert!(was_new);

    assert_eq!(
        get_highest_complete_block(&mut harness, &mut storage).as_ref(),
        Some(&block_33)
    );
    assert_eq!(
        get_highest_complete_block_header(&mut harness, &mut storage).as_ref(),
        Some(block_v2_33.header())
    );
    assert!(get_block_at_height(&mut storage, 0).is_none());
    assert!(get_block_header_at_height(&mut storage, 0, false).is_none());
    assert!(get_block_at_height(&mut storage, 14).is_none());
    assert!(get_block_header_at_height(&mut storage, 14, false).is_none());
    assert_eq!(
        get_block_at_height(&mut storage, 33).as_ref(),
        Some(&block_33)
    );
    assert_eq!(
        get_block_header_at_height(&mut storage, 33, true).as_ref(),
        Some(block_v2_33.header())
    );
    assert!(get_block_at_height(&mut storage, 99).is_none());
    assert!(get_block_header_at_height(&mut storage, 99, false).is_none());

    // Inserting block with height 14, no change in highest.
    let was_new = put_complete_block(&mut harness, &mut storage, block_v2_14.clone());
    assert!(was_new);

    assert_eq!(
        get_highest_complete_block(&mut harness, &mut storage).as_ref(),
        Some(&block_33)
    );
    assert_eq!(
        get_highest_complete_block_header(&mut harness, &mut storage).as_ref(),
        Some(block_v2_33.header())
    );
    assert!(get_block_at_height(&mut storage, 0).is_none());
    assert!(get_block_header_at_height(&mut storage, 0, false).is_none());
    assert_eq!(
        get_block_at_height(&mut storage, 14).as_ref(),
        Some(&block_14)
    );
    assert_eq!(
        get_block_header_at_height(&mut storage, 14, true).as_ref(),
        None
    );
    assert_eq!(
        get_block_header_at_height(&mut storage, 14, false).as_ref(),
        Some(block_v2_14.header())
    );
    assert_eq!(
        get_block_at_height(&mut storage, 33).as_ref(),
        Some(&block_33)
    );
    assert_eq!(
        get_block_header_at_height(&mut storage, 33, false).as_ref(),
        Some(block_v2_33.header())
    );
    assert!(get_block_at_height(&mut storage, 99).is_none());
    assert!(get_block_header_at_height(&mut storage, 99, false).is_none());

    // Inserting block with height 99, changes highest.
    let was_new = put_complete_block(&mut harness, &mut storage, block_v2_99.clone());
    // Mark block 99 as complete.
    storage.completed_blocks.insert(99);
    assert!(was_new);

    assert_eq!(
        get_highest_complete_block(&mut harness, &mut storage).as_ref(),
        Some(&block_99)
    );
    assert_eq!(
        get_highest_complete_block_header(&mut harness, &mut storage).as_ref(),
        Some(block_v2_99.header())
    );
    assert!(get_block_at_height(&mut storage, 0).is_none());
    assert!(get_block_header_at_height(&mut storage, 0, false).is_none());
    assert_eq!(
        get_block_at_height(&mut storage, 14).as_ref(),
        Some(&block_14)
    );
    assert_eq!(
        get_block_header_at_height(&mut storage, 14, false).as_ref(),
        Some(block_v2_14.header())
    );
    assert_eq!(
        get_block_at_height(&mut storage, 33).as_ref(),
        Some(&block_33)
    );
    assert_eq!(
        get_block_header_at_height(&mut storage, 33, false).as_ref(),
        Some(block_v2_33.header())
    );
    assert_eq!(
        get_block_at_height(&mut storage, 99).as_ref(),
        Some(&block_99)
    );
    assert_eq!(
        get_block_header_at_height(&mut storage, 99, false).as_ref(),
        Some(block_v2_99.header())
    );
}

#[test]
#[should_panic(expected = "duplicate entries")]
fn different_block_at_height_is_fatal() {
    let mut harness = ComponentHarness::default();
    let mut storage = storage_fixture(&harness);

    // Create two different blocks at the same height.
<<<<<<< HEAD
    let block_44_a = Arc::new(BlockV2::random_with_specifics(
        &mut harness.rng,
        EraId::new(1),
        44,
        ProtocolVersion::V1_0_0,
        false,
        None,
    ));
    let block_44_b = Arc::new(BlockV2::random_with_specifics(
        &mut harness.rng,
        EraId::new(1),
        44,
        ProtocolVersion::V1_0_0,
        false,
        None,
    ));
=======
    let block_44_a = Arc::new(
        TestBlockBuilder::new()
            .era(1)
            .height(44)
            .switch_block(false)
            .build(&mut harness.rng),
    );
    let block_44_b = Arc::new(
        TestBlockBuilder::new()
            .era(1)
            .height(44)
            .switch_block(false)
            .build(&mut harness.rng),
    );
>>>>>>> cb547b0e

    let was_new = put_complete_block(&mut harness, &mut storage, block_44_a.clone());
    assert!(was_new);

    let was_new = put_complete_block(&mut harness, &mut storage, block_44_a);
    assert!(was_new);

    // Putting a different block with the same height should now crash.
    put_complete_block(&mut harness, &mut storage, block_44_b);
}

#[test]
fn get_vec_of_non_existing_deploy_returns_nones() {
    let mut harness = ComponentHarness::default();
    let mut storage = storage_fixture(&harness);

    let deploy_id = DeployHash::random(&mut harness.rng);
    let response = get_naive_deploys(&mut harness, &mut storage, smallvec![deploy_id]);
    assert_eq!(response, vec![None]);

    // Also verify that we can retrieve using an empty set of deploy hashes.
    let response = get_naive_deploys(&mut harness, &mut storage, smallvec![]);
    assert!(response.is_empty());
}

#[test]
fn can_retrieve_store_and_load_deploys() {
    let mut harness = ComponentHarness::default();
    let mut storage = storage_fixture(&harness);

    // Create a random deploy, store and load it.
    let deploy = Arc::new(Deploy::random(&mut harness.rng));

    let was_new = put_deploy(&mut harness, &mut storage, Arc::clone(&deploy));
    let block_hash_and_height = BlockHashAndHeight::random(&mut harness.rng);
    // Insert to the deploy hash index as well so that we can perform the GET later.
    // Also check that we don't have an entry there for this deploy.
    assert!(insert_to_deploy_index(
        &mut storage,
        (*deploy).clone(),
        block_hash_and_height
    ));
    assert!(was_new, "putting deploy should have returned `true`");

    // Storing the same deploy again should work, but yield a result of `false`.
    let was_new_second_time = put_deploy(&mut harness, &mut storage, Arc::clone(&deploy));
    assert!(
        !was_new_second_time,
        "storing deploy the second time should have returned `false`"
    );
    assert!(!insert_to_deploy_index(
        &mut storage,
        (*deploy).clone(),
        block_hash_and_height
    ));

    // Retrieve the stored deploy.
    let response = get_naive_deploys(&mut harness, &mut storage, smallvec![*deploy.hash()]);
    assert_eq!(response, vec![Some(deploy.as_ref().clone())]);

    // Finally try to get the execution info as well. Since we did not store any, we expect to get
    // the block hash and height from the indices.
    let (deploy_response, exec_info_response) = harness
        .send_request(&mut storage, |responder| {
            StorageRequest::GetDeployAndExecutionInfo {
                deploy_hash: *deploy.hash(),
                responder,
            }
            .into()
        })
        .expect("no deploy with execution info returned");

    assert_eq!(deploy_response.into_naive(), *deploy);
    match exec_info_response {
        Some(DeployExecutionInfo {
            execution_result: Some(_),
            ..
        }) => {
            panic!("We didn't store any execution info but we received it in the response.")
        }
        Some(DeployExecutionInfo {
            block_hash,
            block_height,
            execution_result: None,
        }) => {
            assert_eq!(
                block_hash_and_height,
                BlockHashAndHeight::new(block_hash, block_height)
            )
        }
        None => panic!(
            "We stored block info in the deploy hash index but we received nothing in the response."
        ),
    }

    // Create a random deploy, store and load it.
    let deploy = Arc::new(Deploy::random(&mut harness.rng));

    assert!(put_deploy(&mut harness, &mut storage, Arc::clone(&deploy)));
    // Don't insert to the deploy hash index. Since we have no execution results
    // either, we should receive a `None` execution info response.
    let (deploy_response, exec_info_response) = harness
        .send_request(&mut storage, |responder| {
            StorageRequest::GetDeployAndExecutionInfo {
                deploy_hash: *deploy.hash(),
                responder,
            }
            .into()
        })
        .expect("no deploy with execution info returned");

    assert_eq!(deploy_response.into_naive(), *deploy);
    assert!(
        exec_info_response.is_none(),
        "We didn't store any block info in the index but we received it in the response."
    );
}

#[test]
fn storing_and_loading_a_lot_of_deploys_does_not_exhaust_handles() {
    let mut harness = ComponentHarness::default();
    let mut storage = storage_fixture(&harness);

    let total = 1000;
    let batch_size = 25;

    let mut deploy_hashes = Vec::new();

    for _ in 0..total {
        let deploy = Arc::new(Deploy::random(&mut harness.rng));
        deploy_hashes.push(*deploy.hash());
        put_deploy(&mut harness, &mut storage, deploy);
    }

    // Shuffle deploy hashes around to get a random order.
    deploy_hashes.as_mut_slice().shuffle(&mut harness.rng);

    // Retrieve all from storage, ensuring they are found.
    for chunk in deploy_hashes.chunks(batch_size) {
        let result = get_naive_deploys(&mut harness, &mut storage, chunk.iter().cloned().collect());
        assert!(result.iter().all(Option::is_some));
    }
}

#[test]
fn store_random_execution_results() {
    let mut harness = ComponentHarness::default();
    let mut storage = storage_fixture(&harness);

    // We store results for two different blocks. Each block will have five deploys executed in it.
    let block_hash_a = BlockHash::random(&mut harness.rng);
    let block_hash_b = BlockHash::random(&mut harness.rng);

    // We collect the expected result per deploy in parallel to adding them.
    let mut expected_outcome = HashMap::new();

    fn setup_block(
        harness: &mut ComponentHarness<UnitTestEvent>,
        storage: &mut Storage,
        expected_outcome: &mut HashMap<DeployHash, DeployExecutionInfo>,
        block_hash: &BlockHash,
        block_height: u64,
    ) {
        let deploy_count = 5;

        // Results for a single block.
        let mut block_results = HashMap::new();

        // Add deploys to block.
        for _ in 0..deploy_count {
            let deploy = Deploy::random(&mut harness.rng);

            // Store deploy.
            put_deploy(harness, storage, Arc::new(deploy.clone()));

            let execution_result =
                ExecutionResult::from(ExecutionResultV2::random(&mut harness.rng));
            let execution_info = DeployExecutionInfo {
                block_hash: *block_hash,
                block_height,
                execution_result: Some(execution_result.clone()),
            };

            // Insert deploy results for the unique block-deploy combination.
            expected_outcome.insert(*deploy.hash(), execution_info);

            // Add to our expected outcome.
            block_results.insert(*deploy.hash(), execution_result);
        }

        // Now we can submit the block's execution results.
        put_execution_results(harness, storage, *block_hash, block_height, block_results);
    }

    setup_block(
        &mut harness,
        &mut storage,
        &mut expected_outcome,
        &block_hash_a,
        1,
    );

    setup_block(
        &mut harness,
        &mut storage,
        &mut expected_outcome,
        &block_hash_b,
        2,
    );

    // At this point, we are all set up and ready to receive results. Iterate over every deploy and
    // see if its execution-data-per-block matches our expectations.
    for (deploy_hash, expected_exec_info) in expected_outcome.into_iter() {
        let (deploy, maybe_exec_info) =
            get_naive_deploy_and_execution_info(&mut harness, &mut storage, deploy_hash)
                .expect("missing deploy");

        assert_eq!(deploy_hash, *deploy.hash());
        assert_eq!(maybe_exec_info, Some(expected_exec_info));
    }
}

#[test]
fn store_execution_results_twice_for_same_block_deploy_pair() {
    let mut harness = ComponentHarness::default();
    let mut storage = storage_fixture(&harness);

    let block_hash = BlockHash::random(&mut harness.rng);
    let block_height = harness.rng.gen();
    let deploy = Deploy::random(&mut harness.rng);
    let deploy_hash = *deploy.hash();

    put_deploy(&mut harness, &mut storage, Arc::new(deploy.clone()));

    let mut exec_result_1 = HashMap::new();
    exec_result_1.insert(
        deploy_hash,
        ExecutionResult::from(ExecutionResultV2::random(&mut harness.rng)),
    );

    let mut exec_result_2 = HashMap::new();
    let new_exec_result = ExecutionResult::from(ExecutionResultV2::random(&mut harness.rng));
    exec_result_2.insert(deploy_hash, new_exec_result.clone());

    put_execution_results(
        &mut harness,
        &mut storage,
        block_hash,
        block_height,
        exec_result_1,
    );

    // Storing a second execution result for the same deploy on the same block should overwrite the
    // first.
    put_execution_results(
        &mut harness,
        &mut storage,
        block_hash,
        block_height,
        exec_result_2,
    );

    let (returned_deploy, returned_exec_info) =
        get_naive_deploy_and_execution_info(&mut harness, &mut storage, deploy_hash)
            .expect("missing deploy");
    let expected_exec_info = Some(DeployExecutionInfo {
        block_hash,
        block_height,
        execution_result: Some(new_exec_result),
    });

    assert_eq!(returned_deploy, deploy);
    assert_eq!(returned_exec_info, expected_exec_info);
}

/// Example state used in storage.
#[derive(Clone, Debug, Deserialize, Eq, PartialEq, Serialize)]
struct StateData {
    a: Vec<u32>,
    b: i32,
}

#[test]
fn test_legacy_interface() {
    let mut harness = ComponentHarness::default();
    let mut storage = storage_fixture(&harness);

    let deploy = Arc::new(Deploy::random(&mut harness.rng));
    let was_new = put_deploy(&mut harness, &mut storage, Arc::clone(&deploy));
    assert!(was_new);

    // Ensure we get the deploy we expect.
    let result = storage
        .get_legacy_deploy(*deploy.hash())
        .expect("should get deploy");
    assert_eq!(result, Some(LegacyDeploy::from((*deploy).clone())));

    // A non-existent deploy should simply return `None`.
    assert!(storage
        .get_legacy_deploy(DeployHash::random(&mut harness.rng))
        .expect("should get deploy")
        .is_none())
}

#[test]
fn persist_blocks_deploys_and_execution_info_across_instantiations() {
    let mut harness = ComponentHarness::default();
    let mut storage = storage_fixture(&harness);

<<<<<<< HEAD
    let block_v2 = BlockV2::random(&mut harness.rng);
    let block: Block = block_v2.clone().into();
    let block_height = block_v2.height();

=======
>>>>>>> cb547b0e
    // Create some sample data.
    let deploy = Deploy::random(&mut harness.rng);
    let block = TestBlockBuilder::new()
        .deploys(Some(&deploy))
        .build(&mut harness.rng);
    let block_height = block.height();
    let execution_result = ExecutionResult::from(ExecutionResultV2::random(&mut harness.rng));
    put_deploy(&mut harness, &mut storage, Arc::new(deploy.clone()));
    put_complete_block(&mut harness, &mut storage, Arc::new(block_v2.clone()));
    let mut execution_results = HashMap::new();
    execution_results.insert(*deploy.hash(), execution_result.clone());
    put_execution_results(
        &mut harness,
        &mut storage,
<<<<<<< HEAD
        *block_v2.hash(),
=======
        *block.hash(),
        block.height(),
>>>>>>> cb547b0e
        execution_results,
    );
    assert_eq!(
        get_block_at_height(&mut storage, block_height).expect("block not indexed properly"),
        block
    );

    // After storing everything, destroy the harness and component, then rebuild using the
    // same directory as backing.
    let (on_disk, rng) = harness.into_parts();
    let mut harness = ComponentHarness::builder()
        .on_disk(on_disk)
        .rng(rng)
        .build();
    let mut storage = storage_fixture(&harness);

    let actual_block = get_block_v2(&mut harness, &mut storage, *block_v2.hash())
        .expect("missing block we stored earlier");
    assert_eq!(actual_block, block_v2);
    let actual_deploys = get_naive_deploys(&mut harness, &mut storage, smallvec![*deploy.hash()]);
    assert_eq!(actual_deploys, vec![Some(deploy.clone())]);

    let (_, maybe_exec_info) =
        get_naive_deploy_and_execution_info(&mut harness, &mut storage, *deploy.hash())
            .expect("missing deploy we stored earlier");

<<<<<<< HEAD
    let execution_results = match deploy_metadata_ext {
        DeployMetadataExt::Metadata(metadata) => metadata.execution_results,
        _ => panic!("Unexpected missing metadata."),
    };
    assert_eq!(execution_results.len(), 1);
    assert_eq!(execution_results[block_v2.hash()], execution_result);
=======
    let retrieved_execution_result = maybe_exec_info
        .expect("should have execution info")
        .execution_result
        .expect("should have execution result");
    assert_eq!(retrieved_execution_result, execution_result);
>>>>>>> cb547b0e

    assert_eq!(
        get_block_at_height(&mut storage, block_height).expect("block index was not restored"),
        block
    );
}

#[test]
fn should_hard_reset() {
    let blocks_count = 8_usize;
    let blocks_per_era = 3;
    let mut harness = ComponentHarness::default();
    let mut storage = storage_fixture(&harness);

    let random_deploys: Vec<_> = iter::repeat_with(|| Deploy::random(&mut harness.rng))
        .take(blocks_count)
        .collect();

    // Create and store 8 blocks, 0-2 in era 0, 3-5 in era 1, and 6,7 in era 2.
    let blocks: Vec<BlockV2> = (0..blocks_count)
        .map(|height| {
            let is_switch = height % blocks_per_era == blocks_per_era - 1;
<<<<<<< HEAD
            BlockV2::random_with_specifics(
                &mut harness.rng,
                EraId::from(height as u64 / 3),
                height as u64,
                ProtocolVersion::V1_0_0,
                is_switch,
                iter::once(
                    *random_deploys
                        .get(height)
                        .expect("should_have_deploy")
                        .hash(),
                ),
            )
=======
            TestBlockBuilder::new()
                .era(height as u64 / 3)
                .height(height as u64)
                .switch_block(is_switch)
                .deploys(iter::once(
                    random_deploys.get(height).expect("should_have_deploy"),
                ))
                .build(&mut harness.rng)
>>>>>>> cb547b0e
        })
        .collect();

    for block in &blocks {
        assert!(put_complete_block(
            &mut harness,
            &mut storage,
            Arc::new(block.clone())
        ));
    }

    // Create and store signatures for these blocks.
    for block in &blocks {
        let block_signatures = random_signatures(&mut harness.rng, *block.hash(), block.era_id());
        assert!(put_block_signatures(
            &mut harness,
            &mut storage,
            block_signatures
        ));
    }

    // Add execution results to deploys; deploy 0 will be executed in block 0, deploy 1 in block 1,
    // and so on.
    let mut deploys = vec![];
    let mut execution_results = vec![];
    for (index, (block_hash, block_height)) in blocks
        .iter()
        .map(|block| (block.hash(), block.height()))
        .enumerate()
    {
        let deploy = random_deploys.get(index).expect("should have deploys");
        let execution_result = ExecutionResult::from(ExecutionResultV2::random(&mut harness.rng));
        put_deploy(&mut harness, &mut storage, Arc::new(deploy.clone()));
        let mut exec_results = HashMap::new();
        exec_results.insert(*deploy.hash(), execution_result);
        put_execution_results(
            &mut harness,
            &mut storage,
            *block_hash,
            block_height,
            exec_results.clone(),
        );
        deploys.push(deploy);
        execution_results.push(exec_results);
    }

    // Check the highest block is #7.
    assert_eq!(
        Some(Block::from(blocks[blocks_count - 1].clone())),
        get_highest_complete_block(&mut harness, &mut storage)
    );

    // The closure doing the actual checks.
    let mut check = |reset_era: usize| {
        // Initialize a new storage with a hard reset to the given era, deleting blocks from that
        // era onwards.
        let mut storage = storage_fixture_with_hard_reset(&harness, EraId::from(reset_era as u64));

        // Check highest block is the last from the previous era, or `None` if resetting to era 0.
        let highest_block = get_highest_complete_block(&mut harness, &mut storage);
        if reset_era > 0 {
            assert_eq!(
                Block::from(blocks[blocks_per_era * reset_era - 1].clone()),
                highest_block.unwrap()
            );
        } else {
            assert!(highest_block.is_none());
        }

        // Check deleted blocks can't be retrieved.
        for (index, block) in blocks.iter().enumerate() {
            let result = get_block_v2(&mut harness, &mut storage, *block.hash());
            let should_get_block = index < blocks_per_era * reset_era;
            assert_eq!(should_get_block, result.is_some());
        }

        // Check signatures of deleted blocks can't be retrieved.
        for (index, block) in blocks.iter().enumerate() {
            let result = get_block_signatures(&mut storage, *block.hash());
            let should_get_sigs = index < blocks_per_era * reset_era;
            assert_eq!(should_get_sigs, result.is_some());
        }

        // Check execution results in deleted blocks have been removed.
        for (index, deploy) in deploys.iter().enumerate() {
            let (_, maybe_exec_info) =
                get_naive_deploy_and_execution_info(&mut harness, &mut storage, *deploy.hash())
                    .unwrap();
            let should_have_exec_results = index < blocks_per_era * reset_era;
            match maybe_exec_info {
                Some(DeployExecutionInfo {
                    execution_result, ..
                }) => {
                    assert_eq!(should_have_exec_results, execution_result.is_some());
                }
                None => assert!(!should_have_exec_results),
            };
        }
    };

    // Test with a hard reset to era 2, deleting blocks (and associated data) 6 and 7.
    check(2);
    // Test with a hard reset to era 1, further deleting blocks (and associated data) 3, 4 and 5.
    check(1);
    // Test with a hard reset to era 0, deleting all blocks and associated data.
    check(0);
}

#[test]
fn should_create_subdir_named_after_network() {
    let harness = ComponentHarness::default();
    let cfg = new_config(&harness);

    let network_name = "test";
    let storage = Storage::new(
        &WithDir::new(harness.tmp.path(), cfg.clone()),
        None,
        ProtocolVersion::from_parts(1, 0, 0),
        EraId::default(),
        network_name,
        MAX_TTL.into(),
        RECENT_ERA_COUNT,
        None,
        false,
    )
    .unwrap();

    let expected_path = cfg.path.join(network_name);

    assert!(expected_path.exists());
    assert_eq!(expected_path, storage.root_path());
}

#[test]
fn should_not_try_to_move_nonexistent_files() {
    let harness = ComponentHarness::default();
    let cfg = new_config(&harness);
    let file_names = ["temp.txt"];

    let expected = should_move_storage_files_to_network_subdir(&cfg.path, &file_names).unwrap();

    assert!(!expected);
}

#[test]
fn should_move_files_if_they_exist() {
    let harness = ComponentHarness::default();
    let cfg = new_config(&harness);
    let file_names = ["temp1.txt", "temp2.txt", "temp3.txt"];

    // Storage will create this in the constructor,
    // doing this manually since we're not calling the constructor in this test.
    fs::create_dir(cfg.path.clone()).unwrap();

    // create empty files for testing.
    File::create(cfg.path.join(file_names[0])).unwrap();
    File::create(cfg.path.join(file_names[1])).unwrap();
    File::create(cfg.path.join(file_names[2])).unwrap();

    let expected = should_move_storage_files_to_network_subdir(&cfg.path, &file_names).unwrap();

    assert!(expected);
}

#[test]
fn should_return_error_if_files_missing() {
    let harness = ComponentHarness::default();
    let cfg = new_config(&harness);
    let file_names = ["temp1.txt", "temp2.txt", "temp3.txt"];

    // Storage will create this in the constructor,
    // doing this manually since we're not calling the constructor in this test.
    fs::create_dir(cfg.path.clone()).unwrap();

    // create empty files for testing, but not all of the files.
    File::create(cfg.path.join(file_names[1])).unwrap();
    File::create(cfg.path.join(file_names[2])).unwrap();

    let actual = should_move_storage_files_to_network_subdir(&cfg.path, &file_names);

    assert!(actual.is_err());
}

#[test]
fn should_actually_move_specified_files() {
    let harness = ComponentHarness::default();
    let cfg = new_config(&harness);
    let file_names = ["temp1.txt", "temp2.txt", "temp3.txt"];
    let root = cfg.path;
    let subdir = root.join("test");
    let src_path1 = root.join(file_names[0]);
    let src_path2 = root.join(file_names[1]);
    let src_path3 = root.join(file_names[2]);
    let dest_path1 = subdir.join(file_names[0]);
    let dest_path2 = subdir.join(file_names[1]);
    let dest_path3 = subdir.join(file_names[2]);

    // Storage will create this in the constructor,
    // doing this manually since we're not calling the constructor in this test.
    fs::create_dir_all(subdir.clone()).unwrap();

    // create empty files for testing.
    File::create(src_path1.clone()).unwrap();
    File::create(src_path2.clone()).unwrap();
    File::create(src_path3.clone()).unwrap();

    assert!(src_path1.exists());
    assert!(src_path2.exists());
    assert!(src_path3.exists());

    let result = move_storage_files_to_network_subdir(&root, &subdir, &file_names);

    assert!(result.is_ok());
    assert!(!src_path1.exists());
    assert!(!src_path2.exists());
    assert!(!src_path3.exists());
    assert!(dest_path1.exists());
    assert!(dest_path2.exists());
    assert!(dest_path3.exists());
}

#[test]
fn can_put_and_get_block() {
    let mut harness = ComponentHarness::default();

    // This test is not restricted by the block availability index.
    let only_from_available_block_range = false;

    // Create a random block, store and load it.
<<<<<<< HEAD
    let block = BlockV2::random(&mut harness.rng);
    let block = Arc::new(block);
=======
    let block = Arc::new(TestBlockBuilder::new().build(&mut harness.rng));
>>>>>>> cb547b0e

    let mut storage = storage_fixture(&harness);

    let was_new = put_complete_block(&mut harness, &mut storage, block.clone());
    assert!(was_new, "putting block should have returned `true`");

    // Storing the same block again should work, but yield a result of `true`.
    let was_new_second_time = put_complete_block(&mut harness, &mut storage, block.clone());
    assert!(
        was_new_second_time,
        "storing block the second time should have returned `true`"
    );

    let response = get_block_v2(&mut harness, &mut storage, *block.hash());
    assert_eq!(response.as_ref(), Some(&*block));

    // Also ensure we can retrieve just the header.
    let response = harness.send_request(&mut storage, |responder| {
        StorageRequest::GetBlockHeader {
            block_hash: *block.hash(),
            only_from_available_block_range,
            responder,
        }
        .into()
    });

    assert_eq!(response.as_ref(), Some(block.header()));
}

#[test]
fn should_get_trusted_ancestor_headers() {
    let (storage, _, blocks) = create_sync_leap_test_chain(&[], false, None);

    let get_results = |requested_height: usize| -> Vec<u64> {
        let mut txn = storage.env.begin_ro_txn().unwrap();
        let requested_block_header = blocks.get(requested_height).unwrap().header();
        storage
            .get_trusted_ancestor_headers(&mut txn, requested_block_header)
            .unwrap()
            .unwrap()
            .iter()
            .map(|block_header| block_header.height())
            .collect()
    };

    assert_eq!(get_results(7), &[6, 5, 4]);
    assert_eq!(get_results(9), &[8, 7]);
    assert_eq!(get_results(5), &[4]);
}

#[test]
fn should_get_signed_block_headers() {
    let (storage, _, blocks) = create_sync_leap_test_chain(&[], false, None);

    let get_results = |requested_height: usize| -> Vec<u64> {
        let mut txn = storage.env.begin_ro_txn().unwrap();
        let requested_block_header = blocks.get(requested_height).unwrap().header();
        let highest_block_header_with_sufficient_signatures = storage
            .get_highest_complete_signed_block_header(&mut txn)
            .unwrap()
            .unwrap();
        storage
            .get_signed_block_headers(
                &mut txn,
                requested_block_header,
                &highest_block_header_with_sufficient_signatures,
            )
            .unwrap()
            .unwrap()
            .iter()
            .map(|signed_block_header| signed_block_header.block_header().height())
            .collect()
    };

    assert!(
        get_results(12).is_empty(),
        "should return empty set if asked for a most recent signed block"
    );
    assert_eq!(get_results(5), &[7, 10, 12]);
    assert_eq!(get_results(2), &[4, 7, 10, 12]);
    assert_eq!(get_results(1), &[4, 7, 10, 12]);
    assert_eq!(
        get_results(10),
        &[12],
        "should return only tip if asked for a most recent switch block"
    );
    assert_eq!(
        get_results(7),
        &[10, 12],
        "should not include switch block that was directly requested"
    );
}

#[test]
fn should_get_signed_block_headers_when_no_sufficient_finality_in_most_recent_block() {
    let (storage, _, blocks) = create_sync_leap_test_chain(&[12], false, None);

    let get_results = |requested_height: usize| -> Vec<u64> {
        let mut txn = storage.env.begin_ro_txn().unwrap();
        let requested_block_header = blocks.get(requested_height).unwrap().header();
        let highest_block_header_with_sufficient_signatures = storage
            .get_highest_complete_signed_block_header(&mut txn)
            .unwrap()
            .unwrap();

        storage
            .get_signed_block_headers(
                &mut txn,
                requested_block_header,
                &highest_block_header_with_sufficient_signatures,
            )
            .unwrap()
            .unwrap()
            .iter()
            .map(|signed_block_header| signed_block_header.block_header().height())
            .collect()
    };

    assert!(
        get_results(11).is_empty(),
        "should return empty set if asked for a most recent signed block",
    );
    assert_eq!(get_results(5), &[7, 10, 11]);
    assert_eq!(get_results(2), &[4, 7, 10, 11]);
    assert_eq!(get_results(1), &[4, 7, 10, 11]);
    assert_eq!(
        get_results(10),
        &[11],
        "should return only tip if asked for a most recent switch block"
    );
    assert_eq!(
        get_results(7),
        &[10, 11],
        "should not include switch block that was directly requested"
    );
}

#[test]
fn should_get_sync_leap() {
    let (storage, chainspec, blocks) = create_sync_leap_test_chain(&[], false, None);

    let requested_block_hash = *blocks.get(6).unwrap().hash();
    let sync_leap_identifier = SyncLeapIdentifier::sync_to_tip(requested_block_hash);
    let sync_leap_result = storage.get_sync_leap(sync_leap_identifier).unwrap();

    let sync_leap = match sync_leap_result {
        FetchResponse::Fetched(sync_leap) => sync_leap,
        _ => panic!("should have leap sync"),
    };

    assert_eq!(sync_leap.trusted_block_header.height(), 6);
    assert_eq!(
        block_headers_into_heights(&sync_leap.trusted_ancestor_headers),
        vec![5, 4],
    );
    assert_eq!(
        signed_block_headers_into_heights(&sync_leap.signed_block_headers),
        vec![7, 10, 12]
    );

    sync_leap
        .validate(&SyncLeapValidationMetaData::from_chainspec(&chainspec))
        .unwrap();
}

#[test]
fn sync_leap_signed_block_headers_should_be_empty_when_asked_for_a_tip() {
    let (storage, chainspec, blocks) = create_sync_leap_test_chain(&[], false, None);

    let requested_block_hash = *blocks.get(12).unwrap().hash();
    let sync_leap_identifier = SyncLeapIdentifier::sync_to_tip(requested_block_hash);
    let sync_leap_result = storage.get_sync_leap(sync_leap_identifier).unwrap();

    let sync_leap = match sync_leap_result {
        FetchResponse::Fetched(sync_leap) => sync_leap,
        _ => panic!("should have leap sync"),
    };

    assert_eq!(sync_leap.trusted_block_header.height(), 12);
    assert_eq!(
        block_headers_into_heights(&sync_leap.trusted_ancestor_headers),
        vec![11, 10],
    );
    assert!(signed_block_headers_into_heights(&sync_leap.signed_block_headers).is_empty());

    sync_leap
        .validate(&SyncLeapValidationMetaData::from_chainspec(&chainspec))
        .unwrap();
}

#[test]
fn sync_leap_should_populate_trusted_ancestor_headers_if_tip_is_a_switch_block() {
    let (storage, chainspec, blocks) = create_sync_leap_test_chain(&[], true, None);

    let requested_block_hash = *blocks.get(13).unwrap().hash();
    let sync_leap_identifier = SyncLeapIdentifier::sync_to_tip(requested_block_hash);
    let sync_leap_result = storage.get_sync_leap(sync_leap_identifier).unwrap();

    let sync_leap = match sync_leap_result {
        FetchResponse::Fetched(sync_leap) => sync_leap,
        _ => panic!("should have leap sync"),
    };

    assert_eq!(sync_leap.trusted_block_header.height(), 13);
    assert_eq!(
        block_headers_into_heights(&sync_leap.trusted_ancestor_headers),
        vec![12, 11, 10],
    );
    assert!(signed_block_headers_into_heights(&sync_leap.signed_block_headers).is_empty());

    sync_leap
        .validate(&SyncLeapValidationMetaData::from_chainspec(&chainspec))
        .unwrap();
}

#[test]
fn should_respect_allowed_era_diff_in_get_sync_leap() {
    let maybe_recent_era_count = Some(1);
    let (storage, _, blocks) = create_sync_leap_test_chain(&[], false, maybe_recent_era_count);

    let requested_block_hash = *blocks.get(6).unwrap().hash();
    let sync_leap_identifier = SyncLeapIdentifier::sync_to_tip(requested_block_hash);
    let sync_leap_result = storage.get_sync_leap(sync_leap_identifier).unwrap();

    assert!(
        matches!(sync_leap_result, FetchResponse::NotProvided(_)),
        "should not have sync leap"
    );
}

#[test]
fn should_restrict_returned_blocks() {
    let mut harness = ComponentHarness::default();
    let mut storage = storage_fixture(&harness);

    // Create the following disjoint sequences: 1-2 4-5
<<<<<<< HEAD
    [1, 2, 4, 5].iter().for_each(|height| {
        let block = BlockV2::random_with_specifics(
            &mut harness.rng,
            EraId::from(1),
            *height,
            ProtocolVersion::from_parts(1, 5, 0),
            false,
            None,
        );
        storage.write_block_v2(&block).unwrap();
        storage.completed_blocks.insert(*height);
=======
    IntoIterator::into_iter([1, 2, 4, 5]).for_each(|height| {
        let block = TestBlockBuilder::new()
            .era(1)
            .height(height)
            .protocol_version(ProtocolVersion::from_parts(1, 5, 0))
            .switch_block(false)
            .build(&mut harness.rng);

        storage.write_block(&block).unwrap();
        storage.completed_blocks.insert(height);
>>>>>>> cb547b0e
    });

    // Without restriction, the node should attempt to return any requested block
    // regardless if it is in the disjoint sequences.
    assert!(storage
        .should_return_block(0, false)
        .expect("should return block failed"));
    assert!(storage
        .should_return_block(1, false)
        .expect("should return block failed"));
    assert!(storage
        .should_return_block(2, false)
        .expect("should return block failed"));
    assert!(storage
        .should_return_block(3, false)
        .expect("should return block failed"));
    assert!(storage
        .should_return_block(4, false)
        .expect("should return block failed"));
    assert!(storage
        .should_return_block(5, false)
        .expect("should return block failed"));
    assert!(storage
        .should_return_block(6, false)
        .expect("should return block failed"));

    // With restriction, the node should attempt to return only the blocks that are
    // on the highest disjoint sequence, i.e blocks 4 and 5 only.
    assert!(!storage
        .should_return_block(0, true)
        .expect("should return block failed"));
    assert!(!storage
        .should_return_block(1, true)
        .expect("should return block failed"));
    assert!(!storage
        .should_return_block(2, true)
        .expect("should return block failed"));
    assert!(!storage
        .should_return_block(3, true)
        .expect("should return block failed"));
    assert!(storage
        .should_return_block(4, true)
        .expect("should return block failed"));
    assert!(storage
        .should_return_block(5, true)
        .expect("should return block failed"));
    assert!(!storage
        .should_return_block(6, true)
        .expect("should return block failed"));
}

#[test]
fn should_get_block_header_by_height() {
    let mut harness = ComponentHarness::default();
    let mut storage = storage_fixture(&harness);

<<<<<<< HEAD
    let block = BlockV2::random(&mut harness.rng);
=======
    let block = TestBlockBuilder::new().build(&mut harness.rng);
>>>>>>> cb547b0e
    let expected_header = block.header().clone();
    let height = block.height();

    // Requesting the block header before it is in storage should return None.
    assert!(get_block_header_by_height(&mut harness, &mut storage, height).is_none());

    let was_new = put_complete_block(&mut harness, &mut storage, Arc::new(block));
    assert!(was_new);

    // Requesting the block header after it is in storage should return the block header.
    let maybe_block_header = get_block_header_by_height(&mut harness, &mut storage, height);
    assert!(maybe_block_header.is_some());
    assert_eq!(expected_header, maybe_block_header.unwrap());
}

#[ignore]
#[test]
fn check_force_resync_with_marker_file() {
    let mut harness = ComponentHarness::default();
    let mut storage = storage_fixture(&harness);
    let cfg = WithDir::new(harness.tmp.path(), new_config(&harness));
    let force_resync_file_path = storage.root_path().join(FORCE_RESYNC_FILE_NAME);
    assert!(!force_resync_file_path.exists());

    // Add a couple of blocks into storage.
<<<<<<< HEAD
    let first_block = BlockV2::random(&mut harness.rng);
=======
    let first_block = TestBlockBuilder::new().build(&mut harness.rng);
>>>>>>> cb547b0e
    put_complete_block(&mut harness, &mut storage, Arc::new(first_block.clone()));
    let second_block = loop {
        // We need to make sure that the second random block has different height than the first
        // one.
<<<<<<< HEAD
        let block = BlockV2::random(&mut harness.rng);
=======
        let block = TestBlockBuilder::new().build(&mut harness.rng);
>>>>>>> cb547b0e
        if block.height() != first_block.height() {
            break block;
        }
    };
    put_complete_block(&mut harness, &mut storage, Arc::new(second_block));
    // Make sure the completed blocks are not the default anymore.
    assert_ne!(
        storage.get_available_block_range(),
        AvailableBlockRange::RANGE_0_0
    );
    storage.persist_completed_blocks().unwrap();
    drop(storage);

    // The force resync marker file should not exist yet.
    assert!(!force_resync_file_path.exists());
    // Reinitialize storage with force resync enabled.
    let mut storage = storage_fixture_with_force_resync(&cfg);
    // The marker file should be there now.
    assert!(force_resync_file_path.exists());
    // Completed blocks has now been defaulted.
    assert_eq!(
        storage.get_available_block_range(),
        AvailableBlockRange::RANGE_0_0
    );
    let first_block_height = first_block.height();
    // Add a block into storage.
    put_complete_block(&mut harness, &mut storage, Arc::new(first_block));
    assert_eq!(
        storage.get_available_block_range(),
        AvailableBlockRange::new(first_block_height, first_block_height)
    );
    storage.persist_completed_blocks().unwrap();
    drop(storage);

    // We didn't remove the marker file, so it should still be there.
    assert!(force_resync_file_path.exists());
    // Reinitialize storage with force resync enabled.
    let storage = storage_fixture_with_force_resync(&cfg);
    assert!(force_resync_file_path.exists());
    // The completed blocks didn't default this time as the marker file was
    // present.
    assert_eq!(
        storage.get_available_block_range(),
        AvailableBlockRange::new(first_block_height, first_block_height)
    );
    drop(storage);
    // Remove the marker file.
    std::fs::remove_file(&force_resync_file_path).unwrap();
    assert!(!force_resync_file_path.exists());

    // Reinitialize storage with force resync enabled.
    let storage = storage_fixture_with_force_resync(&cfg);
    // The marker file didn't exist, so it was created.
    assert!(force_resync_file_path.exists());
    // Completed blocks was defaulted again.
    assert_eq!(
        storage.get_available_block_range(),
        AvailableBlockRange::RANGE_0_0
    );
}

#[test]
fn should_read_legacy_unbonding_purse() {
    // These bytes represent the `UnbondingPurse` struct with the `new_validator` field removed
    // and serialized with `bincode`.
    // In theory, we can generate these bytes by serializing the `WithdrawPurse`, but at some point,
    // these two structs may diverge and it's a safe bet to rely on the bytes
    // that are consistent with what we keep in the current storage.
    const LEGACY_BYTES: &str = "0e0e0e0e0e0e0e0e0e0e0e0e0e0e0e0e0e0e0e0e0e0e0e0e0e0e0e0e0e0e0e0e07010000002000000000000000197f6b23e16c8532c6abc838facd5ea789be0c76b2920334039bfa8b3d368d610100000020000000000000004508a07aa941707f3eb2db94c8897a80b2c1197476b6de213ac273df7d86c4ffffffffffffffffff40feffffffffffffffffffffffffffffffffffffffffffffffffffffffffffffffffffffffffffffffffffffffffffffffffffffffffffffffffffffffffffffff";

    let decoded = base16::decode(LEGACY_BYTES).expect("decode");
    let deserialized: UnbondingPurse = deserialize_internal(&decoded)
        .expect("should deserialize w/o error")
        .expect("should be Some");

    // Make sure the new field is set to default.
    assert_eq!(*deserialized.new_validator(), Option::default())
}

#[test]
fn unbonding_purse_serialization_roundtrip() {
    let original = UnbondingPurse::new(
        URef::new([14; 32], AccessRights::READ_ADD_WRITE),
        {
            let secret_key =
                SecretKey::ed25519_from_bytes([42; SecretKey::ED25519_LENGTH]).unwrap();
            PublicKey::from(&secret_key)
        },
        {
            let secret_key =
                SecretKey::ed25519_from_bytes([43; SecretKey::ED25519_LENGTH]).unwrap();
            PublicKey::from(&secret_key)
        },
        EraId::MAX,
        U512::max_value() - 1,
        Some({
            let secret_key =
                SecretKey::ed25519_from_bytes([44; SecretKey::ED25519_LENGTH]).unwrap();
            PublicKey::from(&secret_key)
        }),
    );

    let serialized = serialize_internal(&original).expect("serialization");
    let deserialized: UnbondingPurse = deserialize_internal(&serialized)
        .expect("should deserialize w/o error")
        .expect("should be Some");

    assert_eq!(original, deserialized);

    // Explicitly assert that the `new_validator` is not `None`
    assert!(deserialized.new_validator().is_some())
}

fn copy_dir_recursive(src: impl AsRef<Path>, dest: impl AsRef<Path>) -> io::Result<()> {
    fs::create_dir_all(&dest)?;
    for entry in fs::read_dir(src)? {
        let entry = entry?;
        if entry.file_type()?.is_dir() {
            copy_dir_recursive(entry.path(), dest.as_ref().join(entry.file_name()))?;
        } else {
            fs::copy(entry.path(), dest.as_ref().join(entry.file_name()))?;
        }
    }
    Ok(())
}

#[test]
fn can_retrieve_block_by_height_with_different_block_versions() {
    let mut harness = ComponentHarness::default();

    // BlockV1 as a versioned Block
    let block_14: Arc<Block> = Arc::new(
        BlockV1::build_for_test(
            TestBlockBuilder::new()
                .era(1)
                .height(14)
                .switch_block(false),
            &mut harness.rng,
        )
        .into(),
    );

    // BlockV2 as a versioned Block
    let block_v2_33: Arc<BlockV2> = Arc::new(
        TestBlockBuilder::new()
            .era(1)
            .height(33)
            .switch_block(true)
            .build(&mut harness.rng),
    );
    let block_33: Arc<Block> = Arc::new((*block_v2_33).clone().into());

    // BlockV2
    let block_v2_99: Arc<BlockV2> = Arc::new(
        TestBlockBuilder::new()
            .era(2)
            .height(99)
            .switch_block(true)
            .build(&mut harness.rng),
    );
    let block_99: Arc<Block> = Arc::new((*block_v2_99).clone().into());

    let mut storage = storage_fixture(&harness);

    assert!(get_block_v2(&mut harness, &mut storage, *block_14.hash()).is_none());
    assert!(get_block_v2(&mut harness, &mut storage, *block_v2_33.hash()).is_none());
    assert!(get_block_v2(&mut harness, &mut storage, *block_v2_99.hash()).is_none());
    assert!(get_block(&mut harness, &mut storage, *block_14.hash()).is_none());
    assert!(get_block(&mut harness, &mut storage, *block_v2_33.hash()).is_none());
    assert!(get_block(&mut harness, &mut storage, *block_v2_99.hash()).is_none());
    assert!(!is_block_stored(
        &mut harness,
        &mut storage,
        *block_14.hash()
    ));
    assert!(!is_block_stored(
        &mut harness,
        &mut storage,
        *block_v2_33.hash()
    ));
    assert!(!is_block_stored(
        &mut harness,
        &mut storage,
        *block_v2_99.hash()
    ));

    let was_new = put_block(&mut harness, &mut storage, block_33.clone());
    assert!(was_new);
    assert!(mark_block_complete(
        &mut harness,
        &mut storage,
        block_v2_33.height()
    ));

    // block is of the current version so it should be returned
    assert!(get_block_v2(&mut harness, &mut storage, *block_v2_33.hash()).is_some());

    // block should be stored as versioned and should be returned
    assert!(get_block(&mut harness, &mut storage, *block_v2_33.hash()).is_some());

    // block is stored since it was returned before
    assert!(is_block_stored(
        &mut harness,
        &mut storage,
        *block_v2_33.hash()
    ));

    assert_eq!(
        get_highest_complete_block(&mut harness, &mut storage).as_ref(),
        Some(&*block_33)
    );
    assert_eq!(
        get_highest_complete_block_header(&mut harness, &mut storage).as_ref(),
        Some(block_v2_33.header())
    );
    assert!(get_block_at_height(&mut storage, 0).is_none());
    assert!(get_block_header_at_height(&mut storage, 0, false).is_none());
    assert!(get_block_at_height(&mut storage, 14).is_none());
    assert!(get_block_header_at_height(&mut storage, 14, false).is_none());
    assert_eq!(
        get_block_at_height(&mut storage, 33).as_ref(),
        Some(&*block_33)
    );
    assert_eq!(
        get_block_header_at_height(&mut storage, 33, true).as_ref(),
        Some(block_v2_33.header())
    );
    assert!(get_block_at_height(&mut storage, 99).is_none());
    assert!(get_block_header_at_height(&mut storage, 99, false).is_none());

    let was_new = put_block(&mut harness, &mut storage, block_14.clone());
    assert!(was_new);

    // block is not of the current version so don't return it
    assert!(get_block_v2(&mut harness, &mut storage, *block_14.hash()).is_none());

    // block should be stored as versioned and should be returned
    assert!(get_block(&mut harness, &mut storage, *block_14.hash()).is_some());

    // block is stored since it was returned before
    assert!(is_block_stored(
        &mut harness,
        &mut storage,
        *block_14.hash()
    ));

    assert_eq!(
        get_highest_complete_block(&mut harness, &mut storage).as_ref(),
        Some(&*block_33)
    );
    assert_eq!(
        get_highest_complete_block_header(&mut harness, &mut storage).as_ref(),
        Some(block_v2_33.header())
    );
    assert!(get_block_at_height(&mut storage, 0).is_none());
    assert!(get_block_header_at_height(&mut storage, 0, false).is_none());
    assert_eq!(
        get_block_at_height(&mut storage, 14).as_ref(),
        Some(&*block_14)
    );
    assert_eq!(
        get_block_header_at_height(&mut storage, 14, true).as_ref(),
        None
    );
    assert_eq!(
        get_block_header_at_height(&mut storage, 14, false).as_ref(),
        Some(block_14.header())
    );
    assert_eq!(
        get_block_at_height(&mut storage, 33).as_ref(),
        Some(&*block_33)
    );
    assert_eq!(
        get_block_header_at_height(&mut storage, 33, false).as_ref(),
        Some(block_v2_33.header())
    );
    assert!(get_block_at_height(&mut storage, 99).is_none());
    assert!(get_block_header_at_height(&mut storage, 99, false).is_none());

    // Inserting block with height 99, changes highest.
    let was_new = put_complete_block(&mut harness, &mut storage, block_v2_99.clone());
    // Mark block 99 as complete.
    storage.completed_blocks.insert(99);
    assert!(was_new);

    assert_eq!(
        get_highest_complete_block(&mut harness, &mut storage).as_ref(),
        Some(&Block::from((*block_v2_99).clone()))
    );
    assert_eq!(
        get_highest_complete_block_header(&mut harness, &mut storage).as_ref(),
        Some(block_v2_99.header())
    );
    assert!(get_block_at_height(&mut storage, 0).is_none());
    assert!(get_block_header_at_height(&mut storage, 0, false).is_none());
    assert_eq!(
        get_block_at_height(&mut storage, 14).as_ref(),
        Some(&*block_14)
    );
    assert_eq!(
        get_block_header_at_height(&mut storage, 14, false).as_ref(),
        Some(block_14.header())
    );
    assert_eq!(
        get_block_at_height(&mut storage, 33).as_ref(),
        Some(&*block_33)
    );
    assert_eq!(
        get_block_header_at_height(&mut storage, 33, false).as_ref(),
        Some(block_v2_33.header())
    );
    assert_eq!(
        get_block_at_height(&mut storage, 99).as_ref(),
        Some(&*block_99)
    );
    assert_eq!(
        get_block_header_at_height(&mut storage, 99, false).as_ref(),
        Some(block_v2_99.header())
    );
}

static TEST_STORAGE_DIR_1_5_2: Lazy<PathBuf> = Lazy::new(|| {
    PathBuf::from(env!("CARGO_MANIFEST_DIR")).join("../resources/test/storage/1.5.2/storage-1")
});
static STORAGE_INFO_FILE_NAME: &str = "storage_info.json";

#[derive(Serialize, Deserialize, Debug)]
struct BlockInfo {
    height: u64,
    era: EraId,
    approvals_hashes: Option<Vec<ApprovalsHash>>,
    signatures: Option<BlockSignatures>,
    deploy_hashes: Vec<DeployHash>,
}

// Summary information about the context of a database
#[derive(Serialize, Deserialize, Debug)]
struct StorageInfo {
    net_name: String,
    protocol_version: ProtocolVersion,
    block_range: (u64, u64),
    blocks: HashMap<BlockHash, BlockInfo>,
    deploys: Vec<DeployHash>,
}

impl StorageInfo {
    fn from_file(path: impl AsRef<Path>) -> Result<Self, io::Error> {
        Ok(serde_json::from_slice(fs::read(path)?.as_slice()).expect("Malformed JSON"))
    }
}

// Use the storage component APIs to determine if a block is or is not in storage.
fn assert_block_exists_in_storage(
    harness: &mut ComponentHarness<UnitTestEvent>,
    storage: &mut Storage,
    block_hash: &BlockHash,
    block_height: u64,
    only_from_available_block_range: bool,
    expect_exists_as_latest_version: bool,
    expect_exists_as_versioned: bool,
) {
    let expect_exists = expect_exists_as_latest_version || expect_exists_as_versioned;

    // Check if the block is stored at all
    assert_eq!(
        is_block_stored(harness, storage, *block_hash),
        expect_exists
    );

    // GetBlock should return only blocks from storage that are of the current version.
    assert_eq!(
        get_block_v2(harness, storage, *block_hash).map_or(false, |_| true),
        expect_exists_as_latest_version
    );
    assert_eq!(
        storage
            .read_block_v2(block_hash)
            .unwrap()
            .map_or(false, |_| true),
        expect_exists_as_latest_version
    );

    // Check if we can get the block as a versioned Block.
    let block = get_block(harness, storage, *block_hash);
    assert_eq!(
        storage
            .read_block(block_hash)
            .unwrap()
            .map_or(false, |_| true),
        expect_exists_as_versioned
    );
    assert_eq!(block.map_or(false, |_| true), expect_exists_as_versioned);

    // Check if the header can be fetched from storage.
    assert_eq!(
        get_block_header(
            harness,
            storage,
            *block_hash,
            only_from_available_block_range
        )
        .map_or(false, |_| true),
        expect_exists
    );
    assert_eq!(
        get_block_header(harness, storage, *block_hash, false).map_or(false, |_| true),
        expect_exists
    );
    assert_eq!(
        storage
            .read_block_header(block_hash)
            .unwrap()
            .map_or(false, |_| true),
        expect_exists
    );

    assert_eq!(
        get_block_header_by_height(harness, storage, block_height).map_or(false, |_| true),
        expect_exists
    );
    assert_eq!(
        storage
            .read_block_header_by_height(block_height, only_from_available_block_range)
            .unwrap()
            .map_or(false, |_| true),
        expect_exists
    );
    assert_eq!(
        storage
            .read_block_header_by_height(block_height, false)
            .unwrap()
            .map_or(false, |_| true),
        expect_exists
    );

    if expect_exists {
        assert_eq!(
            storage
                .read_block_by_height(block_height)
                .unwrap()
                .unwrap()
                .hash(),
            block_hash
        );
        assert_eq!(
            get_signed_block_by_hash(
                harness,
                storage,
                *block_hash,
                only_from_available_block_range
            )
            .unwrap()
            .block
            .height(),
            block_height
        );
        assert_eq!(
            get_signed_block_by_hash(harness, storage, *block_hash, false)
                .unwrap()
                .block
                .height(),
            block_height
        );
        assert_eq!(
            get_signed_block_by_height(
                harness,
                storage,
                block_height,
                only_from_available_block_range
            )
            .unwrap()
            .block
            .hash(),
            block_hash
        );
        assert_eq!(
            get_signed_block_by_height(harness, storage, block_height, false)
                .unwrap()
                .block
                .hash(),
            block_hash
        );

        assert_eq!(
            storage
                .read_signed_block_by_height(block_height)
                .unwrap()
                .unwrap()
                .block
                .hash(),
            block_hash
        );
    }
}

// Use the storage component APIs to determine if the highest stored block is the one expected.
fn assert_highest_block_in_storage(
    harness: &mut ComponentHarness<UnitTestEvent>,
    storage: &mut Storage,
    only_from_available_block_range: bool,
    expected_block_hash: &BlockHash,
    expected_block_height: u64,
) {
    assert_eq!(
        get_highest_complete_block_header(harness, storage)
            .unwrap()
            .height(),
        expected_block_height
    );
    assert_eq!(
        storage
            .read_highest_block_header()
            .unwrap()
            .unwrap()
            .block_hash(),
        *expected_block_hash
    );
    assert_eq!(
        storage.read_highest_block_height().unwrap(),
        expected_block_height
    );
    assert_eq!(
        get_highest_complete_block(harness, storage).unwrap().hash(),
        expected_block_hash
    );
    assert_eq!(
        storage
            .read_block_by_height(expected_block_height)
            .unwrap()
            .unwrap()
            .hash(),
        expected_block_hash
    );
    assert_eq!(
        storage.read_highest_block().unwrap().unwrap().hash(),
        expected_block_hash
    );

    if only_from_available_block_range {
        assert_eq!(
            get_highest_signed_block(harness, storage, true)
                .unwrap()
                .block
                .hash(),
            expected_block_hash
        );

        assert_eq!(
            get_highest_complete_block(harness, storage).unwrap().hash(),
            expected_block_hash
        );
        assert_eq!(
            storage
                .read_highest_complete_block()
                .unwrap()
                .unwrap()
                .hash(),
            expected_block_hash
        );
    }
    assert_eq!(
        get_highest_signed_block(harness, storage, false)
            .unwrap()
            .block
            .hash(),
        expected_block_hash
    );
}

#[test]
// Starting with node 2.0, the `Block` struct is versioned.
// Since this change impacts the storage APIs, create a test to prove that we can still access old
// unversioned blocks through the new APIs and also check that both versioned and unversioned blocks
// can co-exist in storage.
fn check_block_operations_with_node_1_5_2_storage() {
    let rng: TestRng = TestRng::new();

    let temp_dir = tempdir().unwrap();
    copy_dir_recursive(TEST_STORAGE_DIR_1_5_2.as_path(), temp_dir.path()).unwrap();
    let storage_info =
        StorageInfo::from_file(temp_dir.path().join(STORAGE_INFO_FILE_NAME)).unwrap();
    let mut harness = ComponentHarness::builder()
        .on_disk(temp_dir)
        .rng(rng)
        .build();
    let mut storage = storage_fixture_from_parts(
        &harness,
        None,
        Some(ProtocolVersion::from_parts(2, 0, 0)),
        Some(storage_info.net_name.as_str()),
        None,
        None,
    );

    // Check that legacy blocks appear in the available range
    let available_range = get_available_block_range(&mut harness, &mut storage);
    assert_eq!(available_range.low(), storage_info.block_range.0);
    assert_eq!(available_range.high(), storage_info.block_range.1);

    // Check that all legacy blocks can be read as Versioned blocks with version set to V1
    for (hash, block_info) in storage_info.blocks.iter() {
        // Since all blocks in this db are V1, the blocks should exist as versioned blocks only.
        assert_block_exists_in_storage(
            &mut harness,
            &mut storage,
            hash,
            block_info.height,
            true,
            false,
            true,
        );

        // Check version
        let block = get_block(&mut harness, &mut storage, *hash).unwrap();
        assert!(matches!(block, Block::V1(_)));

        assert_eq!(block.height(), block_info.height);

        let approvals_hashes = get_approvals_hashes(&mut harness, &mut storage, *hash);
        if let Some(expected_approvals_hashes) = &block_info.approvals_hashes {
            let stored_approvals_hashes = approvals_hashes.unwrap();
            assert_eq!(
                stored_approvals_hashes.approvals_hashes(),
                expected_approvals_hashes.as_slice()
            );
        }

        let transfers = get_block_transfers(&mut harness, &mut storage, *hash);
        if !block_info.deploy_hashes.is_empty() {
            let mut stored_transfers: Vec<DeployHash> = transfers
                .unwrap()
                .iter()
                .map(|transfer| transfer.deploy_hash)
                .collect();
            stored_transfers.sort();
            let mut expected_deploys = block_info.deploy_hashes.clone();
            expected_deploys.sort();
            assert_eq!(stored_transfers, expected_deploys);
        }

        if let Some(expected_signatures) = &block_info.signatures {
            for expected_signature in expected_signatures.finality_signatures() {
                let stored_signature = get_block_signature(
                    &mut harness,
                    &mut storage,
                    *hash,
                    Box::new(expected_signature.public_key().clone()),
                )
                .unwrap();
                assert_eq!(stored_signature, expected_signature);
            }
        }
    }

    let highest_expected_block_hash = storage_info
        .blocks
        .iter()
        .find_map(|(hash, info)| (info.height == storage_info.block_range.1).then_some(*hash))
        .unwrap();

    assert_highest_block_in_storage(
        &mut harness,
        &mut storage,
        true,
        &highest_expected_block_hash,
        storage_info.block_range.1,
    );

    assert!(get_highest_signed_block(&mut harness, &mut storage, false).is_some());
    assert!(get_highest_signed_block(&mut harness, &mut storage, true).is_some());
    assert!(get_highest_complete_block(&mut harness, &mut storage).is_some());
    assert!(storage.read_highest_block().unwrap().is_some());
    assert!(storage.read_highest_complete_block().unwrap().is_some());
    assert!(get_highest_complete_block_header(&mut harness, &mut storage).is_some());
    assert!(storage.read_highest_block_header().unwrap().is_some());
    assert_eq!(
        storage.read_highest_block_height().unwrap(),
        storage_info.block_range.1
    );

    for deploy_hash in storage_info.deploys {
        assert!(get_block_header_for_deploy(&mut harness, &mut storage, deploy_hash).is_some());
    }

    let lowest_stored_block_height = *storage.block_height_index.keys().min().unwrap();

    // Now add some blocks and test if they can be retrieved correctly
    if let Some(new_lowest_height) = lowest_stored_block_height.checked_sub(1) {
        // Add a BlockV1 that precedes the lowest available block
        let new_lowest_block: Arc<Block> = Arc::new(
            BlockV1::build_for_test(
                TestBlockBuilder::new()
                    .era(1)
                    .height(new_lowest_height)
                    .switch_block(false),
                &mut harness.rng,
            )
            .into(),
        );

        // First check that the block doesn't exist.
        assert_block_exists_in_storage(
            &mut harness,
            &mut storage,
            new_lowest_block.hash(),
            new_lowest_height,
            false,
            false,
            false,
        );

        // Put the block to storage.
        let was_new = put_block(&mut harness, &mut storage, new_lowest_block.clone());
        assert!(was_new);

        let block_signatures = random_signatures(
            &mut harness.rng,
            *new_lowest_block.hash(),
            new_lowest_block.era_id(),
        );
        assert!(put_block_signatures(
            &mut harness,
            &mut storage,
            block_signatures
        ));

        // Check that the block was stored and can be fetched as a versioned Block.
        assert_block_exists_in_storage(
            &mut harness,
            &mut storage,
            new_lowest_block.hash(),
            new_lowest_height,
            false,
            false,
            true,
        );

        assert_eq!(
            *storage.block_height_index.keys().min().unwrap(),
            new_lowest_height
        );
    }

    {
        let new_highest_block_height = *storage.block_height_index.keys().max().unwrap() + 1;

        // Add a BlockV2 as a versioned block
        let new_highest_block: Arc<Block> = Arc::new(
            TestBlockBuilder::new()
                .era(50)
                .height(new_highest_block_height)
                .switch_block(true)
                .build(&mut harness.rng)
                .into(),
        );

        // First check that the block doesn't exist.
        assert_block_exists_in_storage(
            &mut harness,
            &mut storage,
            new_highest_block.hash(),
            new_highest_block_height,
            false,
            false,
            false,
        );

        let was_new = put_block(&mut harness, &mut storage, new_highest_block.clone());
        assert!(was_new);

        let block_signatures = random_signatures(
            &mut harness.rng,
            *new_highest_block.hash(),
            new_highest_block.era_id(),
        );
        assert!(put_block_signatures(
            &mut harness,
            &mut storage,
            block_signatures
        ));

        // Check that the block was stored and can be fetched as a versioned Block or
        // as a block at the latest version.
        assert_block_exists_in_storage(
            &mut harness,
            &mut storage,
            new_highest_block.hash(),
            new_highest_block_height,
            false,
            true,
            true,
        );

        assert_eq!(
            *storage.block_height_index.keys().max().unwrap(),
            new_highest_block_height
        );
    }

    {
        let new_highest_block_height = *storage.block_height_index.keys().max().unwrap() + 1;

        // Add a BlockV2 as a unversioned block
        let new_highest_block: Arc<BlockV2> = Arc::new(
            TestBlockBuilder::new()
                .era(51)
                .height(new_highest_block_height)
                .switch_block(false)
                .build(&mut harness.rng),
        );

        // First check that the block doesn't exist.
        assert_block_exists_in_storage(
            &mut harness,
            &mut storage,
            new_highest_block.hash(),
            new_highest_block_height,
            false,
            false,
            false,
        );

        // Insert the block and mark it complete.
        let was_new = put_complete_block(&mut harness, &mut storage, new_highest_block.clone());
        assert!(was_new);
        let block_signatures = random_signatures(
            &mut harness.rng,
            *new_highest_block.hash(),
            new_highest_block.era_id(),
        );
        assert!(put_block_signatures(
            &mut harness,
            &mut storage,
            block_signatures
        ));

        // Check that the block was stored and can be fetched as a versioned Block or
        // as a block at the latest version.
        assert_block_exists_in_storage(
            &mut harness,
            &mut storage,
            new_highest_block.hash(),
            new_highest_block_height,
            true,
            true,
            true,
        );

        assert_eq!(
            *storage.block_height_index.keys().max().unwrap(),
            new_highest_block_height
        );

        let available_range = get_available_block_range(&mut harness, &mut storage);
        assert_eq!(available_range.high(), new_highest_block_height);

        assert_highest_block_in_storage(
            &mut harness,
            &mut storage,
            true,
            new_highest_block.hash(),
            new_highest_block_height,
        );
    }
}<|MERGE_RESOLUTION|>--- conflicted
+++ resolved
@@ -14,21 +14,14 @@
 use smallvec::smallvec;
 
 use casper_types::{
-<<<<<<< HEAD
-    generate_ed25519_keypair, system::auction::UnbondingPurse, testing::TestRng, AccessRights,
-    ApprovalsHash, Block, BlockHash, BlockHashAndHeight, BlockHeader, BlockSignatures, BlockV1,
-    BlockV2, Chainspec, ChainspecRawBytes, Deploy, DeployHash, Digest, EraId, ExecutionResult,
-    FinalitySignature, ProtocolVersion, PublicKey, SecretKey, SignedBlockHeader, TimeDiff,
-    Transfer, URef, U512,
-=======
     execution::{ExecutionResult, ExecutionResultV2},
     generate_ed25519_keypair,
     system::auction::UnbondingPurse,
     testing::TestRng,
-    AccessRights, Block, BlockHash, BlockHashAndHeight, BlockHeader, BlockSignatures, Chainspec,
-    ChainspecRawBytes, Deploy, DeployHash, Digest, EraId, FinalitySignature, ProtocolVersion,
-    PublicKey, SecretKey, SignedBlockHeader, TimeDiff, URef, U512,
->>>>>>> cb547b0e
+    AccessRights, ApprovalsHash, Block, BlockHash, BlockHashAndHeight, BlockHeader,
+    BlockSignatures, BlockV1, BlockV2, Chainspec, ChainspecRawBytes, Deploy, DeployHash, Digest,
+    EraId, FinalitySignature, ProtocolVersion, PublicKey, SecretKey, SignedBlockHeader, TimeDiff,
+    Transfer, URef, U512,
 };
 use tempfile::tempdir;
 
@@ -48,15 +41,9 @@
     },
     testing::{ComponentHarness, UnitTestEvent},
     types::{
-<<<<<<< HEAD
         sync_leap_validation_metadata::SyncLeapValidationMetaData, ApprovalsHashes,
-        AvailableBlockRange, DeployMetadata, DeployMetadataExt, DeployWithFinalizedApprovals,
+        AvailableBlockRange, DeployExecutionInfo, DeployWithFinalizedApprovals,
         FromTestBlockBuilder, LegacyDeploy, SignedBlock, SyncLeapIdentifier, TestBlockBuilder,
-=======
-        sync_leap_validation_metadata::SyncLeapValidationMetaData, AvailableBlockRange,
-        DeployExecutionInfo, DeployWithFinalizedApprovals, LegacyDeploy, SyncLeapIdentifier,
-        TestBlockBuilder,
->>>>>>> cb547b0e
     },
     utils::{Loadable, WithDir},
 };
@@ -138,20 +125,6 @@
             *blocks.get((height - 1) as usize).unwrap().hash()
         };
 
-<<<<<<< HEAD
-        let block = BlockV2::random_with_specifics_and_parent_and_validator_weights(
-            &mut harness.rng,
-            era_id,
-            height,
-            chainspec.protocol_version(),
-            parent_hash,
-            if is_switch {
-                Some(trusted_validator_weights.clone())
-            } else {
-                None
-            },
-        );
-=======
         let block = TestBlockBuilder::new()
             .era(era_id)
             .height(height)
@@ -160,7 +133,6 @@
             .validator_weights(trusted_validator_weights.clone())
             .switch_block(is_switch)
             .build(&mut harness.rng);
->>>>>>> cb547b0e
 
         blocks.push(block);
     });
@@ -729,16 +701,6 @@
     let mut harness = ComponentHarness::default();
 
     // Create a random block, load and store it.
-<<<<<<< HEAD
-    let block_33 = Arc::new(BlockV2::random_with_specifics(
-        &mut harness.rng,
-        EraId::new(1),
-        33,
-        ProtocolVersion::from_parts(1, 5, 0),
-        true,
-        None,
-    ));
-=======
     let block_33 = Arc::new(
         TestBlockBuilder::new()
             .era(1)
@@ -747,7 +709,6 @@
             .switch_block(true)
             .build(&mut harness.rng),
     );
->>>>>>> cb547b0e
 
     let mut storage = storage_fixture(&harness);
     assert!(get_block_header_at_height(&mut storage, 0, false).is_none());
@@ -766,16 +727,6 @@
     );
 
     // Create a random block as a different height, load and store it.
-<<<<<<< HEAD
-    let block_14 = Arc::new(BlockV2::random_with_specifics(
-        &mut harness.rng,
-        EraId::new(1),
-        14,
-        ProtocolVersion::from_parts(1, 5, 0),
-        false,
-        None,
-    ));
-=======
     let block_14 = Arc::new(
         TestBlockBuilder::new()
             .era(1)
@@ -784,7 +735,6 @@
             .switch_block(false)
             .build(&mut harness.rng),
     );
->>>>>>> cb547b0e
 
     let was_new = put_complete_block(&mut harness, &mut storage, block_14.clone());
     assert!(was_new);
@@ -801,37 +751,6 @@
     let mut harness = ComponentHarness::default();
 
     // Create some random blocks, load and store them.
-<<<<<<< HEAD
-    let block_v2_33 = Arc::new(BlockV2::random_with_specifics(
-        &mut harness.rng,
-        EraId::new(1),
-        33,
-        ProtocolVersion::from_parts(1, 5, 0),
-        true,
-        None,
-    ));
-    let block_33: Block = (*block_v2_33).clone().into();
-
-    let block_v2_14 = Arc::new(BlockV2::random_with_specifics(
-        &mut harness.rng,
-        EraId::new(1),
-        14,
-        ProtocolVersion::from_parts(1, 5, 0),
-        false,
-        None,
-    ));
-    let block_14: Block = (*block_v2_14).clone().into();
-
-    let block_v2_99 = Arc::new(BlockV2::random_with_specifics(
-        &mut harness.rng,
-        EraId::new(2),
-        99,
-        ProtocolVersion::from_parts(1, 5, 0),
-        true,
-        None,
-    ));
-    let block_99: Block = (*block_v2_99).clone().into();
-=======
     let block_33 = Arc::new(
         TestBlockBuilder::new()
             .era(1)
@@ -857,7 +776,6 @@
             .switch_block(true)
             .build(&mut harness.rng),
     );
->>>>>>> cb547b0e
 
     let mut storage = storage_fixture(&harness);
 
@@ -874,16 +792,16 @@
     assert!(get_block_header_at_height(&mut storage, 99, false).is_none());
 
     // Inserting 33 changes this.
-    let was_new = put_complete_block(&mut harness, &mut storage, block_v2_33.clone());
+    let was_new = put_complete_block(&mut harness, &mut storage, block_33.clone());
     assert!(was_new);
 
     assert_eq!(
         get_highest_complete_block(&mut harness, &mut storage).as_ref(),
-        Some(&block_33)
+        Some(&Block::V2((*block_33).clone()))
     );
     assert_eq!(
         get_highest_complete_block_header(&mut harness, &mut storage).as_ref(),
-        Some(block_v2_33.header())
+        Some(block_33.header())
     );
     assert!(get_block_at_height(&mut storage, 0).is_none());
     assert!(get_block_header_at_height(&mut storage, 0, false).is_none());
@@ -891,32 +809,32 @@
     assert!(get_block_header_at_height(&mut storage, 14, false).is_none());
     assert_eq!(
         get_block_at_height(&mut storage, 33).as_ref(),
-        Some(&block_33)
+        Some(&Block::V2((*block_33).clone()))
     );
     assert_eq!(
         get_block_header_at_height(&mut storage, 33, true).as_ref(),
-        Some(block_v2_33.header())
+        Some(block_33.header())
     );
     assert!(get_block_at_height(&mut storage, 99).is_none());
     assert!(get_block_header_at_height(&mut storage, 99, false).is_none());
 
     // Inserting block with height 14, no change in highest.
-    let was_new = put_complete_block(&mut harness, &mut storage, block_v2_14.clone());
+    let was_new = put_complete_block(&mut harness, &mut storage, block_14.clone());
     assert!(was_new);
 
     assert_eq!(
         get_highest_complete_block(&mut harness, &mut storage).as_ref(),
-        Some(&block_33)
+        Some(&Block::V2((*block_33).clone()))
     );
     assert_eq!(
         get_highest_complete_block_header(&mut harness, &mut storage).as_ref(),
-        Some(block_v2_33.header())
+        Some(block_33.header())
     );
     assert!(get_block_at_height(&mut storage, 0).is_none());
     assert!(get_block_header_at_height(&mut storage, 0, false).is_none());
     assert_eq!(
         get_block_at_height(&mut storage, 14).as_ref(),
-        Some(&block_14)
+        Some(&Block::V2((*block_14).clone()))
     );
     assert_eq!(
         get_block_header_at_height(&mut storage, 14, true).as_ref(),
@@ -924,58 +842,58 @@
     );
     assert_eq!(
         get_block_header_at_height(&mut storage, 14, false).as_ref(),
-        Some(block_v2_14.header())
+        Some(block_14.header())
     );
     assert_eq!(
         get_block_at_height(&mut storage, 33).as_ref(),
-        Some(&block_33)
+        Some(&Block::V2((*block_33).clone()))
     );
     assert_eq!(
         get_block_header_at_height(&mut storage, 33, false).as_ref(),
-        Some(block_v2_33.header())
+        Some(block_33.header())
     );
     assert!(get_block_at_height(&mut storage, 99).is_none());
     assert!(get_block_header_at_height(&mut storage, 99, false).is_none());
 
     // Inserting block with height 99, changes highest.
-    let was_new = put_complete_block(&mut harness, &mut storage, block_v2_99.clone());
+    let was_new = put_complete_block(&mut harness, &mut storage, block_99.clone());
     // Mark block 99 as complete.
     storage.completed_blocks.insert(99);
     assert!(was_new);
 
     assert_eq!(
         get_highest_complete_block(&mut harness, &mut storage).as_ref(),
-        Some(&block_99)
+        Some(&Block::V2((*block_99).clone()))
     );
     assert_eq!(
         get_highest_complete_block_header(&mut harness, &mut storage).as_ref(),
-        Some(block_v2_99.header())
+        Some(block_99.header())
     );
     assert!(get_block_at_height(&mut storage, 0).is_none());
     assert!(get_block_header_at_height(&mut storage, 0, false).is_none());
     assert_eq!(
         get_block_at_height(&mut storage, 14).as_ref(),
-        Some(&block_14)
+        Some(&Block::V2((*block_14).clone()))
     );
     assert_eq!(
         get_block_header_at_height(&mut storage, 14, false).as_ref(),
-        Some(block_v2_14.header())
+        Some(block_14.header())
     );
     assert_eq!(
         get_block_at_height(&mut storage, 33).as_ref(),
-        Some(&block_33)
+        Some(&Block::V2((*block_33).clone()))
     );
     assert_eq!(
         get_block_header_at_height(&mut storage, 33, false).as_ref(),
-        Some(block_v2_33.header())
+        Some(block_33.header())
     );
     assert_eq!(
         get_block_at_height(&mut storage, 99).as_ref(),
-        Some(&block_99)
+        Some(&Block::V2((*block_99).clone()))
     );
     assert_eq!(
         get_block_header_at_height(&mut storage, 99, false).as_ref(),
-        Some(block_v2_99.header())
+        Some(block_99.header())
     );
 }
 
@@ -986,24 +904,6 @@
     let mut storage = storage_fixture(&harness);
 
     // Create two different blocks at the same height.
-<<<<<<< HEAD
-    let block_44_a = Arc::new(BlockV2::random_with_specifics(
-        &mut harness.rng,
-        EraId::new(1),
-        44,
-        ProtocolVersion::V1_0_0,
-        false,
-        None,
-    ));
-    let block_44_b = Arc::new(BlockV2::random_with_specifics(
-        &mut harness.rng,
-        EraId::new(1),
-        44,
-        ProtocolVersion::V1_0_0,
-        false,
-        None,
-    ));
-=======
     let block_44_a = Arc::new(
         TestBlockBuilder::new()
             .era(1)
@@ -1018,7 +918,6 @@
             .switch_block(false)
             .build(&mut harness.rng),
     );
->>>>>>> cb547b0e
 
     let was_new = put_complete_block(&mut harness, &mut storage, block_44_a.clone());
     assert!(was_new);
@@ -1328,13 +1227,6 @@
     let mut harness = ComponentHarness::default();
     let mut storage = storage_fixture(&harness);
 
-<<<<<<< HEAD
-    let block_v2 = BlockV2::random(&mut harness.rng);
-    let block: Block = block_v2.clone().into();
-    let block_height = block_v2.height();
-
-=======
->>>>>>> cb547b0e
     // Create some sample data.
     let deploy = Deploy::random(&mut harness.rng);
     let block = TestBlockBuilder::new()
@@ -1343,23 +1235,19 @@
     let block_height = block.height();
     let execution_result = ExecutionResult::from(ExecutionResultV2::random(&mut harness.rng));
     put_deploy(&mut harness, &mut storage, Arc::new(deploy.clone()));
-    put_complete_block(&mut harness, &mut storage, Arc::new(block_v2.clone()));
+    put_complete_block(&mut harness, &mut storage, Arc::new(block.clone()));
     let mut execution_results = HashMap::new();
     execution_results.insert(*deploy.hash(), execution_result.clone());
     put_execution_results(
         &mut harness,
         &mut storage,
-<<<<<<< HEAD
-        *block_v2.hash(),
-=======
         *block.hash(),
         block.height(),
->>>>>>> cb547b0e
         execution_results,
     );
     assert_eq!(
         get_block_at_height(&mut storage, block_height).expect("block not indexed properly"),
-        block
+        Block::V2(block.clone())
     );
 
     // After storing everything, destroy the harness and component, then rebuild using the
@@ -1371,9 +1259,9 @@
         .build();
     let mut storage = storage_fixture(&harness);
 
-    let actual_block = get_block_v2(&mut harness, &mut storage, *block_v2.hash())
+    let actual_block = get_block_v2(&mut harness, &mut storage, *block.hash())
         .expect("missing block we stored earlier");
-    assert_eq!(actual_block, block_v2);
+    assert_eq!(actual_block, block);
     let actual_deploys = get_naive_deploys(&mut harness, &mut storage, smallvec![*deploy.hash()]);
     assert_eq!(actual_deploys, vec![Some(deploy.clone())]);
 
@@ -1381,24 +1269,15 @@
         get_naive_deploy_and_execution_info(&mut harness, &mut storage, *deploy.hash())
             .expect("missing deploy we stored earlier");
 
-<<<<<<< HEAD
-    let execution_results = match deploy_metadata_ext {
-        DeployMetadataExt::Metadata(metadata) => metadata.execution_results,
-        _ => panic!("Unexpected missing metadata."),
-    };
-    assert_eq!(execution_results.len(), 1);
-    assert_eq!(execution_results[block_v2.hash()], execution_result);
-=======
     let retrieved_execution_result = maybe_exec_info
         .expect("should have execution info")
         .execution_result
         .expect("should have execution result");
     assert_eq!(retrieved_execution_result, execution_result);
->>>>>>> cb547b0e
 
     assert_eq!(
         get_block_at_height(&mut storage, block_height).expect("block index was not restored"),
-        block
+        Block::V2(block)
     );
 }
 
@@ -1417,21 +1296,6 @@
     let blocks: Vec<BlockV2> = (0..blocks_count)
         .map(|height| {
             let is_switch = height % blocks_per_era == blocks_per_era - 1;
-<<<<<<< HEAD
-            BlockV2::random_with_specifics(
-                &mut harness.rng,
-                EraId::from(height as u64 / 3),
-                height as u64,
-                ProtocolVersion::V1_0_0,
-                is_switch,
-                iter::once(
-                    *random_deploys
-                        .get(height)
-                        .expect("should_have_deploy")
-                        .hash(),
-                ),
-            )
-=======
             TestBlockBuilder::new()
                 .era(height as u64 / 3)
                 .height(height as u64)
@@ -1440,7 +1304,6 @@
                     random_deploys.get(height).expect("should_have_deploy"),
                 ))
                 .build(&mut harness.rng)
->>>>>>> cb547b0e
         })
         .collect();
 
@@ -1670,12 +1533,7 @@
     let only_from_available_block_range = false;
 
     // Create a random block, store and load it.
-<<<<<<< HEAD
-    let block = BlockV2::random(&mut harness.rng);
-    let block = Arc::new(block);
-=======
     let block = Arc::new(TestBlockBuilder::new().build(&mut harness.rng));
->>>>>>> cb547b0e
 
     let mut storage = storage_fixture(&harness);
 
@@ -1912,19 +1770,6 @@
     let mut storage = storage_fixture(&harness);
 
     // Create the following disjoint sequences: 1-2 4-5
-<<<<<<< HEAD
-    [1, 2, 4, 5].iter().for_each(|height| {
-        let block = BlockV2::random_with_specifics(
-            &mut harness.rng,
-            EraId::from(1),
-            *height,
-            ProtocolVersion::from_parts(1, 5, 0),
-            false,
-            None,
-        );
-        storage.write_block_v2(&block).unwrap();
-        storage.completed_blocks.insert(*height);
-=======
     IntoIterator::into_iter([1, 2, 4, 5]).for_each(|height| {
         let block = TestBlockBuilder::new()
             .era(1)
@@ -1933,9 +1778,8 @@
             .switch_block(false)
             .build(&mut harness.rng);
 
-        storage.write_block(&block).unwrap();
+        storage.write_block(&block.into()).unwrap();
         storage.completed_blocks.insert(height);
->>>>>>> cb547b0e
     });
 
     // Without restriction, the node should attempt to return any requested block
@@ -1992,11 +1836,7 @@
     let mut harness = ComponentHarness::default();
     let mut storage = storage_fixture(&harness);
 
-<<<<<<< HEAD
-    let block = BlockV2::random(&mut harness.rng);
-=======
     let block = TestBlockBuilder::new().build(&mut harness.rng);
->>>>>>> cb547b0e
     let expected_header = block.header().clone();
     let height = block.height();
 
@@ -2022,20 +1862,12 @@
     assert!(!force_resync_file_path.exists());
 
     // Add a couple of blocks into storage.
-<<<<<<< HEAD
-    let first_block = BlockV2::random(&mut harness.rng);
-=======
     let first_block = TestBlockBuilder::new().build(&mut harness.rng);
->>>>>>> cb547b0e
     put_complete_block(&mut harness, &mut storage, Arc::new(first_block.clone()));
     let second_block = loop {
         // We need to make sure that the second random block has different height than the first
         // one.
-<<<<<<< HEAD
-        let block = BlockV2::random(&mut harness.rng);
-=======
         let block = TestBlockBuilder::new().build(&mut harness.rng);
->>>>>>> cb547b0e
         if block.height() != first_block.height() {
             break block;
         }
