--- conflicted
+++ resolved
@@ -4,13 +4,8 @@
 use tracing::error;
 
 use casper_types::{
-<<<<<<< HEAD
-    bytesrepr, crypto, BlockBody, BlockHash, BlockHashAndHeight, BlockHeader, BlockValidationError,
-    DbId, DeployHash, Digest, EraId, FinalitySignature, FinalitySignatureId, TransactionHash,
-=======
-    bytesrepr, crypto, BlockBody, BlockHash, BlockHeader, BlockValidationError, DeployHash, Digest,
-    EraId, FinalitySignature, FinalitySignatureId, TransactionHash,
->>>>>>> 284af92e
+    bytesrepr, crypto, BlockBody, BlockHash, BlockHeader, BlockValidationError, DbId, DeployHash,
+    Digest, EraId, FinalitySignature, FinalitySignatureId, TransactionHash,
 };
 
 use super::lmdb_ext::LmdbExtError;
