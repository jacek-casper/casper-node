use std::{
    cmp,
    collections::{BTreeMap, VecDeque},
    mem,
    sync::{
        atomic::{AtomicBool, AtomicI64, AtomicU64, Ordering},
        Arc, RwLock,
    },
};

use async_trait::async_trait;
use datasize::DataSize;
use futures::{
    stream::{futures_unordered::FuturesUnordered, StreamExt},
    TryStreamExt,
};
use num::rational::Ratio;
use prometheus::IntGauge;
use quanta::Instant;
use serde::Serialize;
use tokio::sync::Semaphore;
use tracing::{debug, error, info, trace, warn};

use casper_execution_engine::storage::trie::{TrieOrChunk, TrieOrChunkId};
use casper_hashing::Digest;
use casper_types::{bytesrepr::Bytes, EraId, PublicKey, TimeDiff, Timestamp, U512};

use crate::{
    components::{
        chain_synchronizer::{
            error::{Error, FetchBlockHeadersBatchError, FetchTrieError},
            Config, Metrics, ProgressHolder,
        },
        consensus::{self, error::FinalitySignatureError},
        contract_runtime::{BlockAndExecutionEffects, ExecutionPreState},
        fetcher::{FetchResult, FetchedData, FetcherError},
    },
    effect::{
        announcements::{BlocklistAnnouncement, ChainSynchronizerAnnouncement},
        requests::{
            ContractRuntimeRequest, FetcherRequest, MarkBlockCompletedRequest, NetworkInfoRequest,
        },
        EffectBuilder,
    },
    storage::StorageRequest,
    types::{
        AvailableBlockRange, Block, BlockAndDeploys, BlockHash, BlockHeader,
        BlockHeaderWithMetadata, BlockHeadersBatch, BlockHeadersBatchId, BlockSignatures,
        BlockWithMetadata, Deploy, DeployHash, FinalizedApprovals, FinalizedApprovalsWithId,
        FinalizedBlock, Item, NodeId,
    },
    utils::work_queue::WorkQueue,
};

const FINALITY_SIGNATURE_FETCH_RETRY_COUNT: usize = 3;
const MAX_HEADERS_BATCH_SIZE: u64 = 1024;

/// The outcome of `run_fast_sync_task`.
#[derive(Debug, Serialize)]
pub(crate) enum FastSyncOutcome {
    ShouldCommitGenesis,
    ShouldCommitUpgrade {
        switch_block_header_before_upgrade: BlockHeader,
        is_emergency_upgrade: bool,
    },
    Synced {
        highest_block_header: BlockHeader,
    },
}

/// Helper struct that is used to measure a time spent in the scope.
/// At the construction time, a reference to the gauge is provided. When the binding to `ScopeTimer`
/// is dropped, the specified gauge is updated with the duration since the scope was entered.
// In the future, this could be replaced with a mechanism that uses `tracing::instrument` attribute
// macro.
struct ScopeTimer<'a> {
    start: Instant,
    gauge: &'a IntGauge,
}

impl<'a> ScopeTimer<'a> {
    fn new(gauge: &'a IntGauge) -> Self {
        Self {
            start: Instant::now(),
            gauge,
        }
    }
}

impl<'a> Drop for ScopeTimer<'a> {
    fn drop(&mut self) {
        self.gauge
            .set(Instant::now().duration_since(self.start).as_secs() as i64);
    }
}

struct ChainSyncContext<'a, REv>
where
    REv: 'static,
{
    effect_builder: &'a EffectBuilder<REv>,
    config: &'a Config,
    trusted_block_header: Option<Arc<BlockHeader>>,
    metrics: &'a Metrics,
    progress: &'a ProgressHolder,
    /// A list of peers which should be asked for data in the near future.
    bad_peer_list: RwLock<VecDeque<NodeId>>,
    /// Number of times peer lists have been filtered.
    filter_count: AtomicI64,
    /// A range of blocks for which we already have all required data stored locally.
    locally_available_block_range_on_start: AvailableBlockRange,
    trie_fetch_limit: Semaphore,
}

impl<'a, REv> ChainSyncContext<'a, REv>
where
    REv: From<StorageRequest> + From<FetcherRequest<BlockHeader>> + From<NetworkInfoRequest>,
{
    /// Returns a new instance suitable for use in the fast-sync task.  It uses the trusted hash
    /// from `config` or else the highest block header in storage as the trust anchor.
    ///
    /// Returns `None` if there is no trusted hash specified in `config` and if storage has no
    /// blocks.  Otherwise returns a new `ChainSyncContext`.
    async fn new_for_fast_sync(
        effect_builder: &'a EffectBuilder<REv>,
        config: &'a Config,
        metrics: &'a Metrics,
        progress: &'a ProgressHolder,
    ) -> Result<Option<ChainSyncContext<'a, REv>>, Error> {
        debug_assert!(progress.is_fast_sync());
        let locally_available_block_range_on_start = effect_builder
            .get_available_block_range_from_storage()
            .await;

        let mut ctx = Self {
            effect_builder,
            config,
            trusted_block_header: None,
            metrics,
            progress,
            bad_peer_list: RwLock::new(VecDeque::new()),
            filter_count: AtomicI64::new(0),
            locally_available_block_range_on_start,
            trie_fetch_limit: Semaphore::new(config.max_parallel_trie_fetches()),
        };

        let trusted_block_header = match config.trusted_hash() {
            Some(trusted_hash) => {
                *fetch_and_store_initial_trusted_block_header(&ctx, metrics, trusted_hash).await?
            }
            None => match effect_builder.get_highest_block_header_from_storage().await {
                Some(block_header) => block_header,
                None => {
                    debug!("no highest block header found in storage");
                    return Ok(None);
                }
            },
        };

        if trusted_block_header.protocol_version() != config.protocol_version()
            && !config.is_last_block_before_activation(&trusted_block_header)
        {
            return Err(Error::TrustedHeaderTooEarly {
                trusted_header: Box::new(trusted_block_header),
                current_protocol_version: config.protocol_version(),
                activation_point: config.chainspec().protocol_config.activation_point.era_id(),
            });
        }

        ctx.trusted_block_header = Some(Arc::new(trusted_block_header));

        Ok(Some(ctx))
    }
}

impl<'a, REv> ChainSyncContext<'a, REv>
where
    REv: From<StorageRequest>,
{
    /// Returns a new instance suitable for use in the sync-to-genesis task.  It uses the highest
    /// block from storage's available block range as the trust anchor, as that block should be the
    /// one returned by the fast-sync task run previously, and used in participating mode to begin
    /// executing forwards from.
    async fn new_for_sync_to_genesis(
        effect_builder: &'a EffectBuilder<REv>,
        config: &'a Config,
        metrics: &'a Metrics,
        progress: &'a ProgressHolder,
    ) -> Result<ChainSyncContext<'a, REv>, Error> {
        debug_assert!(progress.is_sync_to_genesis());
        let locally_available_block_range_on_start = effect_builder
            .get_available_block_range_from_storage()
            .await;
        let highest_available_block_height = locally_available_block_range_on_start.high();

        let mut ctx = Self {
            effect_builder,
            config,
            trusted_block_header: None,
            metrics,
            progress,
            bad_peer_list: RwLock::new(VecDeque::new()),
            filter_count: AtomicI64::new(0),
            locally_available_block_range_on_start,
            trie_fetch_limit: Semaphore::new(config.max_parallel_trie_fetches()),
        };

        let trusted_block_header = match effect_builder
            .get_block_header_at_height_from_storage(highest_available_block_height, true)
            .await
        {
            Some(block_header) => block_header,
            None => {
                error!(
                    %highest_available_block_height,
                    "block header should be available in storage"
                );
                return Err(Error::NoHighestBlockHeader);
            }
        };

        ctx.trusted_block_header = Some(Arc::new(trusted_block_header));

        Ok(ctx)
    }
}

impl<'a, REv> ChainSyncContext<'a, REv> {
    /// Returns the trusted block header.
    ///
    /// # Panics
    ///
    /// Will panic if not initialized properly using `ChainSyncContext::new`.
    fn trusted_block_header(&self) -> &BlockHeader {
        self.trusted_block_header
            .as_ref()
            .expect("trusted block header not initialized")
    }

<<<<<<< HEAD
=======
    /// Returns the trusted block hash.
    ///
    /// # Panics
    ///
    /// Will panic if not initialized properly using `ChainSyncContext::new`.
    fn trusted_hash(&self) -> BlockHash {
        self.trusted_block_header().hash()
    }

>>>>>>> 34190595
    fn trusted_block_is_last_before_activation(&self) -> bool {
        self.config
            .is_last_block_before_activation(self.trusted_block_header())
    }

    /// Removes known bad peers from a given peer list.
    ///
    /// Automatically redeems the oldest bad peer after `redemption_interval` filterings.
    fn filter_bad_peers(&self, peers: &mut Vec<NodeId>) {
        {
            let bad_peer_list = self
                .bad_peer_list
                .read()
                .expect("bad peer list lock poisoned");
            // Note: This is currently quadratic in the amount of peers (e.g. in a network with 400
            // out of 401 bad peers, this would result in 160k comparisons), but we estimate that
            // this is fine given the expected low number of bad peers for now. If this proves a
            // problem, proper sets should be used instead.
            //
            // Using a vec is currently convenient because it allows for FIFO-ordered redemption.
            peers.retain(|p| !bad_peer_list.contains(p));
        }

        let redemption_interval = self.config.redemption_interval as i64;
        if redemption_interval != 0
            && self.filter_count.fetch_add(1, Ordering::Relaxed) > redemption_interval
        {
            self.filter_count
                .fetch_sub(redemption_interval, Ordering::Relaxed);

            // Redeem the oldest bad node.
            self.bad_peer_list
                .write()
                .expect("bad peer list lock poisoned")
                .pop_front();
        }
    }

    /// Marks a peer as bad.
    fn mark_bad_peer(&self, peer: NodeId) {
        if self.config.redemption_interval == 0 {
            debug!(%peer, "not marking peer as bad for syncing, redemption is disabled");
            return;
        }

        let mut bad_peer_list = self
            .bad_peer_list
            .write()
            .expect("bad peer list lock poisoned");

        // Note: Like `filter_bad_peers`, this may need to be migrated to use sets instead.
        if bad_peer_list.contains(&peer) {
            debug!(%peer, "peer already marked as bad for syncing");
        } else {
            bad_peer_list.push_back(peer);
            info!(%peer, "marked peer as bad for syncing");
        }
    }

    /// Clears the list of bad peers.
    fn redeem_all(&self) {
        let mut bad_peer_list = self
            .bad_peer_list
            .write()
            .expect("bad peer list lock poisoned");

        let bad_peer_list = mem::take::<VecDeque<NodeId>>(&mut bad_peer_list);
        if !bad_peer_list.is_empty() {
            warn!(
                bad_peer_count = bad_peer_list.len(),
                "redeemed all bad peers"
            )
        }
    }
}

/// Restrict the fan-out for a trie being retrieved by chunks to query at most 10 peers at a time.
const TRIE_CHUNK_FETCH_FAN_OUT: usize = 10;

/// Allows us to decide whether syncing peers can also be used when calling `fetch_retry_forever`.
trait CanUseSyncingNodes {
    fn can_use_syncing_nodes() -> bool {
        true
    }
}

/// Tries and trie chunks can only be retrieved from non-syncing peers to avoid syncing nodes
/// deadlocking while requesting these from each other.
impl CanUseSyncingNodes for TrieOrChunk {
    fn can_use_syncing_nodes() -> bool {
        false
    }
}

/// All other `Item` types can safely be retrieved from syncing peers, as there is no networking
/// backpressure implemented for these fetch requests.
impl CanUseSyncingNodes for BlockHeader {}
impl CanUseSyncingNodes for Block {}
impl CanUseSyncingNodes for Deploy {}
impl CanUseSyncingNodes for BlockAndDeploys {}
impl CanUseSyncingNodes for BlockHeadersBatch {}

/// Returns fully-connected, non-syncing peers that are known to be not banned.
async fn get_filtered_fully_connected_non_syncing_peers<REv>(
    ctx: &ChainSyncContext<'_, REv>,
) -> Vec<NodeId>
where
    REv: From<NetworkInfoRequest>,
{
    let mut peer_list = ctx
        .effect_builder
        .get_fully_connected_non_syncing_peers()
        .await;
    ctx.filter_bad_peers(&mut peer_list);
    peer_list
}

/// Returns fully-connected, syncing and non-syncing peers that are known to be not banned.
async fn get_filtered_fully_connected_peers<REv>(ctx: &ChainSyncContext<'_, REv>) -> Vec<NodeId>
where
    REv: From<NetworkInfoRequest>,
{
    let mut peer_list = ctx.effect_builder.get_fully_connected_peers().await;
    ctx.filter_bad_peers(&mut peer_list);
    peer_list
}

/// Fetches an item. Keeps retrying to fetch until it is successful. Not suited to fetching a block
/// header or block by height, which require verification with finality signatures.
async fn fetch_retry_forever<REv, T>(ctx: &ChainSyncContext<'_, REv>, id: T::Id) -> FetchResult<T>
where
    T: Item + CanUseSyncingNodes + 'static,
    REv: From<FetcherRequest<T>> + From<NetworkInfoRequest>,
{
    let mut attempts = 0_usize;
    loop {
        let new_peer_list = if T::can_use_syncing_nodes() {
            get_filtered_fully_connected_peers(ctx).await
        } else {
            get_filtered_fully_connected_non_syncing_peers(ctx).await
        };

        if new_peer_list.is_empty() && attempts % 100 == 0 {
            warn!(
                attempts,
                item_type = ?T::TAG,
                ?id,
                can_use_syncing_nodes = %T::can_use_syncing_nodes(),
                "failed to attempt to fetch item due to no fully-connected peers"
            );
        }

        for peer in new_peer_list {
            trace!(
                "attempting to fetch {:?} with id {:?} from {:?}",
                T::TAG,
                id,
                peer
            );
            match ctx.effect_builder.fetch::<T>(id, peer).await {
                Ok(fetched_data @ FetchedData::FromStorage { .. }) => {
                    trace!(
                        "did not get {:?} with id {:?} from {:?}, got from storage instead",
                        T::TAG,
                        id,
                        peer
                    );
                    return Ok(fetched_data);
                }
                Ok(fetched_data @ FetchedData::FromPeer { .. }) => {
                    trace!("fetched {:?} with id {:?} from {:?}", T::TAG, id, peer);
                    return Ok(fetched_data);
                }
                Err(FetcherError::Absent { .. }) => {
                    warn!(
                        ?id,
                        tag = ?T::TAG,
                        ?peer,
                        "chain sync could not fetch; trying next peer",
                    );
                    ctx.mark_bad_peer(peer);
                }
                Err(FetcherError::TimedOut { .. }) => {
                    warn!(
                        ?id,
                        tag = ?T::TAG,
                        ?peer,
                        "peer timed out",
                    );
                    ctx.mark_bad_peer(peer);
                }
                Err(error @ FetcherError::CouldNotConstructGetRequest { .. }) => return Err(error),
            }
        }
        tokio::time::sleep(ctx.config.retry_interval()).await;
        attempts += 1;
    }
}

enum TrieAlreadyPresentOrDownloaded {
    AlreadyPresent,
    Downloaded(Bytes),
}

async fn fetch_trie_retry_forever<REv>(
    id: Digest,
    ctx: &ChainSyncContext<'_, REv>,
) -> Result<TrieAlreadyPresentOrDownloaded, FetchTrieError>
where
    REv: From<FetcherRequest<TrieOrChunk>> + From<NetworkInfoRequest>,
{
    let trie_or_chunk =
        match fetch_retry_forever::<_, TrieOrChunk>(ctx, TrieOrChunkId(0, id)).await? {
            FetchedData::FromStorage { .. } => {
                return Ok(TrieAlreadyPresentOrDownloaded::AlreadyPresent)
            }
            FetchedData::FromPeer {
                item: trie_or_chunk,
                ..
            } => *trie_or_chunk,
        };
    let chunk_with_proof = match trie_or_chunk {
        TrieOrChunk::Trie(trie) => return Ok(TrieAlreadyPresentOrDownloaded::Downloaded(trie)),
        TrieOrChunk::ChunkWithProof(chunk_with_proof) => chunk_with_proof,
    };

    debug_assert!(
        chunk_with_proof.proof().index() == 0,
        "Proof index was not 0.  Proof index: {}",
        chunk_with_proof.proof().index()
    );
    let count = chunk_with_proof.proof().count();
    let first_chunk = chunk_with_proof.into_chunk();
    // Start stream iter to get each chunk.
    // Start from 1 because proof.index() == 0.
    // Build a map of the chunks.
    let chunk_map_result = futures::stream::iter(1..count)
        .map(|index| async move {
            match fetch_retry_forever::<_, TrieOrChunk>(ctx, TrieOrChunkId(index, id)).await? {
                FetchedData::FromStorage { .. } => {
                    Err(FetchTrieError::TrieBeingFetchByChunksSomehowFetchedFromStorage)
                }
                FetchedData::FromPeer { item, .. } => match *item {
                    TrieOrChunk::Trie(_) => Err(
                        FetchTrieError::TrieBeingFetchedByChunksSomehowFetchWholeFromPeer {
                            digest: id,
                        },
                    ),
                    TrieOrChunk::ChunkWithProof(chunk_with_proof) => {
                        let index = chunk_with_proof.proof().index();
                        let chunk = chunk_with_proof.into_chunk();
                        Ok((index, chunk))
                    }
                },
            }
        })
        // Do not try to fetch all of the trie chunks at once; only fetch at most
        // TRIE_CHUNK_FETCH_FAN_OUT at a time.
        // Doing `buffer_unordered` followed by `try_collect` here means if one of the
        // fetches fails, then the outstanding futures are canceled.
        .buffer_unordered(TRIE_CHUNK_FETCH_FAN_OUT)
        .try_collect::<BTreeMap<u64, Bytes>>()
        .await;

    // Handle if a parallel process downloaded all the trie chunks before us.
    let mut chunk_map = match chunk_map_result {
        Ok(chunk_map) => chunk_map,
        Err(FetchTrieError::TrieBeingFetchByChunksSomehowFetchedFromStorage) => {
            // trie must have been downloaded by a parallel process...
            return Ok(TrieAlreadyPresentOrDownloaded::AlreadyPresent);
        }
        Err(error) => {
            return Err(error);
        }
    };
    chunk_map.insert(0, first_chunk);

    // Concatenate all of the chunks into a trie
    let trie_bytes = chunk_map.into_values().flat_map(Vec::<u8>::from).collect();
    Ok(TrieAlreadyPresentOrDownloaded::Downloaded(trie_bytes))
}

/// Fetches and stores a block header from the network.
async fn fetch_and_store_block_header<REv>(
    ctx: &ChainSyncContext<'_, REv>,
    block_hash: BlockHash,
) -> Result<Box<BlockHeader>, Error>
where
    REv: From<StorageRequest> + From<FetcherRequest<BlockHeader>> + From<NetworkInfoRequest>,
{
    // Only genesis should have this as previous hash, so no block should ever have it...
    if block_hash == BlockHash::default() {
        return Err(Error::NoSuchBlockHash {
            bogus_block_hash: block_hash,
        });
    }

    // We're querying storage directly and short-circuiting here (before using the fetcher)
    // as joiners don't talk to joiners and in a network comprised only of joining nodes
    // we would never move past the initial sync since we would wait on fetcher
    // trying to query a peer for block but have no peers to query for the data.
    if let Some(stored_block_header) = ctx
        .effect_builder
        .get_block_header_from_storage(block_hash, false)
        .await
    {
        return Ok(Box::new(stored_block_header));
    }

    let fetched_block_header = fetch_retry_forever::<_, BlockHeader>(ctx, block_hash).await?;
    match fetched_block_header {
        FetchedData::FromStorage { item: block_header } => Ok(block_header),
        FetchedData::FromPeer {
            item: block_header, ..
        } => {
            ctx.effect_builder
                .put_block_header_to_storage(block_header.clone())
                .await;
            Ok(block_header)
        }
    }
}

/// Fetches and stores a deploy.
async fn fetch_and_store_deploy<REv>(
    deploy_or_transfer_hash: DeployHash,
    ctx: &ChainSyncContext<'_, REv>,
) -> Result<Box<Deploy>, FetcherError<Deploy>>
where
    REv: From<StorageRequest> + From<FetcherRequest<Deploy>> + From<NetworkInfoRequest>,
{
    // We're querying storage directly and short-circuiting here (before using the fetcher)
    // as joiners don't talk to joiners and in a network comprised only of joining nodes
    // we would never move past the initial sync since we would wait on fetcher
    // trying to query a peer for a deploy but have no peers to query for the data.
    if let Some((stored_deploy, _)) = ctx
        .effect_builder
        .get_deploy_and_metadata_from_storage(deploy_or_transfer_hash)
        .await
    {
        return Ok(Box::new(stored_deploy.discard_finalized_approvals()));
    }

    let fetched_deploy = fetch_retry_forever::<_, Deploy>(ctx, deploy_or_transfer_hash).await?;
    Ok(match fetched_deploy {
        FetchedData::FromStorage { item: deploy } => deploy,
        FetchedData::FromPeer { item: deploy, .. } => {
            ctx.effect_builder
                .put_deploy_to_storage(deploy.clone())
                .await;
            deploy
        }
    })
}

/// Fetches finalized approvals for a deploy.
/// Note: this function doesn't store the approvals. They are intended to be stored after
/// confirming that the execution results match the received block.
async fn fetch_finalized_approvals<REv>(
    deploy_hash: DeployHash,
    peer: NodeId,
    ctx: &ChainSyncContext<'_, REv>,
) -> Result<FinalizedApprovalsWithId, FetcherError<FinalizedApprovalsWithId>>
where
    REv: From<FetcherRequest<FinalizedApprovalsWithId>>,
{
    let fetched_approvals = ctx
        .effect_builder
        .fetch::<FinalizedApprovalsWithId>(deploy_hash, peer)
        .await?;
    match fetched_approvals {
        FetchedData::FromStorage { item: approvals } => Ok(*approvals),
        FetchedData::FromPeer {
            item: approvals, ..
        } => Ok(*approvals),
    }
}

/// Key block info used for verifying finality signatures.
///
/// Can come from either:
///   - A switch block
///   - The global state under a genesis block
///
/// If the data was scraped from genesis, then `era_id` is 0.
/// Otherwise if it came from a switch block it is that switch block's `era_id + 1`.
#[derive(DataSize, Clone, Serialize, Debug)]
pub(crate) struct KeyBlockInfo {
    /// The block hash of the key block
    key_block_hash: BlockHash,
    /// The validator weights for checking finality signatures.
    validator_weights: BTreeMap<PublicKey, U512>,
    /// The time the era started.
    era_start: Timestamp,
    /// The height of the switch block that started this era.
    height: u64,
    /// The era in which the validators are operating
    era_id: EraId,
}

impl KeyBlockInfo {
    pub(crate) fn maybe_from_block_header(block_header: &BlockHeader) -> Option<KeyBlockInfo> {
        block_header
            .next_era_validator_weights()
            .and_then(|next_era_validator_weights| {
                Some(KeyBlockInfo {
                    key_block_hash: block_header.hash(),
                    validator_weights: next_era_validator_weights.clone(),
                    era_start: block_header.timestamp(),
                    height: block_header.height(),
                    era_id: block_header.era_id().checked_add(1)?,
                })
            })
    }

    /// Returns the era in which the validators are operating
    pub(crate) fn era_id(&self) -> EraId {
        self.era_id
    }

    /// Returns the hash of the key block, i.e. the last block before `era_id`.
    pub(crate) fn block_hash(&self) -> &BlockHash {
        &self.key_block_hash
    }

    /// Returns the validator weights for this era.
    pub(crate) fn validator_weights(&self) -> &BTreeMap<PublicKey, U512> {
        &self.validator_weights
    }
}

#[async_trait]
trait BlockOrHeaderWithMetadata: Item<Id = u64> + 'static {
    fn header(&self) -> &BlockHeader;

    fn finality_signatures(&self) -> &BlockSignatures;

    async fn store_block_or_header<REv>(&self, effect_builder: EffectBuilder<REv>)
    where
        REv: From<StorageRequest> + Send;
}

#[async_trait]
impl BlockOrHeaderWithMetadata for BlockWithMetadata {
    fn header(&self) -> &BlockHeader {
        self.block.header()
    }

    fn finality_signatures(&self) -> &BlockSignatures {
        &self.finality_signatures
    }

    async fn store_block_or_header<REv>(&self, effect_builder: EffectBuilder<REv>)
    where
        REv: From<StorageRequest> + Send,
    {
        let block = Box::new(self.block.clone());
        effect_builder.put_block_to_storage(block).await;
    }
}

#[async_trait]
impl BlockOrHeaderWithMetadata for BlockHeaderWithMetadata {
    fn header(&self) -> &BlockHeader {
        &self.block_header
    }

    fn finality_signatures(&self) -> &BlockSignatures {
        &self.block_signatures
    }

    async fn store_block_or_header<REv>(&self, effect_builder: EffectBuilder<REv>)
    where
        REv: From<StorageRequest> + Send,
    {
        let header = Box::new(self.block_header.clone());
        effect_builder.put_block_header_to_storage(header).await;
    }
}

/// Fetches the next block or block header from the network by height.
/// If the fetch operation fails and the number of peers available for fetch was less than the
/// minimum threshold, we retry the operation once with the new set of peers.
async fn fetch_and_store_next<REv, I>(
    parent_header: &BlockHeader,
    key_block_info: &KeyBlockInfo,
    ctx: &ChainSyncContext<'_, REv>,
) -> Result<Option<Box<I>>, Error>
where
    I: BlockOrHeaderWithMetadata,
    REv: From<FetcherRequest<I>>
        + From<NetworkInfoRequest>
        + From<BlocklistAnnouncement>
        + From<StorageRequest>
        + Send,
    Error: From<FetcherError<I>>,
{
    let height = parent_header
        .height()
        .checked_add(1)
        .ok_or_else(|| Error::HeightOverflow {
            parent: Box::new(parent_header.clone()),
        })?;

    for _ in 0..=1 {
        let peers = prepare_peers_applicable_for_block_fetch(ctx).await;
        let peer_count = peers.len();
        let maybe_item = try_fetch_block_or_block_header_by_height(
            peers,
            ctx,
            height,
            parent_header,
            key_block_info,
        )
        .await?;
        match maybe_item {
            Some(item) => {
                if item.header().protocol_version() < parent_header.protocol_version() {
                    return Err(Error::LowerVersionThanParent {
                        parent: Box::new(parent_header.clone()),
                        child: Box::new(item.header().clone()),
                    });
                }

                if item.header().protocol_version() > ctx.config.protocol_version() {
                    return Err(Error::RetrievedBlockHeaderFromFutureVersion {
                        current_version: ctx.config.protocol_version(),
                        block_header_with_future_version: Box::new(item.header().clone()),
                    });
                }

                return Ok(Some(item));
            }
            None => {
                if peer_count >= ctx.config.minimum_peer_count_threshold_for_fetch_retry {
                    warn!(
                        %height,
                        attempts_to_get_fully_connected_peers =
                            %ctx.config.max_retries_while_not_connected(),
                        "unable to fetch item despite having enough peers"
                    );
                    break;
                }
                info!(
                    %height,
                    %peer_count,
                    minimum_peer_count_threshold =
                        %ctx.config.minimum_peer_count_threshold_for_fetch_retry,
                    "tried fetching with not enough peers, may try again"
                );
            }
        }
    }
    Ok(None)
}

/// Fetches the next block or block header from the network by height.
/// Returns `Ok(None)` if there are no more peers left.
async fn try_fetch_block_or_block_header_by_height<REv, I>(
    mut peers: Vec<NodeId>,
    ctx: &ChainSyncContext<'_, REv>,
    height: u64,
    parent_header: &BlockHeader,
    key_block_info: &KeyBlockInfo,
) -> Result<Option<Box<I>>, Error>
where
    I: BlockOrHeaderWithMetadata,
    REv: From<FetcherRequest<I>> + From<BlocklistAnnouncement> + From<StorageRequest> + Send,
    Error: From<FetcherError<I>>,
{
    Ok(loop {
        let peer = match peers.pop() {
            Some(peer) => peer,
            None => return Ok(None),
        };
        match ctx.effect_builder.fetch::<I>(height, peer).await {
            Ok(FetchedData::FromStorage { item }) => {
                if *item.header().parent_hash() != parent_header.hash() {
                    return Err(Error::UnexpectedParentHash {
                        parent: Box::new(parent_header.clone()),
                        child: Box::new(item.header().clone()),
                    });
                }
                break Some(item);
            }
            Ok(FetchedData::FromPeer { item, .. }) => {
                if *item.header().parent_hash() != parent_header.hash() {
                    warn!(
                        ?peer,
                        fetched_header = ?item.header(),
                        ?parent_header,
                        "received block with wrong parent from peer",
                    );
                    ctx.effect_builder.announce_disconnect_from_peer(peer).await;
                    continue;
                }

                if key_block_info.era_id() != item.header().era_id() {
                    error!(
                        key_block_info_era_id = key_block_info.era_id().value(),
                        item_header_era_id = item.header().era_id().value(),
                        "mismatch between key block era id and item header era id"
                    );
                }

                if let Err(error) = consensus::check_sufficient_finality_signatures(
                    key_block_info.validator_weights(),
                    ctx.config.finality_threshold_fraction(),
                    Some(item.finality_signatures()),
                ) {
                    warn!(?error, ?peer, "insufficient finality signatures from peer");
                    ctx.effect_builder.announce_disconnect_from_peer(peer).await;
                    continue;
                }

                if let Err(error) = item.finality_signatures().verify() {
                    warn!(
                        ?error,
                        ?peer,
                        "error validating finality signatures from peer"
                    );
                    ctx.effect_builder.announce_disconnect_from_peer(peer).await;
                    continue;
                }

                // Store the block or header itself, and the finality signatures.
                item.store_block_or_header(*ctx.effect_builder).await;
                let sigs = item.finality_signatures().clone();
                ctx.effect_builder.put_signatures_to_storage(sigs).await;

                break Some(item);
            }
            Err(FetcherError::Absent { .. }) => {
                warn!(height, tag = ?I::TAG, ?peer, "block by height absent from peer");
                // If the peer we requested doesn't have the item, continue with the next peer
                continue;
            }
            Err(FetcherError::TimedOut { .. }) => {
                warn!(height, tag = ?I::TAG, ?peer, "peer timed out");
                // Peer timed out fetching the item, continue with the next peer
                continue;
            }
            Err(error) => return Err(error.into()),
        }
    })
}

/// Prepares a list of peers applicable for the next fetch operation.
async fn prepare_peers_applicable_for_block_fetch<REv>(
    ctx: &ChainSyncContext<'_, REv>,
) -> Vec<NodeId>
where
    REv: From<NetworkInfoRequest>,
{
    let mut peers = vec![];
    for _ in 0..ctx.config.max_retries_while_not_connected() {
        peers = get_filtered_fully_connected_peers(ctx).await;
        if !peers.is_empty() {
            break;
        }

        // We have no peers left, might as well redeem all the bad ones.
        ctx.redeem_all();
        tokio::time::sleep(ctx.config.retry_interval()).await;
    }
    peers
}

/// Queries all of the peers for a trie, puts the trie found from the network in the trie-store, and
/// returns any outstanding descendant tries.
async fn fetch_and_store_trie<REv>(
    trie_key: Digest,
    ctx: &ChainSyncContext<'_, REv>,
) -> Result<Vec<Digest>, Error>
where
    REv:
        From<FetcherRequest<TrieOrChunk>> + From<NetworkInfoRequest> + From<ContractRuntimeRequest>,
{
    let fetched_trie = fetch_trie_retry_forever(trie_key, ctx).await?;
    match fetched_trie {
        TrieAlreadyPresentOrDownloaded::AlreadyPresent => Ok(ctx
            .effect_builder
            .find_missing_descendant_trie_keys(trie_key)
            .await?),
        TrieAlreadyPresentOrDownloaded::Downloaded(trie_bytes) => Ok(ctx
            .effect_builder
            .put_trie_and_find_missing_descendant_trie_keys(trie_bytes)
            .await?),
    }
}

/// Downloads and stores a block.
async fn fetch_and_store_block_by_hash<REv>(
    block_hash: BlockHash,
    ctx: &ChainSyncContext<'_, REv>,
) -> Result<Box<Block>, FetcherError<Block>>
where
    REv: From<StorageRequest> + From<FetcherRequest<Block>> + From<NetworkInfoRequest>,
{
    let fetched_block = fetch_retry_forever::<_, Block>(ctx, block_hash).await?;
    match fetched_block {
        FetchedData::FromStorage { item: block, .. } => Ok(block),
        FetchedData::FromPeer { item: block, .. } => {
            ctx.effect_builder.put_block_to_storage(block.clone()).await;
            Ok(block)
        }
    }
}

/// Downloads and stores a block with all its deploys.
async fn fetch_and_store_block_with_deploys_by_hash<REv>(
    block_hash: BlockHash,
    ctx: &ChainSyncContext<'_, REv>,
) -> Result<Box<BlockAndDeploys>, FetcherError<BlockAndDeploys>>
where
    REv: From<NetworkInfoRequest> + From<FetcherRequest<BlockAndDeploys>> + From<StorageRequest>,
{
    let start = Timestamp::now();
    let fetched_block = fetch_retry_forever::<_, BlockAndDeploys>(ctx, block_hash).await?;
    let res = match fetched_block {
        FetchedData::FromStorage {
            item: block_and_deploys,
            ..
        } => Ok(block_and_deploys),
        FetchedData::FromPeer {
            item: block_and_deploys,
            ..
        } => {
            ctx.effect_builder
                .put_block_and_deploys_to_storage(block_and_deploys.clone())
                .await;
            Ok(block_and_deploys)
        }
    };
    ctx.metrics
        .observe_fetch_block_and_deploys_duration_seconds(start);
    res
}

/// A worker task that takes trie keys from a queue and downloads the trie.
async fn sync_trie_store_worker<REv>(
    worker_id: usize,
    block_height: u64,
    abort: Arc<AtomicBool>,
    queue: Arc<WorkQueue<Digest>>,
    ctx: &ChainSyncContext<'_, REv>,
) -> Result<(), Error>
where
    REv:
        From<FetcherRequest<TrieOrChunk>> + From<NetworkInfoRequest> + From<ContractRuntimeRequest>,
{
    while let Some(job) = queue.next_job().await {
        let permit = match ctx.trie_fetch_limit.acquire().await {
            Ok(permit) => permit,
            Err(error) => {
                error!(?worker_id, ?job, "semaphore closed unexpectedly");
                // We can't fetch any more tries after this.
                drop(job);
                return Err(Error::SemaphoreError(error));
            }
        };
        trace!(worker_id, trie_key = %job.inner(), "worker downloading trie");
        let child_jobs = fetch_and_store_trie(*job.inner(), ctx)
            .await
            .map_err(|err| {
                abort.store(true, Ordering::Relaxed);
                warn!(?err, trie_key = %job.inner(), "failed to download trie");
                err
            })?;
        trace!(?child_jobs, trie_key = %job.inner(), "downloaded trie node");
        if abort.load(Ordering::Relaxed) {
            return Ok(()); // Another task failed and sent an error.
        }
        for child_job in child_jobs {
            queue.push_job(child_job);
        }
        ctx.progress
            .set_num_tries_to_fetch(block_height, queue.num_jobs());
        drop(job); // Make sure the job gets dropped only when the children are in the queue.
        drop(permit); // Drop permit to allow other workers to acquire it.
    }
    Ok(())
}

/// Synchronizes the trie store under a given state root hash.
async fn sync_trie_store<REv>(
    block_header: &BlockHeader,
    ctx: &ChainSyncContext<'_, REv>,
) -> Result<(), Error>
where
    REv:
        From<FetcherRequest<TrieOrChunk>> + From<NetworkInfoRequest> + From<ContractRuntimeRequest>,
{
    let block_height = block_header.height();
    debug_assert!(ctx.progress.is_fetching_tries(block_height));
    let state_root_hash = *block_header.state_root_hash();
    trace!(?state_root_hash, "syncing trie store");

    if ctx
        .locally_available_block_range_on_start
        .contains(block_height)
    {
        info!(
            locally_available_block_range_on_start = %ctx.locally_available_block_range_on_start,
            block_height,
            "skipping trie store sync because it is already available locally"
        );
        return Ok(());
    }

    let start_instant = Timestamp::now();

    // We're querying storage directly and short-circuiting here (before using the fetcher)
    // as joiners don't talk to joiners and in a network comprised only of joining nodes
    // we would never move past the initial sync since we would wait on fetcher
    // trying to query a peer for a trie but have no peers to query for the data.
    if ctx
        .effect_builder
        .get_trie_full(state_root_hash)
        .await?
        .is_some()
        && ctx
            .effect_builder
            .find_missing_descendant_trie_keys(state_root_hash)
            .await?
            .is_empty()
    {
        ctx.metrics
            .observe_sync_trie_store_duration_seconds(start_instant);
        return Ok(());
    }

    // Flag set by a worker when it encounters an error.
    let abort = Arc::new(AtomicBool::new(false));

    let queue = Arc::new(WorkQueue::default());
    queue.push_job(state_root_hash);
    ctx.progress.set_num_tries_to_fetch(block_height, 1);

    let mut workers: FuturesUnordered<_> = (0..ctx.config.max_parallel_trie_fetches())
        .map(|worker_id| {
            sync_trie_store_worker(worker_id, block_height, abort.clone(), queue.clone(), ctx)
        })
        .collect();
    while let Some(result) = workers.next().await {
        result?; // Return the error if a download failed.
    }

    ctx.metrics
        .observe_sync_trie_store_duration_seconds(start_instant);
    Ok(())
}

/// Fetches the current header and fast-syncs to it.
///
/// Performs the following:
///
///  1. Starting at the trusted block, fetches block headers by iterating forwards towards tip until
///     getting to one from the current era or failing to get a higher one from any peer.
///  2. Starting at that highest synced block, iterates backwards towards genesis, fetching
///     `deploy_max_ttl`'s worth of blocks (for deploy replay protection).
///  3. Starting at the same highest synced block, again iterates backwards, fetching enough block
///     headers to allow consensus to be initialized.
///  4. Fetches the tries under the same highest synced block's state root hash (parallelized
///     tasks).
///
/// Returns the highest synced block header and the corresponding highest synced key block info.
async fn fast_sync<REv>(
    ctx: &ChainSyncContext<'_, REv>,
) -> Result<(BlockHeader, KeyBlockInfo), Error>
where
    REv: From<FetcherRequest<TrieOrChunk>>
        + From<NetworkInfoRequest>
        + From<ContractRuntimeRequest>
        + From<StorageRequest>
        + From<BlocklistAnnouncement>
        + From<FetcherRequest<Block>>
        + From<FetcherRequest<BlockHeader>>
        + From<FetcherRequest<BlockHeaderWithMetadata>>
        + Send,
{
    let _metric = ScopeTimer::new(&ctx.metrics.chain_sync_fast_sync_total_duration_seconds);

    let trusted_key_block_info = get_trusted_key_block_info(ctx).await?;
    let (highest_synced_block_header, highest_synced_key_block_info) =
        fetch_block_headers_up_to_current_era(&trusted_key_block_info, ctx).await?;

    fetch_blocks_for_deploy_replay_protection(
        &highest_synced_block_header,
        &highest_synced_key_block_info,
        ctx,
    )
    .await?;

    fetch_block_headers_needed_for_era_supervisor_initialization(&highest_synced_block_header, ctx)
        .await?;

    // Synchronize the trie store for the highest synced block header.
    ctx.progress.start_fetching_tries_for_fast_sync(
        highest_synced_block_header.height(),
        *highest_synced_block_header.state_root_hash(),
    );
    sync_trie_store(&highest_synced_block_header, ctx).await?;

    Ok((highest_synced_block_header, highest_synced_key_block_info))
}

/// Gets the trusted key block info for a trusted block header.
///
/// Fetches block headers back towards genesis from the trusted hash until we get to a switch block.
/// If the trusted hash _is_ from a switch block, the trusted key block is the same block.
async fn get_trusted_key_block_info<REv>(
    ctx: &ChainSyncContext<'_, REv>,
) -> Result<KeyBlockInfo, Error>
where
    REv: From<StorageRequest> + From<NetworkInfoRequest> + From<FetcherRequest<BlockHeader>>,
{
    let _metric = ScopeTimer::new(
        &ctx.metrics
            .chain_sync_get_trusted_key_block_info_duration_seconds,
    );

    // Fetch each parent hash one by one until we have the switch block info.
    let mut current_header_to_walk_back_from = ctx.trusted_block_header().clone();
    loop {
<<<<<<< HEAD
        if let Some(key_block_info) = KeyBlockInfo::maybe_from_block_header(
            &current_header_to_walk_back_from,
            ctx.config.verifiable_chunked_hash_activation(),
        ) {
=======
        // Check that we are not restarting right after an emergency restart, which is too early
        match ctx.config.last_emergency_restart() {
            Some(last_emergency_restart)
                if last_emergency_restart > current_header_to_walk_back_from.era_id()
                    && !ctx.trusted_block_is_last_before_activation() =>
            {
                return Err(Error::TrustedHeaderEraTooEarly {
                    trusted_header: Box::new(ctx.trusted_block_header().clone()),
                    maybe_last_emergency_restart_era_id: ctx.config.last_emergency_restart(),
                })
            }
            _ => {}
        }

        if let Some(key_block_info) =
            KeyBlockInfo::maybe_from_block_header(&current_header_to_walk_back_from)
        {
>>>>>>> 34190595
            break Ok(key_block_info);
        }

        if current_header_to_walk_back_from.height() == 0 {
            break Err(Error::HitGenesisBlockTryingToGetTrustedEraValidators {
                trusted_header: ctx.trusted_block_header().clone(),
            });
        }

        current_header_to_walk_back_from =
            *fetch_and_store_block_header(ctx, *current_header_to_walk_back_from.parent_hash())
                .await?;
    }
}

/// Get the highest header which has the same version as ours.
///
/// We keep fetching by height until none of our peers have a block at that height and we are in
/// the current era.
async fn fetch_block_headers_up_to_current_era<REv>(
    trusted_key_block_info: &KeyBlockInfo,
    ctx: &ChainSyncContext<'_, REv>,
) -> Result<(BlockHeader, KeyBlockInfo), Error>
where
    REv: From<FetcherRequest<BlockHeaderWithMetadata>>
        + From<NetworkInfoRequest>
        + From<BlocklistAnnouncement>
        + From<StorageRequest>
        + Send,
{
    let _metric = ScopeTimer::new(&ctx.metrics.chain_sync_fetch_block_headers_duration_seconds);

    let mut highest_synced_block_header = ctx.trusted_block_header().clone();
    let mut highest_synced_key_block_info = trusted_key_block_info.clone();
    loop {
        // If we synced up to the current era, we can consider syncing done.
        if is_current_era(
            &highest_synced_block_header,
            &highest_synced_key_block_info,
            ctx.config,
        ) {
            info!(
                era = highest_synced_block_header.era_id().value(),
                height = highest_synced_block_header.height(),
                timestamp = %highest_synced_block_header.timestamp(),
                "fetched block headers up to the current era",
            );
            break;
        }

        let maybe_fetched_block = fetch_and_store_next::<_, BlockHeaderWithMetadata>(
            &highest_synced_block_header,
            &highest_synced_key_block_info,
            ctx,
        )
        .await?;

        if let Some(higher_block_header_with_metadata) = maybe_fetched_block {
            highest_synced_block_header = higher_block_header_with_metadata.block_header;

            // If the new block is a switch block, update the validator weights, etc...
            if let Some(key_block_info) =
                KeyBlockInfo::maybe_from_block_header(&highest_synced_block_header)
            {
                highest_synced_key_block_info = key_block_info;
            }
        } else {
            // If we timed out, consider syncing done.  The only way we should reach this code
            // branch is if the network just underwent an emergency upgrade, where there was an
            // outage long enough that the highest block of the network now causes `is_current_era`
            // to return `false`.
            info!(
                era = highest_synced_block_header.era_id().value(),
                height = highest_synced_block_header.height(),
                timestamp = %highest_synced_block_header.timestamp(),
                "failed to fetch a higher block header",
            );
            break;
        }
    }
    Ok((highest_synced_block_header, highest_synced_key_block_info))
}

/// Fetch and store all blocks that can contain not-yet-expired deploys. These are needed for
/// replay detection.
async fn fetch_blocks_for_deploy_replay_protection<REv>(
    highest_synced_block_header: &BlockHeader,
    highest_synced_key_block_info: &KeyBlockInfo,
    ctx: &ChainSyncContext<'_, REv>,
) -> Result<(), Error>
where
    REv: From<StorageRequest> + From<FetcherRequest<Block>> + From<NetworkInfoRequest>,
{
    let _metric = ScopeTimer::new(&ctx.metrics.chain_sync_replay_protection_duration_seconds);

    let mut current_header = highest_synced_block_header.clone();
    while highest_synced_key_block_info
        .era_start
        .saturating_diff(current_header.timestamp())
        < ctx.config.deploy_max_ttl()
        && current_header.height() != 0
    {
        current_header = fetch_and_store_block_by_hash(*current_header.parent_hash(), ctx)
            .await?
            .take_header();
    }
    Ok(())
}

/// The era supervisor requires enough switch blocks to be stored in the database to be able to
/// initialize the most recent eras.
async fn fetch_block_headers_needed_for_era_supervisor_initialization<REv>(
    highest_synced_block_header: &BlockHeader,
    ctx: &ChainSyncContext<'_, REv>,
) -> Result<(), Error>
where
    REv: From<StorageRequest> + From<FetcherRequest<BlockHeader>> + From<NetworkInfoRequest>,
{
    let _metric = ScopeTimer::new(&ctx.metrics.chain_sync_era_supervisor_init_duration_seconds);

    let earliest_open_era = ctx
        .config
        .earliest_open_era(highest_synced_block_header.era_id());
    let earliest_era_needed_by_era_supervisor =
        ctx.config.earliest_switch_block_needed(earliest_open_era);
    let mut current_walk_back_header = highest_synced_block_header.clone();
    while current_walk_back_header.era_id() > earliest_era_needed_by_era_supervisor {
        current_walk_back_header =
            *fetch_and_store_block_header(ctx, *current_walk_back_header.parent_hash()).await?;
    }
    Ok(())
}

/// Runs the sync-to-genesis task.
///
/// Performs the following:
///
///  1. Sets the trusted block as the highest available block, as this will be the one returned by
///     the fast-sync task run previously.
///  2. Starting at the trusted block and iterating in batches of `MAX_HEADERS_BATCH_SIZE` at a
///     time, fetches block headers all the way back to genesis (not a parallelized task).
///  3. Starting at genesis and iterating forwards towards tip until we reach the trusted block, in
///     parallelized tasks:
///    a. Fetches the full block and its deploys
///    b. Fetches the tries under that block's state root hash (further parallelized tasks).
///    c. Fetches the block signatures.
pub(super) async fn run_sync_to_genesis_task<REv>(
    effect_builder: EffectBuilder<REv>,
    config: Config,
    metrics: Metrics,
    progress: ProgressHolder,
) -> Result<(), Error>
where
    REv: From<StorageRequest>
        + From<NetworkInfoRequest>
        + From<FetcherRequest<TrieOrChunk>>
        + From<FetcherRequest<BlockAndDeploys>>
        + From<FetcherRequest<BlockSignatures>>
        + From<FetcherRequest<BlockHeadersBatch>>
        + From<ContractRuntimeRequest>
        + From<BlocklistAnnouncement>
        + From<MarkBlockCompletedRequest>
        + From<ChainSynchronizerAnnouncement>,
{
    info!("starting chain sync to genesis");
    let _metric = ScopeTimer::new(&metrics.chain_sync_to_genesis_total_duration_seconds);
    progress.start();
    let ctx =
        ChainSyncContext::new_for_sync_to_genesis(&effect_builder, &config, &metrics, &progress)
            .await?;
    fetch_headers_till_genesis(&ctx).await?;
    fetch_blocks_and_state_and_finality_signatures_since_genesis(&ctx).await?;
    effect_builder.announce_finished_chain_syncing().await;
    ctx.progress.finish();
    info!("finished chain sync to genesis");
    Ok(())
}

/// Fetches block headers in batches starting from `trusted_block` till the Genesis.
async fn fetch_headers_till_genesis<REv>(ctx: &ChainSyncContext<'_, REv>) -> Result<(), Error>
where
    REv: From<FetcherRequest<BlockHeadersBatch>>
        + From<NetworkInfoRequest>
        + From<StorageRequest>
        + From<BlocklistAnnouncement>,
{
    let _metric = ScopeTimer::new(&ctx.metrics.chain_sync_fetch_to_genesis_duration_seconds);
    info!(
        trusted_block_height = %ctx.trusted_block_header().height(),
        locally_available_block_range_on_start = %ctx.locally_available_block_range_on_start,
        "starting to fetch headers to genesis",
    );

    let mut lowest_trusted_block_header = ctx.trusted_block_header().clone();

    loop {
        ctx.progress
            .set_fetching_headers_back_to_genesis(lowest_trusted_block_header.height());
        match fetch_block_headers_batch(&lowest_trusted_block_header, ctx).await {
            Ok(new_lowest) => {
                if new_lowest.height() % 1_000 == 0 {
                    info!(?new_lowest, "new lowest trusted block header stored");
                }
                lowest_trusted_block_header = new_lowest;
            }
            Err(err) => {
                // If we get an error here it means something must have gone really wrong.
                // We either get the data from storage or from a peer where we retry ad infinitum if
                // peer times out or item is absent. The only reason we would end up
                // here is if fetcher couldn't construct a fetch request.
                error!(
                    ?err,
                    "failed to download block headers batch with infinite retries"
                );
                return Err(err.into());
            }
        }

        if lowest_trusted_block_header.height() == 0 {
            break;
        }
    }
    Ok(())
}

/// Fetches a batch of block headers, validates and stores in storage.
///
/// Returns either an error or lowest valid block in the chain.
async fn fetch_block_headers_batch<REv>(
    lowest_trusted_block_header: &BlockHeader,
    ctx: &ChainSyncContext<'_, REv>,
) -> Result<BlockHeader, FetchBlockHeadersBatchError>
where
    REv: From<FetcherRequest<BlockHeadersBatch>>
        + From<NetworkInfoRequest>
        + From<StorageRequest>
        + From<BlocklistAnnouncement>,
{
    let batch_id =
        BlockHeadersBatchId::from_known(lowest_trusted_block_header, MAX_HEADERS_BATCH_SIZE);

    loop {
        let fetched_headers_data: FetchedData<BlockHeadersBatch> =
            fetch_retry_forever::<_, BlockHeadersBatch>(ctx, batch_id).await?;
        match fetched_headers_data {
            FetchedData::FromStorage { item } => {
                return item
                    .lowest()
                    .cloned()
                    .ok_or(FetchBlockHeadersBatchError::EmptyBatchFromStorage)
            }
            FetchedData::FromPeer { item, peer } => {
                match BlockHeadersBatch::validate(&*item, &batch_id, lowest_trusted_block_header) {
                    Ok(new_lowest) => {
                        info!(?batch_id, ?peer, "received valid batch of headers");
                        ctx.effect_builder
                            .put_block_headers_batch_to_storage(item.into_inner())
                            .await;
                        return Ok(new_lowest);
                    }
                    Err(err) => {
                        error!(
                            ?err,
                            ?peer,
                            ?batch_id,
                            "block headers batch failed validation. Trying next peer..."
                        );
                        ctx.effect_builder.announce_disconnect_from_peer(peer).await;
                    }
                }
            }
        }
    }
}

/// Fetches blocks, their transactions and tries from Genesis until `trusted_block`.
async fn fetch_blocks_and_state_and_finality_signatures_since_genesis<REv>(
    ctx: &ChainSyncContext<'_, REv>,
) -> Result<(), Error>
where
    REv: From<StorageRequest>
        + From<NetworkInfoRequest>
        + From<FetcherRequest<TrieOrChunk>>
        + From<FetcherRequest<BlockAndDeploys>>
        + From<FetcherRequest<BlockSignatures>>
        + From<NetworkInfoRequest>
        + From<ContractRuntimeRequest>
        + From<BlocklistAnnouncement>
        + From<MarkBlockCompletedRequest>,
{
    let _metric = ScopeTimer::new(&ctx.metrics.chain_sync_fetch_forward_duration_seconds);
    info!("syncing blocks and deploys and state since Genesis");

    // NOTE: Currently there's no good way to read the known, highest *FULL* block.
    // Full means that we have:
    //  * the block header
    //  * the block body
    //  * the trie
    // Since we fetch and store each of these independently, we might crash midway through the
    // process and have partial data. We could reindex storages on startup but that had proven to
    // take 30min+ in the past. We need to prioritize correctness over performance so we
    // choose to "re-sync" from Genesis, even if it means we will go through thousands of blocks
    // that we already have. Hopefully, local checks will be fast enough.
    let latest_height_requested: Arc<AtomicU64> = Arc::new(AtomicU64::new(0));

    let mut workers: FuturesUnordered<_> = (0..ctx.config.max_parallel_block_fetches())
        .map(|worker_id| fetch_block_worker(worker_id, latest_height_requested.clone(), ctx))
        .collect();

    while let Some(result) = workers.next().await {
        result?; // Return the error if a download failed.
    }

    Ok(())
}

async fn fetch_block_worker<REv>(
    worker_id: usize,
    latest_height_requested: Arc<AtomicU64>,
    ctx: &ChainSyncContext<'_, REv>,
) -> Result<(), Error>
where
    REv: From<StorageRequest>
        + From<NetworkInfoRequest>
        + From<FetcherRequest<TrieOrChunk>>
        + From<FetcherRequest<BlockAndDeploys>>
        + From<FetcherRequest<BlockSignatures>>
        + From<NetworkInfoRequest>
        + From<ContractRuntimeRequest>
        + From<BlocklistAnnouncement>
        + From<MarkBlockCompletedRequest>,
{
    let trusted_block_height = ctx.trusted_block_header().height();
    loop {
        let block_height = latest_height_requested.fetch_add(1, Ordering::SeqCst);
        if block_height >= trusted_block_height {
            info!(%worker_id, ?block_height, ?trusted_block_height, "fetch-block worker finished");
            return Ok(());
        }

        let block_header = ctx
            .effect_builder
            .get_block_header_at_height_from_storage(block_height, false)
            .await
            .ok_or(Error::NoSuchBlockHeight(block_height))?;

        let block_hash = block_header.hash();

        if block_height % 1_000 == 0 {
            info!(
                worker_id,
                ?block_hash,
                ?block_height,
                "syncing block and deploys"
            );
        }
        ctx.progress
            .start_syncing_block_for_sync_forward(block_height);
        match fetch_and_store_block_with_deploys_by_hash(block_hash, ctx).await {
            Ok(fetched_block) => {
                debug_assert_eq!(block_header, *fetched_block.block.header());
                trace!(?block_hash, "downloaded block and deploys");
                // We want to download the trie only when we know we have the block.
                ctx.progress.start_fetching_tries_for_sync_forward(
                    block_height,
                    *block_header.state_root_hash(),
                );
                if let Err(error) = sync_trie_store(&block_header, ctx).await {
                    error!(
                        ?error,
                        ?block_hash,
                        "failed to download trie with infinite retries"
                    );
                    return Err(error);
                }
                ctx.effect_builder.mark_block_completed(block_height).await;
                ctx.metrics.chain_sync_blocks_synced.inc();
            }
            Err(err) => {
                // We're using `fetch_retry_forever` internally so we should never get
                // an error other than `FetcherError::CouldNotConstructGetRequest` that we don't
                // want to retry.
                error!(
                    ?err,
                    ?block_hash,
                    "failed to download block with infinite retries"
                );
            }
        }

        ctx.progress
            .start_fetching_block_signatures_for_sync_forward(block_height);
        fetch_and_store_finality_signatures_by_block_header(block_header, ctx).await?;
        ctx.progress
            .finish_syncing_block_for_sync_forward(block_height);
    }
}

#[derive(Clone, Debug)]
enum HandleSignaturesResult {
    ContinueFetching,
    HaveSufficient,
}

struct BlockSignaturesCollector(Option<BlockSignatures>);

impl BlockSignaturesCollector {
    fn new() -> Self {
        Self(None)
    }

    fn add(&mut self, signatures: BlockSignatures) {
        match &mut self.0 {
            None => {
                self.0 = Some(signatures);
            }
            Some(old_sigs) => {
                for (pub_key, signature) in signatures.proofs {
                    old_sigs.insert_proof(pub_key, signature);
                }
            }
        }
    }

    fn check_if_sufficient(
        &self,
        validator_weights: &BTreeMap<PublicKey, U512>,
        finality_threshold_fraction: Ratio<u64>,
    ) -> Result<(), FinalitySignatureError> {
        are_signatures_sufficient_for_sync_to_genesis(
            consensus::check_sufficient_finality_signatures(
                validator_weights,
                finality_threshold_fraction,
                self.0.as_ref(),
            ),
        )
    }

    fn check_if_sufficient_for_sync_to_genesis(
        &self,
        validator_weights: &BTreeMap<PublicKey, U512>,
        finality_threshold_fraction: Ratio<u64>,
    ) -> Result<(), FinalitySignatureError> {
        are_signatures_sufficient_for_sync_to_genesis(
            consensus::check_sufficient_finality_signatures_with_quorum_formula(
                validator_weights,
                finality_threshold_fraction,
                self.0.as_ref(),
                std::convert::identity,
            ),
        )
    }

    fn into_inner(self) -> Option<BlockSignatures> {
        self.0
    }

    /// Handles the new signatures fetched from peer.
    /// The signatures are validated. In case they don't pass validation, the peer is disconnected
    /// and the `ContinueFetching` is returned. Valid signatures are added to the buffer and then
    /// checked for sufficiency. If they are sufficient `HaveSufficient` is returned, otherwise
    /// `ContinueFetching` is returned.
    async fn handle_incoming_signatures<REv>(
        &mut self,
        block_header: &BlockHeader,
        signatures: BlockSignatures,
        peer: NodeId,
        ctx: &ChainSyncContext<'_, REv>,
    ) -> Result<HandleSignaturesResult, Error>
    where
        REv: From<StorageRequest> + From<BlocklistAnnouncement>,
    {
        if signatures.proofs.is_empty() {
            return Ok(HandleSignaturesResult::ContinueFetching);
        }

        let (era_for_validators_retrieval, validator_weights) =
            era_validator_weights_for_block(block_header, ctx).await?;

        if let Err(err) = consensus::validate_finality_signatures(&signatures, &validator_weights) {
            warn!(
                ?peer,
                ?err,
                height = block_header.height(),
                "peer sent invalid finality signatures, banning peer"
            );
            ctx.effect_builder.announce_disconnect_from_peer(peer).await;

            // Try with next peer.
            return Ok(HandleSignaturesResult::ContinueFetching);
        }
        self.add(signatures);

        if self
            .check_if_sufficient(&validator_weights, ctx.config.finality_threshold_fraction())
            .is_ok()
        {
            debug!(
                block_header_hash =
                    ?block_header.hash(),
                height = block_header.height(),
                ?era_for_validators_retrieval,
                "fetched sufficient finality signatures"
            );
            Ok(HandleSignaturesResult::HaveSufficient)
        } else {
            Ok(HandleSignaturesResult::ContinueFetching)
        }
    }
}

/// Reads the validator weights that should be used to check the finality signatures for the given
/// block.
async fn era_validator_weights_for_block<'a, REv>(
    block_header: &BlockHeader,
    ctx: &ChainSyncContext<'_, REv>,
) -> Result<(EraId, BTreeMap<PublicKey, U512>), Error>
where
    REv: From<StorageRequest>,
{
    let era_for_validators_retrieval = get_era_id_for_validators_retrieval(&block_header.era_id());
    let switch_block_of_previous_era = ctx
        .effect_builder
        .get_switch_block_header_at_era_id_from_storage(era_for_validators_retrieval)
        .await
        .ok_or(Error::NoSwitchBlockForEra {
            era_id: era_for_validators_retrieval,
        })?;
    let validator_weights = switch_block_of_previous_era
        .next_era_validator_weights()
        .ok_or(Error::MissingNextEraValidators {
            height: switch_block_of_previous_era.height(),
            era_id: era_for_validators_retrieval,
        })?;
    Ok((era_for_validators_retrieval, validator_weights.clone()))
}

// Fetches the finality signatures from the given peer. In case of timeout, it'll
// retry up to `retries` times. Other errors interrupt the process immediately.
async fn fetch_finality_signatures_with_retry<REv>(
    block_hash: BlockHash,
    peer: NodeId,
    retries: usize,
    ctx: &ChainSyncContext<'_, REv>,
) -> Result<FetchedData<BlockSignatures>, FetcherError<BlockSignatures>>
where
    REv: From<FetcherRequest<BlockSignatures>>,
{
    for _ in 0..retries {
        let maybe_signatures = ctx
            .effect_builder
            .fetch::<BlockSignatures>(block_hash, peer)
            .await;
        match maybe_signatures {
            Ok(result) => return Ok(result),
            Err(FetcherError::TimedOut { .. }) => continue,
            Err(_) => return maybe_signatures,
        }
    }

    Err(FetcherError::TimedOut {
        id: block_hash,
        peer,
    })
}

async fn fetch_and_store_finality_signatures_by_block_header<REv>(
    block_header: BlockHeader,
    ctx: &ChainSyncContext<'_, REv>,
) -> Result<(), Error>
where
    REv: From<StorageRequest>
        + From<NetworkInfoRequest>
        + From<FetcherRequest<BlockSignatures>>
        + From<BlocklistAnnouncement>,
{
    let start = Timestamp::now();
    let peer_list = get_filtered_fully_connected_peers(ctx).await;

    let mut sig_collector = BlockSignaturesCollector::new();

    let block_header_hash = block_header.hash();

    for peer in peer_list {
        let fetched_signatures = fetch_finality_signatures_with_retry(
            block_header_hash,
            peer,
            FINALITY_SIGNATURE_FETCH_RETRY_COUNT,
            ctx,
        )
        .await;

        let signatures = match fetched_signatures {
            Ok(FetchedData::FromStorage { .. }) => {
                trace!(
                    ?block_header_hash,
                    ?peer,
                    "fetched FinalitySignatures from storage",
                );
                // We're guaranteed that if the signatures are in our local storage, they fulfill
                // the sufficiency requirement for the default quorum fraction.
                return Ok(());
            }
            Ok(FetchedData::FromPeer { item, .. }) => {
                trace!(
                    ?block_header_hash,
                    ?peer,
                    "fetched FinalitySignatures from peer"
                );
                *item
            }
            Err(err) => {
                trace!(
                    ?block_header_hash,
                    ?peer,
                    ?err,
                    "error fetching FinalitySignatures"
                );
                continue;
            }
        };

        if let HandleSignaturesResult::HaveSufficient = sig_collector
            .handle_incoming_signatures(&block_header, signatures, peer, ctx)
            .await?
        {
            // Sufficient signatures were fetched from peers, store them and finish fetching for
            // this block.
            finalize_finality_signature_fetch(ctx, start, sig_collector).await;
            return Ok(());
        };
    }

    // We run out of peers, but still don't have sufficient finality signatures according to the
    // default quorum fraction. However, in the "sync to genesis" process, we can consider
    // finality signatures as valid when their total weight is at least
    // `finality_threshold_fraction` of the total validator weights.
    let (_, validator_weights) = era_validator_weights_for_block(&block_header, ctx).await?;
    sig_collector.check_if_sufficient_for_sync_to_genesis(
        &validator_weights,
        ctx.config.finality_threshold_fraction(),
    )?;
    info!(
        height = block_header.height(),
        "block below default finality signatures threshold, but enough for sync to genesis"
    );
    finalize_finality_signature_fetch(ctx, start, sig_collector).await;
    Ok(())
}

/// Returns true if the output from consensus can be interpreted as "sufficient finality signatures
/// for the sync to genesis process".
///
/// We need to make sure that for "sync_to_genesis" the `TooManySignatures` error should be
/// interpreted as Ok, so we're not hit by the anti-spam mechanism (i.e.: a mechanism that protects
/// against peers that send too many finality signatures during normal chain operation).
fn are_signatures_sufficient_for_sync_to_genesis(
    result: Result<(), FinalitySignatureError>,
) -> Result<(), FinalitySignatureError> {
    match result {
        Err(err) if !matches!(err, FinalitySignatureError::TooManySignatures { .. }) => Err(err),
        Err(_) | Ok(_) => Ok(()),
    }
}

/// Puts the signatures to storage and updates the fetch metric.
async fn finalize_finality_signature_fetch<REv>(
    ctx: &ChainSyncContext<'_, REv>,
    start: Timestamp,
    sig_collector: BlockSignaturesCollector,
) where
    REv: From<StorageRequest>,
{
    ctx.metrics
        .observe_fetch_finality_signatures_duration_seconds(start);
    if let Some(finality_signatures) = sig_collector.into_inner() {
        let block_hash = finality_signatures.block_hash;
        ctx.effect_builder
            .put_signatures_to_storage(finality_signatures)
            .await;
        trace!(?block_hash, "stored FinalitySignatures");
    }
}

/// Returns the EraId whose switch block should be used to obtain validator weights.
fn get_era_id_for_validators_retrieval(era_id: &EraId) -> EraId {
    // TODO: This function needs to handle upgrades with changes to the validator set.
    era_id.saturating_sub(1)
}

/// Runs the initial chain synchronization task ("fast sync").
pub(super) async fn run_fast_sync_task<REv>(
    effect_builder: EffectBuilder<REv>,
    config: Config,
    metrics: Metrics,
    progress: ProgressHolder,
) -> Result<FastSyncOutcome, Error>
where
    REv: From<StorageRequest>
        + From<NetworkInfoRequest>
        + From<ContractRuntimeRequest>
        + From<FetcherRequest<Block>>
        + From<FetcherRequest<BlockHeader>>
        + From<FetcherRequest<BlockAndDeploys>>
        + From<FetcherRequest<BlockWithMetadata>>
        + From<FetcherRequest<BlockHeaderWithMetadata>>
        + From<FetcherRequest<Deploy>>
        + From<FetcherRequest<FinalizedApprovalsWithId>>
        + From<FetcherRequest<TrieOrChunk>>
        + From<BlocklistAnnouncement>
        + From<MarkBlockCompletedRequest>
        + Send,
{
    info!("fast syncing chain");
    let _metric = ScopeTimer::new(&metrics.chain_sync_total_duration_seconds);
    progress.start();

    let ctx =
        match ChainSyncContext::new_for_fast_sync(&effect_builder, &config, &metrics, &progress)
            .await?
        {
            Some(ctx) => ctx,
            None => return Ok(FastSyncOutcome::ShouldCommitGenesis),
        };
    verify_trusted_block_header(&ctx)?;

    // We should have at least one block header in storage now as a result of calling
    // `ChainSyncContext::new`.
    let mut highest_block_header =
        match effect_builder.get_highest_block_header_from_storage().await {
            Some(block_header) => block_header,
            None => return Err(Error::NoHighestBlockHeader),
        };

    if let Some(outcome) = prepare_for_upgrade_if_needed(&ctx, &highest_block_header).await? {
        return Ok(outcome);
    }

    let (highest_synced_block_header, highest_synced_key_block_info) = fast_sync(&ctx).await?;

    // Iterate forwards, fetching each full block and deploys but executing each block to generate
    // global state. Stop once we get to a block in the current era.
    let highest_synced_block_header = fetch_and_execute_blocks(
        &highest_synced_block_header,
        highest_synced_key_block_info,
        &ctx,
    )
    .await?;

    // If we just committed an emergency upgrade and are re-syncing right after this, potentially
    // the call to `fast_sync` and `execute_blocks` could yield a `highest_synced_block_header`
    // which is lower than the `highest_block_header` (which is the immediate switch block of the
    // upgrade).  Ensure we take the actual highest block to allow consensus to be initialised
    // properly.
    if highest_synced_block_header.height() > highest_block_header.height() {
        highest_block_header = highest_synced_block_header;
    }

    ctx.effect_builder
        .mark_block_completed(highest_block_header.height())
        .await;

    info!(
        era_id = ?highest_block_header.era_id(),
        height = highest_block_header.height(),
        now = %Timestamp::now(),
        block_timestamp = %highest_block_header.timestamp(),
        "finished initial chain sync",
    );

    Ok(FastSyncOutcome::Synced {
        highest_block_header,
    })
}

async fn fetch_and_store_initial_trusted_block_header<REv>(
    ctx: &ChainSyncContext<'_, REv>,
    metrics: &Metrics,
    trusted_hash: BlockHash,
) -> Result<Box<BlockHeader>, Error>
where
    REv: From<StorageRequest> + From<FetcherRequest<BlockHeader>> + From<NetworkInfoRequest>,
{
    let _metric = ScopeTimer::new(
        &metrics.chain_sync_fetch_and_store_initial_trusted_block_header_duration_seconds,
    );
    ctx.progress
        .start_fetching_trusted_block_header(trusted_hash);
    let trusted_block_header = fetch_and_store_block_header(ctx, trusted_hash).await?;
    Ok(trusted_block_header)
}

fn verify_trusted_block_header<REv>(ctx: &ChainSyncContext<'_, REv>) -> Result<(), Error> {
    if ctx.trusted_block_header().protocol_version() > ctx.config.protocol_version() {
        return Err(Error::RetrievedBlockHeaderFromFutureVersion {
            current_version: ctx.config.protocol_version(),
            block_header_with_future_version: Box::new(ctx.trusted_block_header().clone()),
        });
    }

    let era_duration: TimeDiff = cmp::max(
        ctx.config.min_round_length() * ctx.config.min_era_height(),
        ctx.config.era_duration(),
    );

    if ctx.trusted_block_header().timestamp()
        + era_duration
            * ctx
                .config
                .unbonding_delay()
                .saturating_sub(ctx.config.auction_delay())
        < Timestamp::now()
    {
        warn!(
            ?ctx.trusted_block_header,
            "timestamp of trusted hash is older than \
             era_duration * (unbonding_delay - auction_delay)"
        );
    };

    Ok(())
}

/// Returns `Ok(Some(FastSyncOutcome::ShouldCommitUpgrade))` if we should commit an upgrade before
/// syncing further, or `Ok(None)` if not.
///
/// If this returns `Ok(Some...)`, we sync the trie store in preparation for running commit_upgrade.
async fn prepare_for_upgrade_if_needed<REv>(
    ctx: &ChainSyncContext<'_, REv>,
    highest_block_header: &BlockHeader,
) -> Result<Option<FastSyncOutcome>, Error>
where
    REv: From<NetworkInfoRequest>
        + From<BlocklistAnnouncement>
        + From<ContractRuntimeRequest>
        + From<FetcherRequest<BlockHeaderWithMetadata>>
        + From<FetcherRequest<TrieOrChunk>>
        + From<FetcherRequest<BlockHeader>>
        + From<StorageRequest>
        + Send,
{
    // If the trusted block is the last switch block before an upgrade, and we haven't already run
    // the upgrade:
    // 1. Get the trusted era validators from this last switch block
    // 2. Try to get the next block by height; if there is `None` then,
    // 3. Sync the trie store
    if !ctx.trusted_block_is_last_before_activation()
        || highest_block_header.protocol_version() >= ctx.config.protocol_version()
    {
        return Ok(None);
    }
    let trusted_key_block_info = get_trusted_key_block_info(ctx).await?;

    if is_current_era(
        ctx.trusted_block_header(),
        &trusted_key_block_info,
        ctx.config,
    ) {
        info!(
            era = ctx.trusted_block_header().era_id().value(),
            height = ctx.trusted_block_header().height(),
            timestamp = %ctx.trusted_block_header().timestamp(),
            "in current era, so synchronizing trie store before committing upgrade",
        );
    } else {
        let fetch_and_store_next_result = fetch_and_store_next::<_, BlockHeaderWithMetadata>(
            ctx.trusted_block_header(),
            &trusted_key_block_info,
            ctx,
        )
        .await?;

        if fetch_and_store_next_result.is_some() {
            return Ok(None);
        }
        info!("synchronizing trie store before committing upgrade");
    }

    ctx.progress.start_fetching_tries_for_upgrade(
        ctx.trusted_block_header().height(),
        *ctx.trusted_block_header().state_root_hash(),
    );
    sync_trie_store(ctx.trusted_block_header(), ctx).await?;
    info!("finished synchronizing before committing upgrade");
    Ok(Some(FastSyncOutcome::ShouldCommitUpgrade {
        switch_block_header_before_upgrade: ctx.trusted_block_header().clone(),
        is_emergency_upgrade: false,
    }))
}

async fn retry_execution_with_approvals_from_peer<REv>(
    deploys: &mut [Deploy],
    transfers: &mut [Deploy],
    peer: NodeId,
    block: &Block,
    execution_pre_state: &ExecutionPreState,
    ctx: &ChainSyncContext<'_, REv>,
) -> Result<BlockAndExecutionEffects, Error>
where
    REv: From<FetcherRequest<FinalizedApprovalsWithId>> + From<ContractRuntimeRequest>,
{
    for deploy in deploys.iter_mut().chain(transfers.iter_mut()) {
        let new_approvals = fetch_finalized_approvals(*deploy.id(), peer, ctx).await?;
        deploy.replace_approvals(new_approvals.into_inner());
    }
    Ok(ctx
        .effect_builder
        .execute_finalized_block(
            block.protocol_version(),
            execution_pre_state.clone(),
            FinalizedBlock::from(block.clone()),
            deploys.to_owned(),
            transfers.to_owned(),
        )
        .await?)
}

/// Executes forwards from the block after `highest_synced_block_header` until we can get no higher
/// block from any peer, or the block we executed is in the current era.
async fn fetch_and_execute_blocks<REv>(
    highest_synced_block_header: &BlockHeader,
    highest_synced_key_block_info: KeyBlockInfo,
    ctx: &ChainSyncContext<'_, REv>,
) -> Result<BlockHeader, Error>
where
    REv: From<FetcherRequest<BlockWithMetadata>>
        + From<FetcherRequest<FinalizedApprovalsWithId>>
        + From<FetcherRequest<Deploy>>
        + From<NetworkInfoRequest>
        + From<ContractRuntimeRequest>
        + From<BlocklistAnnouncement>
        + From<StorageRequest>
        + From<MarkBlockCompletedRequest>
        + Send,
{
    let _metric = ScopeTimer::new(&ctx.metrics.chain_sync_execute_blocks_duration_seconds);

    // Execute blocks to get to current.
    let mut execution_pre_state = ExecutionPreState::from_block_header(highest_synced_block_header);
    info!(
        era_id = ?highest_synced_block_header.era_id(),
        height = highest_synced_block_header.height(),
        now = %Timestamp::now(),
        block_timestamp = %highest_synced_block_header.timestamp(),
        "fetching and executing blocks to synchronize to current",
    );

    let mut highest_synced_block_header = highest_synced_block_header.clone();
    let mut key_block_info = highest_synced_key_block_info;
    loop {
        ctx.progress.start_fetching_block_and_deploys_to_execute(
            highest_synced_block_header.height().saturating_add(1),
        );
        let result = fetch_and_store_next::<_, BlockWithMetadata>(
            &highest_synced_block_header,
            &key_block_info,
            ctx,
        )
        .await?;
        let block = match result {
            None => {
                let in_current_era =
                    is_current_era(&highest_synced_block_header, &key_block_info, ctx.config);
                info!(
                    era = highest_synced_block_header.era_id().value(),
                    in_current_era,
                    height = highest_synced_block_header.height(),
                    timestamp = %highest_synced_block_header.timestamp(),
                    "couldn't download a higher block; finishing syncing",
                );
                break;
            }
            Some(block_with_metadata) => block_with_metadata.block,
        };

        let mut deploys = fetch_and_store_deploys(block.deploy_hashes().iter(), ctx).await?;

        let mut transfers = fetch_and_store_deploys(block.transfer_hashes().iter(), ctx).await?;

        info!(
            era_id = ?block.header().era_id(),
            height = block.height(),
            now = %Timestamp::now(),
            block_timestamp = %block.timestamp(),
            "executing block",
        );
        ctx.progress.start_executing_block(block.height());
        let block_and_execution_effects = ctx
            .effect_builder
            .execute_finalized_block(
                block.protocol_version(),
                execution_pre_state.clone(),
                FinalizedBlock::from(block.clone()),
                deploys.clone(),
                transfers.clone(),
            )
            .await?;

        let mut blocks_match = block == *block_and_execution_effects.block();

        let mut attempts = 0;
        while !blocks_match {
            // Could be wrong approvals - fetch new sets of approvals from a single peer and retry.
            for peer in get_filtered_fully_connected_peers(ctx).await {
                warn!(
                    block_hash=%block.hash(),
                    "retrying execution due to deploy approvals mismatch"
                );
                attempts += 1;
                ctx.progress.retry_executing_block(block.height(), attempts);
                let block_and_execution_effects = retry_execution_with_approvals_from_peer(
                    &mut deploys,
                    &mut transfers,
                    peer,
                    &block,
                    &execution_pre_state,
                    ctx,
                )
                .await?;
                debug!(block_hash=%block.hash(), "finish - re-executing finalized block");
                blocks_match = block == *block_and_execution_effects.block();
                if blocks_match {
                    break;
                }
                warn!(
                    %peer,
                    "block executed with approvals from this peer doesn't match the received \
                    block; blocking peer"
                );
                ctx.effect_builder.announce_disconnect_from_peer(peer).await;
            }
        }

        // Matching now - store new approval sets for the deploys.
        for deploy in deploys.into_iter().chain(transfers.into_iter()) {
            ctx.effect_builder
                .store_finalized_approvals(
                    *deploy.id(),
                    FinalizedApprovals::new(deploy.approvals().clone()),
                )
                .await;
        }
        ctx.effect_builder
            .mark_block_completed(block_and_execution_effects.block().height())
            .await;

        highest_synced_block_header = block.take_header();
        execution_pre_state = ExecutionPreState::from_block_header(&highest_synced_block_header);

        if let Some(new_key_block_info) =
            KeyBlockInfo::maybe_from_block_header(&highest_synced_block_header)
        {
            key_block_info = new_key_block_info;
        }

        // If we managed to sync up to the current era, stop - we'll have to sync the consensus
        // protocol state, anyway.
        if is_current_era(&highest_synced_block_header, &key_block_info, ctx.config) {
            info!(
                era = highest_synced_block_header.era_id().value(),
                height = highest_synced_block_header.height(),
                timestamp = %highest_synced_block_header.timestamp(),
                "synchronized up to the current era; finishing syncing",
            );
            break;
        }
    }
    Ok(highest_synced_block_header)
}

async fn fetch_and_store_deploys<REv>(
    hashes: impl Iterator<Item = &DeployHash>,
    ctx: &ChainSyncContext<'_, REv>,
) -> Result<Vec<Deploy>, Error>
where
    REv: From<StorageRequest> + From<FetcherRequest<Deploy>> + From<NetworkInfoRequest>,
{
    let start_instant = Timestamp::now();

    let hashes: Vec<_> = hashes.cloned().collect();
    let mut deploys: Vec<Deploy> = Vec::with_capacity(hashes.len());
    let mut stream = futures::stream::iter(hashes)
        .map(|hash| fetch_and_store_deploy(hash, ctx))
        .buffer_unordered(ctx.config.max_parallel_deploy_fetches());
    while let Some(result) = stream.next().await {
        let deploy = result?;
        trace!("fetched {:?}", deploy);
        deploys.push(*deploy);
    }

    ctx.metrics
        .observe_fetch_deploys_duration_seconds(start_instant);
    Ok(deploys)
}

/// Returns `true` if `highest_synced_block` indicates that we're currently in an ongoing era.
///
/// The ongoing era is either the one in which `highest_synced_block` was created, or in the case
/// where `highest_synced_block` is a switch block, it is the era immediately following it.
pub(super) fn is_current_era(
    highest_synced_block: &BlockHeader,
    trusted_key_block_info: &KeyBlockInfo,
    config: &Config,
) -> bool {
    is_current_era_given_current_timestamp(
        highest_synced_block,
        trusted_key_block_info,
        config,
        Timestamp::now(),
    )
}

fn is_current_era_given_current_timestamp(
    highest_synced_block: &BlockHeader,
    trusted_key_block_info: &KeyBlockInfo,
    config: &Config,
    current_timestamp: Timestamp,
) -> bool {
    let KeyBlockInfo {
        era_start, height, ..
    } = trusted_key_block_info;

    // If the minimum era duration has not yet run out, the era is still current.
    if current_timestamp.saturating_diff(*era_start) < config.era_duration() {
        return true;
    }

    // Otherwise estimate the earliest possible end of this era based on how many blocks remain.
    let remaining_blocks_in_this_era = config
        .min_era_height()
        .saturating_sub(highest_synced_block.height() - *height);
    let time_since_highest_synced_block =
        current_timestamp.saturating_diff(highest_synced_block.timestamp());
    time_since_highest_synced_block < config.min_round_length() * remaining_blocks_in_this_era
}

#[cfg(test)]
mod tests {
    use std::iter;

    use casper_types::{testing::TestRng, EraId, PublicKey, SecretKey};

    use super::*;
    use crate::{
        components::consensus::EraReport,
        types::{Block, BlockPayload, Chainspec, ChainspecRawBytes, FinalizedBlock, NodeConfig},
        utils::Loadable,
        SmallNetworkConfig,
    };

    /// Creates a block for testing, with the given data, and returns its header.
    ///
    /// The other fields are filled in with defaults, since they are not used in these tests.
    fn create_block(
        timestamp: Timestamp,
        era_id: EraId,
        height: u64,
        switch_block: bool,
    ) -> BlockHeader {
        let secret_key = SecretKey::doc_example();
        let public_key = PublicKey::from(secret_key);

        let maybe_era_report = switch_block.then(|| EraReport {
            equivocators: Default::default(),
            rewards: Default::default(),
            inactive_validators: Default::default(),
        });
        let next_era_validator_weights =
            switch_block.then(|| iter::once((public_key.clone(), 100.into())).collect());

        let block_payload = BlockPayload::new(
            Default::default(), // deploy hashes
            Default::default(), // transfer hashes
            Default::default(), // accusations
            false,              // random bit
        );

        let finalized_block = FinalizedBlock::new(
            block_payload,
            maybe_era_report,
            timestamp,
            era_id,
            height,
            public_key,
        );

        Block::new(
            Default::default(), // parent block hash
            Default::default(), // parent random seed
            Default::default(), // state root hash
            finalized_block,
            next_era_validator_weights,
            Default::default(), // protocol version
        )
        .expect("failed to create block for tests")
        .take_header()
    }

    #[test]
    fn test_is_current_era() {
        let (mut chainspec, _) = <(Chainspec, ChainspecRawBytes)>::from_resources("local");

        let genesis_time = chainspec
            .protocol_config
            .activation_point
            .genesis_timestamp()
            .expect("test expects genesis timestamp in chainspec");
        let min_round_length = chainspec.highway_config.min_round_length();

        // Configure eras to have at least 10 blocks but to last at least 20 minimum-length rounds.
        let era_duration = min_round_length * 20;
        let minimum_era_height = 10;
        chainspec.core_config.era_duration = era_duration;
        chainspec.core_config.minimum_era_height = minimum_era_height;
        let config = Config::new(
            Arc::new(chainspec),
            NodeConfig::default(),
            SmallNetworkConfig::default(),
        );

        // We assume era 6 started after six minimum era durations, at block 100.
        let era6_start = genesis_time + era_duration * 6;
        let switch_block5 = create_block(era6_start, EraId::from(5), 100, true);

        let trusted_switch_block_info5 = KeyBlockInfo::maybe_from_block_header(&switch_block5)
            .expect("no switch block info for switch block");

        // If we are still within the minimum era duration the era is current, even if we have the
        // required number of blocks (115 - 100 > 10).
        let block_time = era6_start + era_duration - 10.into();
        let now = block_time + 5.into();
        let block = create_block(block_time, EraId::from(6), 115, false);
        assert!(is_current_era_given_current_timestamp(
            &block,
            &trusted_switch_block_info5,
            &config,
            now
        ));

        // If the minimum duration has passed but we we know we don't have all blocks yet, it's
        // also still current. There are still five blocks missing but only four rounds have
        // passed.
        let block_time = era6_start + era_duration * 2;
        let now = block_time + min_round_length * 4;
        let block = create_block(block_time, EraId::from(6), 105, false);
        assert!(is_current_era_given_current_timestamp(
            &block,
            &trusted_switch_block_info5,
            &config,
            now
        ));

        // If both criteria are satisfied, the era could have ended.
        let block_time = era6_start + era_duration * 2;
        let now = block_time + min_round_length * 5;
        let block = create_block(block_time, EraId::from(6), 105, false);
        assert!(!is_current_era_given_current_timestamp(
            &block,
            &trusted_switch_block_info5,
            &config,
            now
        ));
    }

    #[test]
    fn gets_correct_era_id_for_validators_retrieval() {
        assert_eq!(
            EraId::from(0),
            get_era_id_for_validators_retrieval(&EraId::from(0))
        );

        assert_eq!(
            EraId::from(0),
            get_era_id_for_validators_retrieval(&EraId::from(1))
        );

        assert_eq!(
            EraId::from(1),
            get_era_id_for_validators_retrieval(&EraId::from(2))
        );

        assert_eq!(
            EraId::from(999),
            get_era_id_for_validators_retrieval(&EraId::from(1000))
        );
    }

    #[test]
    fn validates_signatures_sufficiency_for_sync_to_genesis() {
        let consensus_verdict = Ok(());
        assert!(are_signatures_sufficient_for_sync_to_genesis(consensus_verdict).is_ok());

        let mut rng = TestRng::new();
        let consensus_verdict = Err(FinalitySignatureError::TooManySignatures {
            trusted_validator_weights: BTreeMap::new(),
            block_signatures: Box::new(BlockSignatures::new(
                BlockHash::random(&mut rng),
                EraId::from(0),
            )),
            signature_weight: Box::new(U512::from(0u16)),
            weight_minus_minimum: Box::new(U512::from(0u16)),
            total_validator_weight: Box::new(U512::from(0u16)),
            finality_threshold_fraction: Ratio::new_raw(1, 2),
        });
        assert!(are_signatures_sufficient_for_sync_to_genesis(consensus_verdict).is_ok());

        let consensus_verdict = Err(FinalitySignatureError::InsufficientWeightForFinality {
            trusted_validator_weights: BTreeMap::new(),
            block_signatures: Some(Box::new(BlockSignatures::new(
                BlockHash::random(&mut rng),
                EraId::from(0),
            ))),
            signature_weight: Some(Box::new(U512::from(0u16))),
            total_validator_weight: Box::new(U512::from(0u16)),
            finality_threshold_fraction: Ratio::new_raw(1, 2),
        });
        assert!(are_signatures_sufficient_for_sync_to_genesis(consensus_verdict).is_err());

        let consensus_verdict = Err(FinalitySignatureError::BogusValidator {
            trusted_validator_weights: BTreeMap::new(),
            block_signatures: Box::new(BlockSignatures::new(
                BlockHash::random(&mut rng),
                EraId::from(0),
            )),
            bogus_validator_public_key: Box::new(PublicKey::random_ed25519(&mut rng)),
        });
        assert!(are_signatures_sufficient_for_sync_to_genesis(consensus_verdict).is_err());
    }
}<|MERGE_RESOLUTION|>--- conflicted
+++ resolved
@@ -237,18 +237,6 @@
             .expect("trusted block header not initialized")
     }
 
-<<<<<<< HEAD
-=======
-    /// Returns the trusted block hash.
-    ///
-    /// # Panics
-    ///
-    /// Will panic if not initialized properly using `ChainSyncContext::new`.
-    fn trusted_hash(&self) -> BlockHash {
-        self.trusted_block_header().hash()
-    }
-
->>>>>>> 34190595
     fn trusted_block_is_last_before_activation(&self) -> bool {
         self.config
             .is_last_block_before_activation(self.trusted_block_header())
@@ -1174,30 +1162,9 @@
     // Fetch each parent hash one by one until we have the switch block info.
     let mut current_header_to_walk_back_from = ctx.trusted_block_header().clone();
     loop {
-<<<<<<< HEAD
-        if let Some(key_block_info) = KeyBlockInfo::maybe_from_block_header(
-            &current_header_to_walk_back_from,
-            ctx.config.verifiable_chunked_hash_activation(),
-        ) {
-=======
-        // Check that we are not restarting right after an emergency restart, which is too early
-        match ctx.config.last_emergency_restart() {
-            Some(last_emergency_restart)
-                if last_emergency_restart > current_header_to_walk_back_from.era_id()
-                    && !ctx.trusted_block_is_last_before_activation() =>
-            {
-                return Err(Error::TrustedHeaderEraTooEarly {
-                    trusted_header: Box::new(ctx.trusted_block_header().clone()),
-                    maybe_last_emergency_restart_era_id: ctx.config.last_emergency_restart(),
-                })
-            }
-            _ => {}
-        }
-
         if let Some(key_block_info) =
             KeyBlockInfo::maybe_from_block_header(&current_header_to_walk_back_from)
         {
->>>>>>> 34190595
             break Ok(key_block_info);
         }
 
