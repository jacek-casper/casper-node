--- conflicted
+++ resolved
@@ -471,25 +471,11 @@
         .query_global_state(QueryRequest::new(state_root_hash, base_key, path))
         .await
     {
-<<<<<<< HEAD
-        Ok(QueryResult::Success { value, proofs }) => BinaryResponse::from_value(
+        QueryResult::Success { value, proofs } => BinaryResponse::from_value(
             GlobalStateQueryResult::new(*value, proofs),
             protocol_version,
         ),
-        Ok(QueryResult::RootNotFound) => {
-=======
-        QueryResult::Success { value, proofs } => match proofs.to_bytes() {
-            Ok(proofs) => BinaryResponse::from_value(
-                GlobalStateQueryResult::new(*value, base16::encode_lower(&proofs)),
-                protocol_version,
-            ),
-            Err(_) => {
-                let error_code = binary_port::ErrorCode::InternalError;
-                BinaryResponse::new_error(error_code, protocol_version)
-            }
-        },
         QueryResult::RootNotFound => {
->>>>>>> 810dd839
             let error_code = binary_port::ErrorCode::RootNotFound;
             BinaryResponse::new_error(error_code, protocol_version)
         }
