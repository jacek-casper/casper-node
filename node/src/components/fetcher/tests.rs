#![cfg(test)]
#![allow(unreachable_code)]

use std::sync::{Arc, Mutex};

use casper_node_macros::reactor;
use futures::FutureExt;
use tempfile::TempDir;
use thiserror::Error;

use super::*;
use crate::{
    components::{
        deploy_acceptor, in_memory_network::NetworkController, small_network::GossipedAddress,
        storage,
    },
    effect::{
        announcements::DeployAcceptorAnnouncement,
        incoming::{NetResponse, NetResponseIncoming},
        Responder,
    },
    fatal,
    protocol::Message,
    reactor::{Reactor as ReactorTrait, Runner},
    testing,
    testing::{
        network::{Network, NetworkedReactor},
        ConditionCheckReactor, TestRng,
    },
    types::{Deploy, DeployHash, NodeId},
    utils::{WithDir, RESOURCES_PATH},
};

const TIMEOUT: Duration = Duration::from_secs(1);

/// Error type returned by the test reactor.
#[derive(Debug, Error)]
enum Error {
    #[error("prometheus (metrics) error: {0}")]
    Metrics(#[from] prometheus::Error),
}

impl Drop for Reactor {
    fn drop(&mut self) {
        NetworkController::<Message>::remove_node(&self.network.node_id())
    }
}

#[derive(Debug)]
pub struct FetcherTestConfig {
    fetcher_config: Config,
    storage_config: storage::Config,
    deploy_acceptor_config: deploy_acceptor::Config,
    temp_dir: TempDir,
}

impl Default for FetcherTestConfig {
    fn default() -> Self {
        let (storage_config, temp_dir) = storage::Config::default_for_tests();
        FetcherTestConfig {
            fetcher_config: Default::default(),
            storage_config,
            deploy_acceptor_config: deploy_acceptor::Config::new(false),
            temp_dir,
        }
    }
}

reactor!(Reactor {
    type Config = FetcherTestConfig;

    components: {
        chainspec_loader = has_effects ChainspecLoader(
            &RESOURCES_PATH.join("local"),
            effect_builder
        );
        network = infallible InMemoryNetwork::<Message>(event_queue, rng);
        storage = Storage(
            &WithDir::new(cfg.temp_dir.path(), cfg.storage_config),
            chainspec_loader.hard_reset_to_start_of_era(),
            chainspec_loader.chainspec().protocol_config.version,
            false,
            &chainspec_loader.chainspec().network_config.name,
            chainspec_loader
                .chainspec()
                .highway_config
                .finality_threshold_fraction,
            chainspec_loader
                .chainspec()
                .protocol_config
                .last_emergency_restart,
        );
<<<<<<< HEAD
        deploy_acceptor = infallible DeployAcceptor(cfg.deploy_acceptor_config,
&*chainspec_loader.chainspec());         deploy_fetcher = Fetcher::<Deploy>("deploy",
cfg.fetcher_config, registry);     }
=======
        deploy_acceptor = DeployAcceptor(cfg.deploy_acceptor_config, &*chainspec_loader.chainspec(), registry);
        deploy_fetcher = Fetcher::<Deploy>("deploy", cfg.fetcher_config, registry);
    }
>>>>>>> 60790fff

    events: {
        network = Event<Message>;
        deploy_fetcher = Event<Deploy>;
    }

    requests: {
        NetworkRequest<NodeId, Message> -> network;
        FetcherRequest<NodeId, Deploy> -> deploy_fetcher;
        StorageRequest -> storage;

        // The only contract runtime request will be the commit of genesis, which we discard.
        ContractRuntimeRequest -> #;
    }

    announcements: {
        // The deploy fetcher needs to be notified about new deploys.
        DeployAcceptorAnnouncement<NodeId> -> [deploy_fetcher];
        // Currently the RpcServerAnnouncement is misnamed - it solely tells of new deploys arriving
        // from a client.
        RpcServerAnnouncement -> [deploy_acceptor];
        ChainspecLoaderAnnouncement -> [!];

        // The `handle_net_request` function implements the entire "custom" logic found in this test
        // reactor, outside of routing.
        NetRequestIncoming -> [storage];
        NetResponseIncoming -> [fn handle_net_response];

        // There is no deploy gossiping going on.
        GossiperIncoming<Deploy> -> [!];

        // We are using an in-memory network, so we do not expect any gossiping of addresses.
        GossiperIncoming<GossipedAddress> -> [!];

        // We do not serve any other requests.
        TrieRequestIncoming -> [!];
        TrieResponseIncoming -> [!];

        // No consensus component.
        ConsensusMessageIncoming<NodeId> -> [!];
        FinalitySignatureIncoming -> [!];
    }
});

impl Reactor {
    fn handle_net_response(
        &mut self,
        effect_builder: EffectBuilder<ReactorEvent>,
        rng: &mut NodeRng,
        response: NetResponseIncoming,
    ) -> Effects<ReactorEvent> {
<<<<<<< HEAD
        match response.message {
            NetResponse::Deploy(ref serialized_item) => {
                let deploy = match bincode::deserialize::<FetchedOrNotFound<Deploy, DeployHash>>(
                    &serialized_item,
                ) {
                    Ok(FetchedOrNotFound::Fetched(deploy)) => Box::new(deploy),
                    Ok(FetchedOrNotFound::NotFound(deploy_hash)) => {
                        return fatal!(
                            effect_builder,
                            "peer did not have deploy with hash {}: {}",
                            deploy_hash,
                            response.sender,
                        )
                        .ignore();
                    }
                    Err(error) => {
                        return fatal!(
                            effect_builder,
                            "failed to decode deploy from {}: {}",
                            response.sender,
                            error
                        )
                        .ignore();
                    }
                };

                self.dispatch_event(
                    effect_builder,
                    rng,
                    ReactorEvent::DeployAcceptor(deploy_acceptor::Event::Accept {
                        deploy,
                        source: Source::Peer(response.sender),
                        responder: None,
                    }),
                )
            }
            _ => fatal!(
                effect_builder,
                "no support for anything but deploy responses in fetcher test"
            )
            .ignore(),
=======
        // TODO: Make this manual routing disappear and supply appropriate
        // announcements.
        match network_announcement {
            NetworkAnnouncement::MessageReceived { sender, payload } => match payload {
                Message::GetRequest { serialized_id, .. } => {
                    let deploy_hash: DeployHash = match bincode::deserialize(&serialized_id) {
                        Ok(hash) => hash,
                        Err(error) => {
                            error!(
                                "failed to decode {:?} from {}: {}",
                                serialized_id, sender, error
                            );
                            return Effects::new();
                        }
                    };

                    let fetched_or_not_found_deploy = match self.storage.get_deploy(deploy_hash) {
                        Ok(Some(deploy)) => FetchedOrNotFound::Fetched(deploy),
                        Ok(None) | Err(_) => FetchedOrNotFound::NotFound(deploy_hash),
                    };

                    match Message::new_get_response(&fetched_or_not_found_deploy) {
                        Ok(message) => effect_builder.send_message(sender, message).ignore(),
                        Err(error) => {
                            error!("failed to create get-response: {}", error);
                            Effects::new()
                        }
                    }
                }

                Message::GetResponse {
                    serialized_item, ..
                } => {
                    let deploy = match bincode::deserialize::<FetchedOrNotFound<Deploy, DeployHash>>(
                        &serialized_item,
                    ) {
                        Ok(FetchedOrNotFound::Fetched(deploy)) => Box::new(deploy),
                        Ok(FetchedOrNotFound::NotFound(deploy_hash)) => {
                            return fatal!(
                                effect_builder,
                                "peer did not have deploy with hash {}: {}",
                                deploy_hash,
                                sender,
                            )
                            .ignore();
                        }
                        Err(error) => {
                            return fatal!(
                                effect_builder,
                                "failed to decode deploy from {}: {}",
                                sender,
                                error
                            )
                            .ignore();
                        }
                    };

                    self.dispatch_event(
                        effect_builder,
                        rng,
                        ReactorEvent::DeployAcceptor(deploy_acceptor::Event::Accept {
                            deploy,
                            source: Source::Peer(sender),
                            maybe_responder: None,
                        }),
                    )
                }
                msg => panic!("should not get {}", msg),
            },
            ann => panic!("should not received any network announcements: {:?}", ann),
>>>>>>> 60790fff
        }
    }
}

impl NetworkedReactor for Reactor {
    type NodeId = NodeId;

    fn node_id(&self) -> NodeId {
        self.network.node_id()
    }
}

fn announce_deploy_received(
    deploy: Deploy,
    responder: Option<Responder<Result<(), deploy_acceptor::Error>>>,
) -> impl FnOnce(EffectBuilder<ReactorEvent>) -> Effects<ReactorEvent> {
    |effect_builder: EffectBuilder<ReactorEvent>| {
        effect_builder
            .announce_deploy_received(Box::new(deploy), responder)
            .ignore()
    }
}

type FetchedDeployResult = Arc<Mutex<(bool, Option<FetchResult<Deploy, NodeId>>)>>;

fn fetch_deploy(
    deploy_hash: DeployHash,
    node_id: NodeId,
    fetched: FetchedDeployResult,
) -> impl FnOnce(EffectBuilder<ReactorEvent>) -> Effects<ReactorEvent> {
    move |effect_builder: EffectBuilder<ReactorEvent>| {
        effect_builder
            .fetch::<Deploy, NodeId>(deploy_hash, node_id)
            .then(move |deploy| async move {
                let mut result = fetched.lock().unwrap();
                result.0 = true;
                result.1 = Some(deploy);
            })
            .ignore()
    }
}

/// Store a deploy on a target node.
async fn store_deploy(
    deploy: &Deploy,
    node_id: &NodeId,
    network: &mut Network<Reactor>,
    responder: Option<Responder<Result<(), deploy_acceptor::Error>>>,
    mut rng: &mut TestRng,
) {
    network
        .process_injected_effect_on(node_id, announce_deploy_received(deploy.clone(), responder))
        .await;

    // cycle to deploy acceptor announcement
    network
        .crank_until(
            node_id,
            &mut rng,
            move |event: &ReactorEvent| {
                matches!(
                    event,
                    ReactorEvent::DeployAcceptorAnnouncementNodeId(
                        DeployAcceptorAnnouncement::AcceptedNewDeploy { .. },
                    )
                )
            },
            TIMEOUT,
        )
        .await;
}

#[derive(Debug)]
enum ExpectedFetchedDeployResult {
    TimedOut,
    FromStorage {
        expected_deploy: Box<Deploy>,
    },
    FromPeer {
        expected_deploy: Box<Deploy>,
        expected_peer: NodeId,
    },
}

async fn assert_settled(
    node_id: &NodeId,
    deploy_hash: DeployHash,
    expected_result: ExpectedFetchedDeployResult,
    fetched: FetchedDeployResult,
    network: &mut Network<Reactor>,
    rng: &mut TestRng,
    timeout: Duration,
) {
    let has_responded = |_nodes: &HashMap<NodeId, Runner<ConditionCheckReactor<Reactor>>>| {
        fetched.lock().unwrap().0
    };

    network.settle_on(rng, has_responded, timeout).await;

    let maybe_stored_deploy = network
        .nodes()
        .get(node_id)
        .unwrap()
        .reactor()
        .inner()
        .storage
        .get_deploy_by_hash(deploy_hash);

    // assert_eq!(expected_result.is_some(), maybe_stored_deploy.is_some());
    let actual_fetcher_result = fetched.lock().unwrap().1.clone();
    match (expected_result, actual_fetcher_result, maybe_stored_deploy) {
        // Timed-out case: should not have a stored deploy
        (ExpectedFetchedDeployResult::TimedOut, Some(Err(FetcherError::TimedOut { .. })), None) => {
        }
        // FromStorage case: expect deploy to correspond to item fetched, as well as stored item
        (
            ExpectedFetchedDeployResult::FromStorage { expected_deploy },
            Some(Ok(FetchedData::FromStorage { item })),
            Some(stored_deploy),
        ) if expected_deploy.equals_ignoring_is_valid(&*item)
            && stored_deploy.equals_ignoring_is_valid(&*item) => {}
        // FromPeer case: deploys should correspond, storage should be present and correspond, and
        // peers should correspond.
        (
            ExpectedFetchedDeployResult::FromPeer {
                expected_deploy,
                expected_peer,
            },
            Some(Ok(FetchedData::FromPeer { item, peer })),
            Some(stored_deploy),
        ) if expected_deploy.equals_ignoring_is_valid(&*item)
            && stored_deploy.equals_ignoring_is_valid(&*item)
            && expected_peer == peer => {}
        // Sad path case
        (expected_result, actual_fetcher_result, maybe_stored_deploy) => {
            panic!(
                "Expected result type {:?} but found {:?} (stored deploy is {:?})",
                expected_result, actual_fetcher_result, maybe_stored_deploy
            )
        }
    }
}

#[tokio::test]
async fn should_fetch_from_local() {
    const NETWORK_SIZE: usize = 1;

    NetworkController::<Message>::create_active();
    let (mut network, mut rng, node_ids) = {
        let mut network = Network::<Reactor>::new();
        let mut rng = TestRng::new();
        let node_ids = network.add_nodes(&mut rng, NETWORK_SIZE).await;
        (network, rng, node_ids)
    };

    // Create a random deploy.
    let deploy = Deploy::random_valid_native_transfer(&mut rng);

    // Store deploy on a node.
    let node_to_store_on = &node_ids[0];
    store_deploy(&deploy, node_to_store_on, &mut network, None, &mut rng).await;

    // Try to fetch the deploy from a node that holds it.
    let node_id = node_ids[0];
    let deploy_hash = *deploy.id();
    let fetched = Arc::new(Mutex::new((false, None)));
    network
        .process_injected_effect_on(
            &node_id,
            fetch_deploy(deploy_hash, node_id, Arc::clone(&fetched)),
        )
        .await;

    let expected_result = ExpectedFetchedDeployResult::FromStorage {
        expected_deploy: Box::new(deploy),
    };
    assert_settled(
        &node_id,
        deploy_hash,
        expected_result,
        fetched,
        &mut network,
        &mut rng,
        TIMEOUT,
    )
    .await;

    NetworkController::<Message>::remove_active();
}

#[tokio::test]
async fn should_fetch_from_peer() {
    const NETWORK_SIZE: usize = 2;

    NetworkController::<Message>::create_active();
    let (mut network, mut rng, node_ids) = {
        let mut network = Network::<Reactor>::new();
        let mut rng = TestRng::new();
        let node_ids = network.add_nodes(&mut rng, NETWORK_SIZE).await;
        (network, rng, node_ids)
    };

    // Create a random deploy.
    let deploy = Deploy::random_valid_native_transfer(&mut rng);

    // Store deploy on a node.
    let node_with_deploy = node_ids[0];
    store_deploy(&deploy, &node_with_deploy, &mut network, None, &mut rng).await;

    let node_without_deploy = node_ids[1];
    let deploy_hash = *deploy.id();
    let fetched = Arc::new(Mutex::new((false, None)));

    // Try to fetch the deploy from a node that does not hold it; should get from peer.
    network
        .process_injected_effect_on(
            &node_without_deploy,
            fetch_deploy(deploy_hash, node_with_deploy, Arc::clone(&fetched)),
        )
        .await;

    let expected_result = ExpectedFetchedDeployResult::FromPeer {
        expected_deploy: Box::new(deploy),
        expected_peer: node_with_deploy,
    };
    assert_settled(
        &node_without_deploy,
        deploy_hash,
        expected_result,
        fetched,
        &mut network,
        &mut rng,
        TIMEOUT,
    )
    .await;

    NetworkController::<Message>::remove_active();
}

#[tokio::test]
async fn should_timeout_fetch_from_peer() {
    const NETWORK_SIZE: usize = 2;

    NetworkController::<Message>::create_active();
    let (mut network, mut rng, node_ids) = {
        let mut network = Network::<Reactor>::new();
        let mut rng = TestRng::new();
        let node_ids = network.add_nodes(&mut rng, NETWORK_SIZE).await;
        (network, rng, node_ids)
    };

    // Create a random deploy.
    let deploy = Deploy::random_valid_native_transfer(&mut rng);
    let deploy_hash = *deploy.id();

    let holding_node = node_ids[0];
    let requesting_node = node_ids[1];

    // Store deploy on holding node.
    store_deploy(&deploy, &holding_node, &mut network, None, &mut rng).await;

    // Initiate requesting node asking for deploy from holding node.
    let fetched = Arc::new(Mutex::new((false, None)));
    network
        .process_injected_effect_on(
            &requesting_node,
            fetch_deploy(deploy_hash, holding_node, Arc::clone(&fetched)),
        )
        .await;

    // Crank until message sent from the requester.
    network
        .crank_until(
            &requesting_node,
            &mut rng,
            move |event: &ReactorEvent| {
                if let ReactorEvent::NetworkRequestNodeIdMessage(NetworkRequest::SendMessage {
                    payload,
                    ..
                }) = event
                {
                    matches!(**payload, Message::GetRequest { .. })
                } else {
                    false
                }
            },
            TIMEOUT,
        )
        .await;

    // Crank until the message is received by the holding node.
    network
        .crank_until(
            &holding_node,
            &mut rng,
            move |event: &ReactorEvent| {
                if let ReactorEvent::NetworkRequestNodeIdMessage(NetworkRequest::SendMessage {
                    payload,
                    ..
                }) = event
                {
                    matches!(**payload, Message::GetResponse { .. })
                } else {
                    false
                }
            },
            TIMEOUT,
        )
        .await;

    // Advance time.
    let duration_to_advance: Duration = Config::default().get_from_peer_timeout().into();
    let duration_to_advance = duration_to_advance + Duration::from_secs(10);
    testing::advance_time(duration_to_advance).await;

    // Settle the network, allowing timeout to avoid panic.
    let expected_result = ExpectedFetchedDeployResult::TimedOut;
    assert_settled(
        &requesting_node,
        deploy_hash,
        expected_result,
        fetched,
        &mut network,
        &mut rng,
        TIMEOUT,
    )
    .await;

    NetworkController::<Message>::remove_active();
}<|MERGE_RESOLUTION|>--- conflicted
+++ resolved
@@ -90,15 +90,9 @@
                 .protocol_config
                 .last_emergency_restart,
         );
-<<<<<<< HEAD
-        deploy_acceptor = infallible DeployAcceptor(cfg.deploy_acceptor_config,
-&*chainspec_loader.chainspec());         deploy_fetcher = Fetcher::<Deploy>("deploy",
-cfg.fetcher_config, registry);     }
-=======
         deploy_acceptor = DeployAcceptor(cfg.deploy_acceptor_config, &*chainspec_loader.chainspec(), registry);
         deploy_fetcher = Fetcher::<Deploy>("deploy", cfg.fetcher_config, registry);
     }
->>>>>>> 60790fff
 
     events: {
         network = Event<Message>;
@@ -150,7 +144,6 @@
         rng: &mut NodeRng,
         response: NetResponseIncoming,
     ) -> Effects<ReactorEvent> {
-<<<<<<< HEAD
         match response.message {
             NetResponse::Deploy(ref serialized_item) => {
                 let deploy = match bincode::deserialize::<FetchedOrNotFound<Deploy, DeployHash>>(
@@ -192,78 +185,6 @@
                 "no support for anything but deploy responses in fetcher test"
             )
             .ignore(),
-=======
-        // TODO: Make this manual routing disappear and supply appropriate
-        // announcements.
-        match network_announcement {
-            NetworkAnnouncement::MessageReceived { sender, payload } => match payload {
-                Message::GetRequest { serialized_id, .. } => {
-                    let deploy_hash: DeployHash = match bincode::deserialize(&serialized_id) {
-                        Ok(hash) => hash,
-                        Err(error) => {
-                            error!(
-                                "failed to decode {:?} from {}: {}",
-                                serialized_id, sender, error
-                            );
-                            return Effects::new();
-                        }
-                    };
-
-                    let fetched_or_not_found_deploy = match self.storage.get_deploy(deploy_hash) {
-                        Ok(Some(deploy)) => FetchedOrNotFound::Fetched(deploy),
-                        Ok(None) | Err(_) => FetchedOrNotFound::NotFound(deploy_hash),
-                    };
-
-                    match Message::new_get_response(&fetched_or_not_found_deploy) {
-                        Ok(message) => effect_builder.send_message(sender, message).ignore(),
-                        Err(error) => {
-                            error!("failed to create get-response: {}", error);
-                            Effects::new()
-                        }
-                    }
-                }
-
-                Message::GetResponse {
-                    serialized_item, ..
-                } => {
-                    let deploy = match bincode::deserialize::<FetchedOrNotFound<Deploy, DeployHash>>(
-                        &serialized_item,
-                    ) {
-                        Ok(FetchedOrNotFound::Fetched(deploy)) => Box::new(deploy),
-                        Ok(FetchedOrNotFound::NotFound(deploy_hash)) => {
-                            return fatal!(
-                                effect_builder,
-                                "peer did not have deploy with hash {}: {}",
-                                deploy_hash,
-                                sender,
-                            )
-                            .ignore();
-                        }
-                        Err(error) => {
-                            return fatal!(
-                                effect_builder,
-                                "failed to decode deploy from {}: {}",
-                                sender,
-                                error
-                            )
-                            .ignore();
-                        }
-                    };
-
-                    self.dispatch_event(
-                        effect_builder,
-                        rng,
-                        ReactorEvent::DeployAcceptor(deploy_acceptor::Event::Accept {
-                            deploy,
-                            source: Source::Peer(sender),
-                            maybe_responder: None,
-                        }),
-                    )
-                }
-                msg => panic!("should not get {}", msg),
-            },
-            ann => panic!("should not received any network announcements: {:?}", ann),
->>>>>>> 60790fff
         }
     }
 }
