use datasize::DataSize;
use serde::Serialize;

use super::{TimeDiff, Timestamp};

/// Protocol parameters for Highway.
#[derive(Debug, DataSize, Clone, Serialize)]
pub(crate) struct Params {
    seed: u64,
<<<<<<< HEAD
    min_round_exp: u8,
    max_round_exp: u8,
    init_round_exp: u8,
=======
    block_reward: u64,
    reduced_block_reward: u64,
    min_round_len: TimeDiff,
    max_round_len: TimeDiff,
    init_round_len: TimeDiff,
>>>>>>> e091dbfd
    end_height: u64,
    start_timestamp: Timestamp,
    end_timestamp: Timestamp,
    endorsement_evidence_limit: u64,
}

impl Params {
    /// Creates a new set of Highway protocol parameters.
    ///
    /// Arguments:
    ///
    /// * `seed`: The random seed.
    /// * `block_reward`: The total reward that is paid out for a finalized block. Validator rewards
    ///   for finalization must add up to this number or less. This should be large enough to allow
    ///   very precise fractions of a block reward while still leaving space for millions of full
    ///   rewards in a `u64`.
    /// * `reduced_block_reward`: The reduced block reward that is paid out even if the heaviest
    ///   summit does not exceed half the total weight.
    /// * `min_round_len`: The minimum round length.
    /// * `max_round_len`: The maximum round length.
    /// * `end_height`, `end_timestamp`: The last block will be the first one that has at least the
    ///   specified height _and_ is no earlier than the specified timestamp. No children of this
    ///   block can be proposed.
    #[allow(clippy::too_many_arguments)] // FIXME
    pub(crate) fn new(
        seed: u64,
<<<<<<< HEAD
        min_round_exp: u8,
        max_round_exp: u8,
        init_round_exp: u8,
=======
        block_reward: u64,
        reduced_block_reward: u64,
        min_round_len: TimeDiff,
        max_round_len: TimeDiff,
        init_round_len: TimeDiff,
>>>>>>> e091dbfd
        end_height: u64,
        start_timestamp: Timestamp,
        end_timestamp: Timestamp,
        endorsement_evidence_limit: u64,
    ) -> Params {
<<<<<<< HEAD
        Params {
            seed,
            min_round_exp,
            max_round_exp,
            init_round_exp,
=======
        assert!(
            reduced_block_reward <= block_reward,
            "reduced block reward must not be greater than the reward for a finalized block"
        );
        assert_ne!(min_round_len.millis(), 0); // Highway::new_boxed uses at least 1ms.
        Params {
            seed,
            block_reward,
            reduced_block_reward,
            min_round_len,
            max_round_len,
            init_round_len,
>>>>>>> e091dbfd
            end_height,
            start_timestamp,
            end_timestamp,
            endorsement_evidence_limit,
        }
    }

    /// Returns the random seed.
    pub(crate) fn seed(&self) -> u64 {
        self.seed
    }

<<<<<<< HEAD
    /// Returns the minimum round exponent. `1 << self.min_round_exp()` milliseconds is the minimum
    /// round length.
    pub(crate) fn min_round_exp(&self) -> u8 {
        self.min_round_exp
    }

    /// Returns the maximum round exponent. `1 << self.max_round_exp()` milliseconds is the maximum
    /// round length.
    pub(crate) fn max_round_exp(&self) -> u8 {
        self.max_round_exp
    }

    /// Returns the minimum round length, corresponding to the minimum round exponent.
=======
    /// Returns the total reward for a finalized block.
    pub(crate) fn block_reward(&self) -> u64 {
        self.block_reward
    }

    /// Returns the reduced block reward that is paid out even if the heaviest summit does not
    /// exceed half the total weight. This is at most `block_reward`.
    pub(crate) fn reduced_block_reward(&self) -> u64 {
        self.reduced_block_reward
    }

    /// Returns the minimum round length. This is always greater than 0.
>>>>>>> e091dbfd
    pub(crate) fn min_round_length(&self) -> TimeDiff {
        self.min_round_len
    }

    /// Returns the maximum round length.
    pub(crate) fn max_round_length(&self) -> TimeDiff {
        self.max_round_len
    }

    /// Returns the initial round length.
    pub(crate) fn init_round_len(&self) -> TimeDiff {
        self.init_round_len
    }

    /// Returns the minimum height of the last block.
    pub(crate) fn end_height(&self) -> u64 {
        self.end_height
    }

    /// Returns the start timestamp of the era.
    pub(crate) fn start_timestamp(&self) -> Timestamp {
        self.start_timestamp
    }

    /// Returns the minimum timestamp of the last block.
    pub(crate) fn end_timestamp(&self) -> Timestamp {
        self.end_timestamp
    }

    /// Returns the maximum number of additional units included in evidence for conflicting
    /// endorsements. If you endorse two conflicting forks at sequence numbers that differ by more
    /// than this, you get away with it and are not marked faulty.
    pub(crate) fn endorsement_evidence_limit(&self) -> u64 {
        self.endorsement_evidence_limit
    }
}

#[cfg(test)]
impl Params {
    pub(crate) fn with_endorsement_evidence_limit(mut self, new_limit: u64) -> Params {
        self.endorsement_evidence_limit = new_limit;
        self
    }

    pub(crate) fn with_max_round_len(mut self, new_max_round_len: TimeDiff) -> Params {
        self.max_round_len = new_max_round_len;
        self
    }

    pub(crate) fn with_end_height(mut self, new_end_height: u64) -> Params {
        self.end_height = new_end_height;
        self
    }
}<|MERGE_RESOLUTION|>--- conflicted
+++ resolved
@@ -7,17 +7,9 @@
 #[derive(Debug, DataSize, Clone, Serialize)]
 pub(crate) struct Params {
     seed: u64,
-<<<<<<< HEAD
-    min_round_exp: u8,
-    max_round_exp: u8,
-    init_round_exp: u8,
-=======
-    block_reward: u64,
-    reduced_block_reward: u64,
     min_round_len: TimeDiff,
     max_round_len: TimeDiff,
     init_round_len: TimeDiff,
->>>>>>> e091dbfd
     end_height: u64,
     start_timestamp: Timestamp,
     end_timestamp: Timestamp,
@@ -44,42 +36,20 @@
     #[allow(clippy::too_many_arguments)] // FIXME
     pub(crate) fn new(
         seed: u64,
-<<<<<<< HEAD
-        min_round_exp: u8,
-        max_round_exp: u8,
-        init_round_exp: u8,
-=======
-        block_reward: u64,
-        reduced_block_reward: u64,
         min_round_len: TimeDiff,
         max_round_len: TimeDiff,
         init_round_len: TimeDiff,
->>>>>>> e091dbfd
         end_height: u64,
         start_timestamp: Timestamp,
         end_timestamp: Timestamp,
         endorsement_evidence_limit: u64,
     ) -> Params {
-<<<<<<< HEAD
-        Params {
-            seed,
-            min_round_exp,
-            max_round_exp,
-            init_round_exp,
-=======
-        assert!(
-            reduced_block_reward <= block_reward,
-            "reduced block reward must not be greater than the reward for a finalized block"
-        );
         assert_ne!(min_round_len.millis(), 0); // Highway::new_boxed uses at least 1ms.
         Params {
             seed,
-            block_reward,
-            reduced_block_reward,
             min_round_len,
             max_round_len,
             init_round_len,
->>>>>>> e091dbfd
             end_height,
             start_timestamp,
             end_timestamp,
@@ -92,34 +62,7 @@
         self.seed
     }
 
-<<<<<<< HEAD
-    /// Returns the minimum round exponent. `1 << self.min_round_exp()` milliseconds is the minimum
-    /// round length.
-    pub(crate) fn min_round_exp(&self) -> u8 {
-        self.min_round_exp
-    }
-
-    /// Returns the maximum round exponent. `1 << self.max_round_exp()` milliseconds is the maximum
-    /// round length.
-    pub(crate) fn max_round_exp(&self) -> u8 {
-        self.max_round_exp
-    }
-
-    /// Returns the minimum round length, corresponding to the minimum round exponent.
-=======
-    /// Returns the total reward for a finalized block.
-    pub(crate) fn block_reward(&self) -> u64 {
-        self.block_reward
-    }
-
-    /// Returns the reduced block reward that is paid out even if the heaviest summit does not
-    /// exceed half the total weight. This is at most `block_reward`.
-    pub(crate) fn reduced_block_reward(&self) -> u64 {
-        self.reduced_block_reward
-    }
-
     /// Returns the minimum round length. This is always greater than 0.
->>>>>>> e091dbfd
     pub(crate) fn min_round_length(&self) -> TimeDiff {
         self.min_round_len
     }
