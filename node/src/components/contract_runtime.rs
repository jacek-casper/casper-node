//! Contract Runtime component.

mod config;
mod error;
mod event;
mod exec_queue;
mod metrics;
mod operations;
mod rewards;
#[cfg(test)]
mod tests;
mod types;
mod utils;

use std::{
    cmp::Ordering,
    convert::TryInto,
    fmt::{self, Debug, Formatter},
    path::Path,
    sync::{Arc, Mutex},
    time::Instant,
};

use datasize::DataSize;
use lmdb::DatabaseFlags;
use prometheus::Registry;
use tracing::{debug, error, info, trace};

use casper_execution_engine::engine_state::{DeployItem, EngineConfigBuilder, EngineState};

use casper_storage::{
    data_access_layer::{
        AddressableEntityRequest, BlockStore, DataAccessLayer, ExecutionResultsChecksumRequest,
        FlushRequest, FlushResult, GenesisRequest, GenesisResult, ProtocolUpgradeRequest,
        ProtocolUpgradeResult, TrieRequest,
    },
    global_state::{
        state::{lmdb::LmdbGlobalState, CommitProvider, StateProvider},
        transaction_source::lmdb::LmdbEnvironment,
        trie_store::lmdb::LmdbTrieStore,
    },
    system::{genesis::GenesisError, protocol_upgrade::ProtocolUpgradeError},
    tracking_copy::TrackingCopyError,
};
use casper_types::{
    Chainspec, ChainspecRawBytes, ChainspecRegistry, ProtocolUpgradeConfig, Transaction,
};

use crate::{
    components::{fetcher::FetchResponse, Component, ComponentState},
    effect::{
        announcements::{
            ContractRuntimeAnnouncement, FatalAnnouncement, MetaBlockAnnouncement,
            UnexecutedBlockAnnouncement,
        },
        incoming::{TrieDemand, TrieRequest as TrieRequestMessage, TrieRequestIncoming},
        requests::{ContractRuntimeRequest, NetworkRequest, StorageRequest},
        EffectBuilder, EffectExt, Effects,
    },
    fatal,
    protocol::Message,
    types::{TrieOrChunk, TrieOrChunkId},
    NodeRng,
};
pub(crate) use config::Config;
pub(crate) use error::{BlockExecutionError, ConfigError, ContractRuntimeError};
pub(crate) use event::Event;
use exec_queue::{ExecQueue, QueueItem};
use metrics::Metrics;
#[cfg(test)]
pub(crate) use operations::compute_execution_results_checksum;
pub use operations::execute_finalized_block;
use operations::execute_only;
pub(crate) use types::{
    BlockAndExecutionResults, ExecutionArtifact, ExecutionPreState, SpeculativeExecutionState,
    StepEffectsAndUpcomingEraValidators,
};
use utils::{exec_or_requeue, run_intensive_task};

const COMPONENT_NAME: &str = "contract_runtime";

pub(crate) const APPROVALS_CHECKSUM_NAME: &str = "approvals_checksum";
pub(crate) const EXECUTION_RESULTS_CHECKSUM_NAME: &str = "execution_results_checksum";

/// The contract runtime components.
#[derive(DataSize)]
pub(crate) struct ContractRuntime {
    state: ComponentState,
    execution_pre_state: Arc<Mutex<ExecutionPreState>>,
    #[data_size(skip)]
    engine_state: Arc<EngineState<DataAccessLayer<LmdbGlobalState>>>,
    metrics: Arc<Metrics>,
    /// Finalized blocks waiting for their pre-state hash to start executing.
    exec_queue: ExecQueue,
    /// The chainspec.
    chainspec: Arc<Chainspec>,
    #[data_size(skip)]
    data_access_layer: Arc<DataAccessLayer<LmdbGlobalState>>,
}

impl Debug for ContractRuntime {
    fn fmt(&self, f: &mut Formatter<'_>) -> fmt::Result {
        f.debug_struct("ContractRuntime").finish()
    }
}

impl ContractRuntime {
    pub(crate) fn new(
        storage_dir: &Path,
        contract_runtime_config: &Config,
        chainspec: Arc<Chainspec>,
        registry: &Registry,
    ) -> Result<Self, ConfigError> {
        // TODO: This is bogus, get rid of this
        let execution_pre_state = Arc::new(Mutex::new(ExecutionPreState::default()));

        let data_access_layer = Self::data_access_layer(storage_dir, contract_runtime_config)
            .map_err(ConfigError::GlobalState)?;

        let engine_config = EngineConfigBuilder::new()
            .with_max_query_depth(contract_runtime_config.max_query_depth_or_default())
            .with_max_associated_keys(chainspec.core_config.max_associated_keys)
            .with_max_runtime_call_stack_height(chainspec.core_config.max_runtime_call_stack_height)
            .with_minimum_delegation_amount(chainspec.core_config.minimum_delegation_amount)
            .with_strict_argument_checking(chainspec.core_config.strict_argument_checking)
            .with_vesting_schedule_period_millis(
                chainspec.core_config.vesting_schedule_period.millis(),
            )
            .with_max_delegators_per_validator(
                (chainspec.core_config.max_delegators_per_validator != 0)
                    .then_some(chainspec.core_config.max_delegators_per_validator),
            )
            .with_wasm_config(chainspec.wasm_config)
            .with_system_config(chainspec.system_costs_config)
            .with_administrative_accounts(chainspec.core_config.administrators.clone())
            .with_allow_auction_bids(chainspec.core_config.allow_auction_bids)
            .with_allow_unrestricted_transfers(chainspec.core_config.allow_unrestricted_transfers)
            .with_refund_handling(chainspec.core_config.refund_handling)
            .with_fee_handling(chainspec.core_config.fee_handling)
            .build();

        let engine_state = EngineState::new(data_access_layer, engine_config);

        let engine_state = Arc::new(engine_state);

        let metrics = Arc::new(Metrics::new(registry)?);
        let data_access_layer = Arc::new(
            Self::data_access_layer(storage_dir, contract_runtime_config)
                .map_err(ConfigError::GlobalState)?,
        );

        Ok(ContractRuntime {
            state: ComponentState::Initialized,
            execution_pre_state,
            engine_state,
            metrics,
            exec_queue: Default::default(),
            chainspec,
            data_access_layer,
        })
    }

    pub(crate) fn set_initial_state(&mut self, sequential_block_state: ExecutionPreState) {
        let next_block_height = sequential_block_state.next_block_height();
        let mut execution_pre_state = self.execution_pre_state.lock().unwrap();
        *execution_pre_state = sequential_block_state;

        let new_len = self
            .exec_queue
            .remove_older_then(execution_pre_state.next_block_height());
        self.metrics.exec_queue_size.set(new_len);
        debug!(next_block_height, "ContractRuntime: set initial state");
    }

    fn data_access_layer(
        storage_dir: &Path,
        contract_runtime_config: &Config,
    ) -> Result<DataAccessLayer<LmdbGlobalState>, casper_storage::global_state::error::Error> {
        let data_access_layer = {
            let environment = Arc::new(LmdbEnvironment::new(
                storage_dir,
                contract_runtime_config.max_global_state_size_or_default(),
                contract_runtime_config.max_readers_or_default(),
                contract_runtime_config.manual_sync_enabled_or_default(),
            )?);

            let trie_store = Arc::new(LmdbTrieStore::new(
                &environment,
                None,
                DatabaseFlags::empty(),
            )?);

            let block_store = BlockStore::new();

            let max_query_depth = contract_runtime_config.max_query_depth_or_default();
            let global_state = LmdbGlobalState::empty(environment, trie_store, max_query_depth)?;

            DataAccessLayer {
                state: global_state,
                block_store,
                max_query_depth,
            }
        };
        Ok(data_access_layer)
    }

    /// How many blocks are backed up in the queue
    pub(crate) fn queue_depth(&self) -> usize {
        self.exec_queue.len()
    }

    /// Commits a genesis request.
    pub(crate) fn commit_genesis(
        &self,
        chainspec: &Chainspec,
        chainspec_raw_bytes: &ChainspecRawBytes,
    ) -> GenesisResult {
        debug!("commit_genesis");
        let start = Instant::now();
        let protocol_version = chainspec.protocol_config.version;
        let chainspec_hash = chainspec.hash();
        let genesis_config = chainspec.into();
        let account_bytes = match chainspec_raw_bytes.maybe_genesis_accounts_bytes() {
            Some(bytes) => bytes,
            None => {
                error!("failed to provide genesis account bytes in commit genesis");
                return GenesisResult::Failure(GenesisError::MissingGenesisAccounts);
            }
        };

        let chainspec_registry = ChainspecRegistry::new_with_genesis(
            chainspec_raw_bytes.chainspec_bytes(),
            account_bytes,
        );

        let genesis_request = GenesisRequest::new(
            chainspec_hash,
            protocol_version,
            genesis_config,
            chainspec_registry,
        );

        let data_access_layer = Arc::clone(&self.data_access_layer);
        let result = data_access_layer.genesis(genesis_request);
        self.metrics
            .commit_genesis
            .observe(start.elapsed().as_secs_f64());
        debug!(?result, "upgrade result");
        if result.is_success() {
            let flush_req = FlushRequest::new();
            if let FlushResult::Failure(err) = data_access_layer.flush(flush_req) {
                return GenesisResult::Failure(GenesisError::TrackingCopyError(
                    TrackingCopyError::Storage(err),
                ));
            }
        }
        result
    }

    /// Commits protocol upgrade.
    pub(crate) fn commit_upgrade(
        &self,
        upgrade_config: ProtocolUpgradeConfig,
    ) -> ProtocolUpgradeResult {
        debug!(?upgrade_config, "upgrade");
        let start = Instant::now();

        let upgrade_request = ProtocolUpgradeRequest::new(upgrade_config);
        let data_access_layer = Arc::clone(&self.data_access_layer);
        let result = data_access_layer.protocol_upgrade(upgrade_request);
        self.metrics
            .commit_upgrade
            .observe(start.elapsed().as_secs_f64());
        debug!(?result, "upgrade result");
        if result.is_success() {
            let flush_req = FlushRequest::new();
            if let FlushResult::Failure(err) = data_access_layer.flush(flush_req) {
                return ProtocolUpgradeResult::Failure(ProtocolUpgradeError::TrackingCopyError(
                    err.into(),
                ));
            }
        }
        result
    }

    /// Handles a contract runtime request.
    fn handle_contract_runtime_request<REv>(
        &mut self,
        effect_builder: EffectBuilder<REv>,
        _rng: &mut NodeRng,
        request: ContractRuntimeRequest,
    ) -> Effects<Event>
    where
        REv: From<ContractRuntimeRequest>
            + From<ContractRuntimeAnnouncement>
            + From<StorageRequest>
            + From<MetaBlockAnnouncement>
            + From<UnexecutedBlockAnnouncement>
            + From<FatalAnnouncement>
            + Send,
    {
        match request {
            ContractRuntimeRequest::Query {
                request: query_request,
                responder,
            } => {
                trace!(?query_request, "query");
                let metrics = Arc::clone(&self.metrics);
                let data_access_layer = Arc::clone(&self.data_access_layer);
                async move {
                    let start = Instant::now();
                    let result = data_access_layer.query(query_request);
                    metrics.run_query.observe(start.elapsed().as_secs_f64());
                    trace!(?result, "query result");
                    responder.respond(result).await
                }
                .ignore()
            }
            ContractRuntimeRequest::GetBalance {
                request: balance_request,
                responder,
            } => {
                trace!(?balance_request, "balance");
                let metrics = Arc::clone(&self.metrics);
                let data_access_layer = Arc::clone(&self.data_access_layer);
                async move {
                    let start = Instant::now();
                    let result = data_access_layer.balance(balance_request);
                    metrics.get_balance.observe(start.elapsed().as_secs_f64());
                    trace!(?result, "balance result");
                    responder.respond(result).await
                }
                .ignore()
            }
            ContractRuntimeRequest::GetEraValidators {
                request: era_validators_request,
                responder,
            } => {
                trace!(?era_validators_request, "get era validators request");
                let metrics = Arc::clone(&self.metrics);
                let data_access_layer = Arc::clone(&self.data_access_layer);
                async move {
                    let start = Instant::now();
                    let result = data_access_layer.era_validators(era_validators_request);
                    metrics
                        .get_era_validators
                        .observe(start.elapsed().as_secs_f64());
                    trace!(?result, "era validators result");
                    responder.respond(result).await
                }
                .ignore()
            }
            ContractRuntimeRequest::GetExecutionResultsChecksum {
                state_root_hash,
                responder,
            } => {
                trace!(?state_root_hash, "get execution results checksum request");
                let metrics = Arc::clone(&self.metrics);
                let data_access_layer = Arc::clone(&self.data_access_layer);
                async move {
                    let start = Instant::now();
                    let request = ExecutionResultsChecksumRequest::new(state_root_hash);
                    let result = data_access_layer.execution_result_checksum(request);
                    metrics
                        .execution_results_checksum
                        .observe(start.elapsed().as_secs_f64());
                    trace!(?result, "execution result checksum");
                    responder.respond(result).await
                }
                .ignore()
            }
            ContractRuntimeRequest::GetAddressableEntity {
                state_root_hash,
                key,
                responder,
            } => {
                trace!(?state_root_hash, "get addressable entity");
                let metrics = Arc::clone(&self.metrics);
                let data_access_layer = Arc::clone(&self.data_access_layer);
                async move {
                    let start = Instant::now();
                    let request = AddressableEntityRequest::new(state_root_hash, key);
                    let result = data_access_layer.addressable_entity(request);
                    metrics
                        .addressable_entity
                        .observe(start.elapsed().as_secs_f64());
                    trace!(?result, "get addressable entity");
                    responder.respond(result).await
                }
                .ignore()
            }
            ContractRuntimeRequest::GetTotalSupply {
                request: total_supply_request,
                responder,
            } => {
                trace!(?total_supply_request, "total supply request");
                let metrics = Arc::clone(&self.metrics);
                let data_access_layer = Arc::clone(&self.data_access_layer);
                async move {
                    let start = Instant::now();
                    let result = data_access_layer.total_supply(total_supply_request);
                    metrics
                        .get_total_supply
                        .observe(start.elapsed().as_secs_f64());
                    trace!(?result, "total supply results");
                    responder.respond(result).await
                }
                .ignore()
            }
            ContractRuntimeRequest::GetRoundSeigniorageRate {
                request: round_seigniorage_rate_request,
                responder,
            } => {
                trace!(
                    ?round_seigniorage_rate_request,
                    "round seigniorage rate request"
                );
                let metrics = Arc::clone(&self.metrics);
                let data_access_layer = Arc::clone(&self.data_access_layer);
                async move {
                    let start = Instant::now();
                    let result =
                        data_access_layer.round_seigniorage_rate(round_seigniorage_rate_request);
                    metrics
                        .get_round_seigniorage_rate
                        .observe(start.elapsed().as_secs_f64());
                    trace!(?result, "round seigniorage rate results");
                    responder.respond(result).await
                }
                .ignore()
            }
            // trie related events
            ContractRuntimeRequest::GetTrie {
                request: trie_request,
                responder,
            } => {
                trace!(?trie_request, "trie request");
                let metrics = Arc::clone(&self.metrics);
                let data_access_layer = Arc::clone(&self.data_access_layer);
                async move {
                    let start = Instant::now();
                    let result = data_access_layer.trie(trie_request);
                    metrics.get_trie.observe(start.elapsed().as_secs_f64());
                    trace!(?result, "trie response");
                    responder.respond(result).await
                }
                .ignore()
            }
            ContractRuntimeRequest::PutTrie {
                request: put_trie_request,
                responder,
            } => {
                trace!(?put_trie_request, "put trie request");
                let metrics = Arc::clone(&self.metrics);
                let data_access_layer = Arc::clone(&self.data_access_layer);
                async move {
                    let start = Instant::now();
                    let result = data_access_layer.put_trie(put_trie_request);
                    let flush_req = FlushRequest::new();
                    // PERF: consider flushing periodically.
                    if let FlushResult::Failure(gse) = data_access_layer.flush(flush_req) {
                        fatal!(effect_builder, "error flushing data environment {:?}", gse).await;
                    }
                    metrics.put_trie.observe(start.elapsed().as_secs_f64());
                    trace!(?result, "put trie response");
                    responder.respond(result).await
                }
                .ignore()
            }
            ContractRuntimeRequest::EnqueueBlockForExecution {
                executable_block,
                key_block_height_for_activation_point,
                meta_block_state,
            } => {
                let mut effects = Effects::new();
                let mut exec_queue = self.exec_queue.clone();
                let finalized_block_height = executable_block.height;
                let current_pre_state = self.execution_pre_state.lock().unwrap();
                let next_block_height = current_pre_state.next_block_height();
                match finalized_block_height.cmp(&next_block_height) {
                    // An old block: it won't be executed:
                    Ordering::Less => {
                        debug!(
                            "ContractRuntime: finalized block({}) precedes expected next block({})",
                            finalized_block_height, next_block_height
                        );
                        effects.extend(
                            effect_builder
                                .announce_unexecuted_block(finalized_block_height)
                                .ignore(),
                        );
                    }
                    // This is the next block to be executed, we do it right away:
                    Ordering::Equal => {
                        info!(
                            "ContractRuntime: execute finalized block({}) with {} transactions",
                            finalized_block_height,
                            executable_block.transactions.len()
                        );
                        let engine_state = Arc::clone(&self.engine_state);
                        let metrics = Arc::clone(&self.metrics);
                        let shared_pre_state = Arc::clone(&self.execution_pre_state);
                        effects.extend(
                            exec_or_requeue(
                                engine_state,
                                metrics,
                                self.chainspec.clone(),
                                exec_queue,
                                shared_pre_state,
                                current_pre_state.clone(),
                                effect_builder,
                                executable_block,
                                key_block_height_for_activation_point,
                                meta_block_state,
                            )
                            .ignore(),
                        )
                    }
                    // This is a future block, we store it into exec_queue, to be executed later:
                    Ordering::Greater => {
                        debug!(
                            "ContractRuntime: enqueuing({}) waiting for({})",
                            finalized_block_height, next_block_height
                        );
                        info!(
                            "ContractRuntime: enqueuing finalized block({}) with {} transactions \
                            for execution",
                            finalized_block_height,
                            executable_block.transactions.len()
                        );
                        exec_queue.insert(
                            finalized_block_height,
                            QueueItem {
                                executable_block,
                                meta_block_state,
                            },
                        );
                    }
                }
                self.metrics
                    .exec_queue_size
                    .set(self.exec_queue.len().try_into().unwrap_or(i64::MIN));
                effects
            }
            ContractRuntimeRequest::GetAllValues {
                all_values_request,
                responder,
            } => {
                trace!(?all_values_request, "get all values request");
                let engine_state = Arc::clone(&self.engine_state);
                let metrics = Arc::clone(&self.metrics);
                async move {
                    let start = Instant::now();
                    let result = engine_state.get_all_values(all_values_request);
                    metrics
                        .get_all_values
                        .observe(start.elapsed().as_secs_f64());
                    trace!(?result, "get all values result");
                    responder.respond(result).await
                }
                .ignore()
            }
            ContractRuntimeRequest::SpeculativelyExecute {
                execution_prestate,
                transaction,
                responder,
            } => {
                if let Transaction::Deploy(deploy) = *transaction {
                    let engine_state = Arc::clone(&self.engine_state);
                    async move {
                        let result = run_intensive_task(move || {
                            execute_only(
                                engine_state.as_ref(),
                                execution_prestate,
                                DeployItem::from(deploy.clone()),
                            )
                        })
                        .await;
                        responder.respond(result).await
                    }
                    .ignore()
                } else {
                    unreachable!()
                }
            }
        }
    }

    /// Handles an incoming request to get a trie.
    fn handle_trie_request<REv>(
        &self,
        effect_builder: EffectBuilder<REv>,
        TrieRequestIncoming { sender, message }: TrieRequestIncoming,
    ) -> Effects<Event>
    where
        REv: From<NetworkRequest<Message>> + Send,
    {
        let TrieRequestMessage(ref serialized_id) = *message;
        let fetch_response = match self.fetch_trie_local(serialized_id) {
            Ok(fetch_response) => fetch_response,
            Err(error) => {
                debug!("failed to get trie: {}", error);
                return Effects::new();
            }
        };

        match Message::new_get_response(&fetch_response) {
            Ok(message) => effect_builder.send_message(sender, message).ignore(),
            Err(error) => {
                error!("failed to create get-response: {}", error);
                Effects::new()
            }
        }
    }

    /// Handles an incoming demand for a trie.
    fn handle_trie_demand(
        &self,
        TrieDemand {
            request_msg,
            auto_closing_responder,
            ..
        }: TrieDemand,
    ) -> Effects<Event> {
        let TrieRequestMessage(ref serialized_id) = *request_msg;
        let fetch_response = match self.fetch_trie_local(serialized_id) {
            Ok(fetch_response) => fetch_response,
            Err(error) => {
                // Something is wrong in our trie store, but be courteous and still send a reply.
                debug!("failed to get trie: {}", error);
                return auto_closing_responder.respond_none().ignore();
            }
        };

        match Message::new_get_response(&fetch_response) {
            Ok(message) => auto_closing_responder.respond(message).ignore(),
            Err(error) => {
                // This should never happen, but if it does, we let the peer know we cannot help.
                error!("failed to create get-response: {}", error);
                auto_closing_responder.respond_none().ignore()
            }
        }
    }

    /// Reads the trie (or chunk of a trie) under the given key and index.
    fn fetch_trie_local(
        &self,
        serialized_id: &[u8],
    ) -> Result<FetchResponse<TrieOrChunk, TrieOrChunkId>, ContractRuntimeError> {
        trace!(?serialized_id, "get_trie");
        let trie_or_chunk_id: TrieOrChunkId = bincode::deserialize(serialized_id)?;
        let data_access_layer = Arc::clone(&self.data_access_layer);
        let maybe_trie = {
            let start = Instant::now();
            let TrieOrChunkId(chunk_index, trie_key) = trie_or_chunk_id;
            let req = TrieRequest::new(trie_key, Some(chunk_index));
            let maybe_raw = data_access_layer
                .trie(req)
                .into_legacy()
                .map_err(ContractRuntimeError::FailedToRetrieveTrieById)?;
            let ret = match maybe_raw {
                Some(raw) => Some(TrieOrChunk::new(raw.into(), chunk_index)?),
                None => None,
            };
            self.metrics.get_trie.observe(start.elapsed().as_secs_f64());
            ret
        };
        Ok(FetchResponse::from_opt(trie_or_chunk_id, maybe_trie))
    }

    /// Returns the engine state, for testing only.
    #[cfg(test)]
    pub(crate) fn engine_state(&self) -> &Arc<EngineState<DataAccessLayer<LmdbGlobalState>>> {
        &self.engine_state
    }

    /// Returns data_access_layer, for testing only.
    #[cfg(test)]
    pub(crate) fn data_provider(&self) -> Arc<DataAccessLayer<LmdbGlobalState>> {
        Arc::clone(&self.data_access_layer)
    }
}

<<<<<<< HEAD
fn query_total_supply(
    engine_state: Arc<EngineState<DataAccessLayer<LmdbGlobalState>>>,
    state_hash: Digest,
) -> Result<U512, engine_state::Error> {
    use casper_types::system::mint;
    use engine_state::{Error, QueryResult::*};

    let mint = engine_state.get_system_mint_hash(state_hash)?;

    let mint_key = Key::addressable_entity_key(PackageKindTag::System, mint);

    let request = QueryRequest::new(
        state_hash,
        mint_key,
        vec![mint::TOTAL_SUPPLY_KEY.to_owned()],
    );

    engine_state
        .run_query(request)
        .and_then(move |query_result| match query_result {
            Success { value, proofs: _ } => value
                .as_cl_value()
                .ok_or_else(|| Error::Mint("Value not a CLValue".to_owned()))?
                .clone()
                .into_t()
                .map_err(|e| Error::Mint(format!("CLValue not a U512: {e}"))),
            ValueNotFound(s) => Err(Error::Mint(format!("ValueNotFound({s})"))),
            CircularReference(s) => Err(Error::Mint(format!("CircularReference({s})"))),
            DepthLimit { depth } => Err(Error::Mint(format!("DepthLimit({depth})"))),
            RootNotFound => Err(Error::RootNotFound(state_hash)),
        })
}

fn query_round_seigniorage_rate(
    engine_state: Arc<EngineState<DataAccessLayer<LmdbGlobalState>>>,
    state_hash: Digest,
) -> Result<Ratio<U512>, engine_state::Error> {
    use casper_types::system::mint;
    use engine_state::{Error, QueryResult::*};

    let mint = engine_state.get_system_mint_hash(state_hash)?;
    let mint_key = Key::addressable_entity_key(PackageKindTag::System, mint);

    let request = QueryRequest::new(
        state_hash,
        mint_key,
        vec![mint::ROUND_SEIGNIORAGE_RATE_KEY.to_owned()],
    );

    engine_state
        .run_query(request)
        .and_then(move |query_result| match query_result {
            Success { value, proofs: _ } => value
                .as_cl_value()
                .ok_or_else(|| Error::Mint("Value not a CLValue".to_owned()))?
                .clone()
                .into_t()
                .map_err(|e| Error::Mint(format!("CLValue not a Ratio<U512>: {e}"))),
            ValueNotFound(s) => Err(Error::Mint(format!("ValueNotFound({s})"))),
            CircularReference(s) => Err(Error::Mint(format!("CircularReference({s})"))),
            DepthLimit { depth } => Err(Error::Mint(format!("DepthLimit({depth})"))),
            RootNotFound => Err(Error::RootNotFound(state_hash)),
        })
}

#[cfg(test)]
mod trie_chunking_tests {
    use std::sync::Arc;

    use casper_execution_engine::engine_state::engine_config::{
        DEFAULT_FEE_HANDLING, DEFAULT_REFUND_HANDLING,
    };
    use casper_storage::global_state::{state::StateProvider, trie::Trie};
    use casper_types::{
        account::AccountHash,
        bytesrepr,
        execution::{Transform, TransformKind},
        global_state::Pointer,
        testing::TestRng,
        ActivationPoint, CLValue, Chainspec, ChunkWithProof, CoreConfig, Digest, EraId, Key,
        ProtocolConfig, StoredValue, TimeDiff,
    };
    use prometheus::Registry;
    use tempfile::tempdir;

    use crate::{
        components::fetcher::FetchResponse,
        contract_runtime::ContractRuntimeError,
        types::{ChunkingError, TrieOrChunk, TrieOrChunkId, ValueOrChunk},
    };

    use super::{Config as ContractRuntimeConfig, ContractRuntime};

    #[derive(Debug, Clone)]
    struct TestPair(Key, StoredValue);
=======
impl<REv> Component<REv> for ContractRuntime
where
    REv: From<ContractRuntimeRequest>
        + From<ContractRuntimeAnnouncement>
        + From<NetworkRequest<Message>>
        + From<StorageRequest>
        + From<MetaBlockAnnouncement>
        + From<UnexecutedBlockAnnouncement>
        + From<FatalAnnouncement>
        + Send,
{
    type Event = Event;
>>>>>>> 810dd839

    fn name(&self) -> &str {
        COMPONENT_NAME
    }

    fn handle_event(
        &mut self,
        effect_builder: EffectBuilder<REv>,
        rng: &mut NodeRng,
        event: Event,
    ) -> Effects<Self::Event> {
        match event {
            Event::ContractRuntimeRequest(request) => {
                self.handle_contract_runtime_request(effect_builder, rng, request)
            }
            Event::TrieRequestIncoming(request) => {
                self.handle_trie_request(effect_builder, request)
            }
            Event::TrieDemand(demand) => self.handle_trie_demand(demand),
        }
    }
}<|MERGE_RESOLUTION|>--- conflicted
+++ resolved
@@ -681,103 +681,6 @@
     }
 }
 
-<<<<<<< HEAD
-fn query_total_supply(
-    engine_state: Arc<EngineState<DataAccessLayer<LmdbGlobalState>>>,
-    state_hash: Digest,
-) -> Result<U512, engine_state::Error> {
-    use casper_types::system::mint;
-    use engine_state::{Error, QueryResult::*};
-
-    let mint = engine_state.get_system_mint_hash(state_hash)?;
-
-    let mint_key = Key::addressable_entity_key(PackageKindTag::System, mint);
-
-    let request = QueryRequest::new(
-        state_hash,
-        mint_key,
-        vec![mint::TOTAL_SUPPLY_KEY.to_owned()],
-    );
-
-    engine_state
-        .run_query(request)
-        .and_then(move |query_result| match query_result {
-            Success { value, proofs: _ } => value
-                .as_cl_value()
-                .ok_or_else(|| Error::Mint("Value not a CLValue".to_owned()))?
-                .clone()
-                .into_t()
-                .map_err(|e| Error::Mint(format!("CLValue not a U512: {e}"))),
-            ValueNotFound(s) => Err(Error::Mint(format!("ValueNotFound({s})"))),
-            CircularReference(s) => Err(Error::Mint(format!("CircularReference({s})"))),
-            DepthLimit { depth } => Err(Error::Mint(format!("DepthLimit({depth})"))),
-            RootNotFound => Err(Error::RootNotFound(state_hash)),
-        })
-}
-
-fn query_round_seigniorage_rate(
-    engine_state: Arc<EngineState<DataAccessLayer<LmdbGlobalState>>>,
-    state_hash: Digest,
-) -> Result<Ratio<U512>, engine_state::Error> {
-    use casper_types::system::mint;
-    use engine_state::{Error, QueryResult::*};
-
-    let mint = engine_state.get_system_mint_hash(state_hash)?;
-    let mint_key = Key::addressable_entity_key(PackageKindTag::System, mint);
-
-    let request = QueryRequest::new(
-        state_hash,
-        mint_key,
-        vec![mint::ROUND_SEIGNIORAGE_RATE_KEY.to_owned()],
-    );
-
-    engine_state
-        .run_query(request)
-        .and_then(move |query_result| match query_result {
-            Success { value, proofs: _ } => value
-                .as_cl_value()
-                .ok_or_else(|| Error::Mint("Value not a CLValue".to_owned()))?
-                .clone()
-                .into_t()
-                .map_err(|e| Error::Mint(format!("CLValue not a Ratio<U512>: {e}"))),
-            ValueNotFound(s) => Err(Error::Mint(format!("ValueNotFound({s})"))),
-            CircularReference(s) => Err(Error::Mint(format!("CircularReference({s})"))),
-            DepthLimit { depth } => Err(Error::Mint(format!("DepthLimit({depth})"))),
-            RootNotFound => Err(Error::RootNotFound(state_hash)),
-        })
-}
-
-#[cfg(test)]
-mod trie_chunking_tests {
-    use std::sync::Arc;
-
-    use casper_execution_engine::engine_state::engine_config::{
-        DEFAULT_FEE_HANDLING, DEFAULT_REFUND_HANDLING,
-    };
-    use casper_storage::global_state::{state::StateProvider, trie::Trie};
-    use casper_types::{
-        account::AccountHash,
-        bytesrepr,
-        execution::{Transform, TransformKind},
-        global_state::Pointer,
-        testing::TestRng,
-        ActivationPoint, CLValue, Chainspec, ChunkWithProof, CoreConfig, Digest, EraId, Key,
-        ProtocolConfig, StoredValue, TimeDiff,
-    };
-    use prometheus::Registry;
-    use tempfile::tempdir;
-
-    use crate::{
-        components::fetcher::FetchResponse,
-        contract_runtime::ContractRuntimeError,
-        types::{ChunkingError, TrieOrChunk, TrieOrChunkId, ValueOrChunk},
-    };
-
-    use super::{Config as ContractRuntimeConfig, ContractRuntime};
-
-    #[derive(Debug, Clone)]
-    struct TestPair(Key, StoredValue);
-=======
 impl<REv> Component<REv> for ContractRuntime
 where
     REv: From<ContractRuntimeRequest>
@@ -790,7 +693,6 @@
         + Send,
 {
     type Event = Event;
->>>>>>> 810dd839
 
     fn name(&self) -> &str {
         COMPONENT_NAME
