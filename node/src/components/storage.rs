//! Central storage component.
//!
//! The central storage component is in charge of persisting data to disk. Its core functionalities
//! are
//!
//! * storing and loading blocks,
//! * storing and loading deploys,
//! * [temporary until refactored] holding `DeployMetadata` for each deploy,
//! * keeping an index of blocks by height and
//! * [unimplemented] managing disk usage by pruning blocks and deploys from storage.
//!
//! Any I/O performed by the component is done on the event handling thread, this is on purpose as
//! the assumption is that caching by LMDB will offset any gains from offloading it onto a separate
//! thread, while keeping the maximum event processing time reasonable.
//!
//! ## Consistency
//!
//! The storage upholds a few invariants internally, namely:
//!
//! * [temporary until refactored] Storing an execution result for a deploy in the context of a
//!   block is guaranteed to be idempotent: Storing the same result twice is a no-op, whilst
//!   attempting to store a differing one will cause a fatal error.
//! * Only one block can ever be associated with a specific block height. Attempting to store a
//!   block with a different block already existing at the same height causes a fatal error.
//! * Storing a deploy or block that already exists (same hash) is fine and will silently be
//!   accepted.
//!
//! ## Errors
//!
//! The storage component itself is panic free and in general reports three classes of errors:
//! Corruption, temporary resource exhaustion and potential bugs.

pub(crate) mod disjoint_sequences;
mod error;
mod lmdb_ext;
mod object_pool;
#[cfg(test)]
mod tests;

#[cfg(test)]
use std::collections::BTreeSet;
use std::{
    borrow::Cow,
    collections::{btree_map::Entry, BTreeMap, HashSet},
    convert::TryFrom,
    fmt::{self, Display, Formatter},
    fs, mem,
    path::{Path, PathBuf},
    sync::Arc,
};

use datasize::DataSize;
use derive_more::From;
use lmdb::{
    Cursor, Database, DatabaseFlags, Environment, EnvironmentFlags, RwTransaction, Transaction,
    WriteFlags,
};
use num_rational::Ratio;
use serde::{Deserialize, Serialize};
use smallvec::SmallVec;
use static_assertions::const_assert;
#[cfg(test)]
use tempfile::TempDir;
use tracing::{debug, error, info, warn};

use casper_hashing::Digest;
use casper_types::{
    bytesrepr::{FromBytes, ToBytes},
    EraId, ExecutionResult, ProtocolVersion, TimeDiff, Transfer, Transform,
};

// The reactor! macro needs this in the fetcher tests
pub(crate) use crate::effect::requests::StorageRequest;
use crate::{
    components::{consensus, fetcher::FetchedOrNotFound, Component},
    effect::{
        incoming::{NetRequest, NetRequestIncoming},
        requests::{MarkBlockCompletedRequest, NetworkRequest, StateStoreRequest},
        EffectBuilder, EffectExt, Effects,
    },
    fatal,
    protocol::Message,
    reactor::ReactorEvent,
    types::{
        AvailableBlockRange, Block, BlockAndDeploys, BlockBody, BlockHash, BlockHashAndHeight,
        BlockHeader, BlockHeaderWithMetadata, BlockHeadersBatch, BlockHeadersBatchId,
        BlockSignatures, BlockWithMetadata, Deploy, DeployHash, DeployMetadata, DeployMetadataExt,
        DeployWithFinalizedApprovals, FinalizedApprovals, FinalizedApprovalsWithId, Item, NodeId,
    },
    utils::{display_error, WithDir},
    NodeRng,
};
use disjoint_sequences::{DisjointSequences, Sequence};
pub use error::FatalStorageError;
use error::GetRequestError;
use lmdb_ext::{LmdbExtError, TransactionExt, WriteTransactionExt};
use object_pool::ObjectPool;

/// Filename for the LMDB database created by the Storage component.
const STORAGE_DB_FILENAME: &str = "storage.lmdb";

/// We can set this very low, as there is only a single reader/writer accessing the component at any
/// one time.
const MAX_TRANSACTIONS: u32 = 1;

/// One Gibibyte.
const GIB: usize = 1024 * 1024 * 1024;

/// Default max block store size.
const DEFAULT_MAX_BLOCK_STORE_SIZE: usize = 450 * GIB;
/// Default max deploy store size.
const DEFAULT_MAX_DEPLOY_STORE_SIZE: usize = 300 * GIB;
/// Default max deploy metadata store size.
const DEFAULT_MAX_DEPLOY_METADATA_STORE_SIZE: usize = 300 * GIB;
/// Default max state store size.
const DEFAULT_MAX_STATE_STORE_SIZE: usize = 10 * GIB;
/// Maximum number of allowed dbs.
const MAX_DB_COUNT: u32 = 8;
/// Key under which completed blocks are to be stored.
const COMPLETED_BLOCKS_STORAGE_KEY: &[u8] = b"completed_blocks_disjoint_sequences";

/// OS-specific lmdb flags.
#[cfg(not(target_os = "macos"))]
const OS_FLAGS: EnvironmentFlags = EnvironmentFlags::WRITE_MAP;

/// OS-specific lmdb flags.
///
/// Mac OS X exhibits performance regressions when `WRITE_MAP` is used.
#[cfg(target_os = "macos")]
const OS_FLAGS: EnvironmentFlags = EnvironmentFlags::empty();
const _STORAGE_EVENT_SIZE: usize = mem::size_of::<Event>();
const_assert!(_STORAGE_EVENT_SIZE <= 96);

const STORAGE_FILES: [&str; 5] = [
    "data.lmdb",
    "data.lmdb-lock",
    "storage.lmdb",
    "storage.lmdb-lock",
    "sse_index",
];

/// The storage component.
#[derive(DataSize, Debug)]
pub struct Storage {
    /// Storage location.
    root: PathBuf,
    /// Environment holding LMDB databases.
    #[data_size(skip)]
    env: Environment,
    /// The block header database.
    #[data_size(skip)]
    block_header_db: Database,
    /// The block body database.
    #[data_size(skip)]
    block_body_db: Database,
    /// The block metadata db.
    #[data_size(skip)]
    block_metadata_db: Database,
    /// The deploy database.
    #[data_size(skip)]
    deploy_db: Database,
    /// The deploy metadata database.
    #[data_size(skip)]
    deploy_metadata_db: Database,
    /// The transfer database.
    #[data_size(skip)]
    transfer_db: Database,
    /// The state storage database.
    #[data_size(skip)]
    state_store_db: Database,
    /// The finalized approvals database.
    #[data_size(skip)]
    finalized_approvals_db: Database,
    /// A map of block height to block ID.
    block_height_index: BTreeMap<u64, BlockHash>,
    /// A map of era ID to switch block ID.
    switch_block_era_id_index: BTreeMap<EraId, BlockHash>,
    /// A map of deploy hashes to hashes and heights of blocks containing them.
    deploy_hash_index: BTreeMap<DeployHash, BlockHashAndHeight>,
    /// Runs of completed blocks known in storage.
    completed_blocks: DisjointSequences,
    /// Whether or not memory deduplication is enabled.
    enable_mem_deduplication: bool,
    /// An in-memory pool of already loaded serialized items.
    ///
    /// Keyed by serialized item ID, contains the serialized item.
    serialized_item_pool: ObjectPool<Box<[u8]>>,
    /// The fraction of validators, by weight, that have to sign a block to prove its finality.
    #[data_size(skip)]
    finality_threshold_fraction: Ratio<u64>,
<<<<<<< HEAD
    /// The era ID starting at which the new Merkle tree-based hashing scheme is applied.
    verifiable_chunked_hash_activation: EraId,
=======
    /// The most recent era in which the network was manually restarted.
    last_emergency_restart: Option<EraId>,
>>>>>>> 34190595
}

/// A storage component event.
#[derive(Debug, From, Serialize)]
#[repr(u8)]
pub(crate) enum Event {
    /// Storage request.
    #[from]
    StorageRequest(StorageRequest),
    /// Incoming net request.
    NetRequestIncoming(Box<NetRequestIncoming>),
    /// Incoming state storage request.
    #[from]
    StateStoreRequest(StateStoreRequest),
    /// Block completion announcement.
    #[from]
    MarkBlockCompletedRequest(MarkBlockCompletedRequest),
}

impl Display for Event {
    fn fmt(&self, f: &mut Formatter<'_>) -> fmt::Result {
        match self {
            Event::StorageRequest(req) => req.fmt(f),
            Event::NetRequestIncoming(incoming) => incoming.fmt(f),
            Event::StateStoreRequest(req) => req.fmt(f),
            Event::MarkBlockCompletedRequest(req) => req.fmt(f),
        }
    }
}

impl From<NetRequestIncoming> for Event {
    #[inline]
    fn from(incoming: NetRequestIncoming) -> Self {
        Event::NetRequestIncoming(Box::new(incoming))
    }
}

impl<REv> Component<REv> for Storage
where
    REv: ReactorEvent + From<NetworkRequest<Message>>,
{
    type Event = Event;
    type ConstructionError = FatalStorageError;

    fn handle_event(
        &mut self,
        effect_builder: EffectBuilder<REv>,
        _rng: &mut NodeRng,
        event: Self::Event,
    ) -> Effects<Self::Event> {
        let result = match event {
            Event::StorageRequest(req) => self.handle_storage_request::<REv>(req),
            Event::NetRequestIncoming(ref incoming) => {
                match self.handle_net_request_incoming::<REv>(effect_builder, incoming) {
                    Ok(effects) => Ok(effects),
                    Err(GetRequestError::Fatal(fatal_error)) => Err(fatal_error),
                    Err(ref other_err) => {
                        warn!(
                            sender=%incoming.sender,
                            err=display_error(other_err),
                            "error handling net request"
                        );
                        // We could still send the requester a "not found" message, and could do
                        // so even in the fatal case, but it is safer to not do so at the
                        // moment, giving less surface area for possible amplification attacks.
                        Ok(Effects::new())
                    }
                }
            }
            Event::StateStoreRequest(req) => {
                self.handle_state_store_request::<REv>(effect_builder, req)
            }
            Event::MarkBlockCompletedRequest(req) => self.handle_mark_block_completed_request(req),
        };

        // Any error is turned into a fatal effect, the component itself does not panic. Note that
        // we are dropping a lot of responders this way, but since we are crashing with fatal
        // anyway, it should not matter.
        match result {
            Ok(effects) => effects,
            Err(err) => fatal!(effect_builder, "storage error: {}", err).ignore(),
        }
    }
}

impl Storage {
    /// Creates a new storage component.
    #[allow(clippy::too_many_arguments)]
    pub fn new(
        cfg: &WithDir<Config>,
        hard_reset_to_start_of_era: Option<EraId>,
        protocol_version: ProtocolVersion,
        network_name: &str,
        finality_threshold_fraction: Ratio<u64>,
<<<<<<< HEAD
        verifiable_chunked_hash_activation: EraId,
=======
        last_emergency_restart: Option<EraId>,
>>>>>>> 34190595
    ) -> Result<Self, FatalStorageError> {
        let config = cfg.value();

        // Create the database directory.
        let mut root = cfg.with_dir(config.path.clone());
        let network_subdir = root.join(network_name);

        if !network_subdir.exists() {
            fs::create_dir_all(&network_subdir).map_err(|err| {
                FatalStorageError::CreateDatabaseDirectory(network_subdir.clone(), err)
            })?;
        }

        if should_move_storage_files_to_network_subdir(&root, &STORAGE_FILES)? {
            move_storage_files_to_network_subdir(&root, &network_subdir, &STORAGE_FILES)?;
        }

        root = network_subdir;

        // Calculate the upper bound for the memory map that is potentially used.
        let total_size = config
            .max_block_store_size
            .saturating_add(config.max_deploy_store_size)
            .saturating_add(config.max_deploy_metadata_store_size);

        // Creates the environment and databases.
        let env = Environment::new()
            .set_flags(
                OS_FLAGS
                // We manage our own directory.
                | EnvironmentFlags::NO_SUB_DIR
                // Disable thread local storage, strongly suggested for operation with tokio.
                | EnvironmentFlags::NO_TLS
                // Disable read-ahead. Our data is not stored/read in sequence that would benefit from the read-ahead.
                | EnvironmentFlags::NO_READAHEAD,
            )
            .set_max_readers(MAX_TRANSACTIONS)
            .set_max_dbs(MAX_DB_COUNT)
            .set_map_size(total_size)
            .open(&root.join(STORAGE_DB_FILENAME))?;

        let block_header_db = env.create_db(Some("block_header"), DatabaseFlags::empty())?;
        let block_metadata_db = env.create_db(Some("block_metadata"), DatabaseFlags::empty())?;
        let deploy_db = env.create_db(Some("deploys"), DatabaseFlags::empty())?;
        let deploy_metadata_db = env.create_db(Some("deploy_metadata"), DatabaseFlags::empty())?;
        let transfer_db = env.create_db(Some("transfer"), DatabaseFlags::empty())?;
        let state_store_db = env.create_db(Some("state_store"), DatabaseFlags::empty())?;
        let finalized_approvals_db =
            env.create_db(Some("finalized_approvals"), DatabaseFlags::empty())?;
        let block_body_db = env.create_db(Some("block_body"), DatabaseFlags::empty())?;

        // We now need to restore the block-height index. Log messages allow timing here.
        info!("reindexing block store");
        let mut block_height_index = BTreeMap::new();
        let mut switch_block_era_id_index = BTreeMap::new();
        let mut deploy_hash_index = BTreeMap::new();
        let mut block_txn = env.begin_rw_txn()?;
        let mut cursor = block_txn.open_rw_cursor(block_header_db)?;

        let mut deleted_block_hashes = HashSet::new();
        let mut deleted_block_body_hashes = HashSet::new();
        let mut deleted_deploy_hashes = HashSet::<DeployHash>::new();

        // Note: `iter_start` has an undocumented panic if called on an empty database. We rely on
        //       the iterator being at the start when created.
        for (_, raw_val) in cursor.iter() {
            let mut body_txn = env.begin_ro_txn()?;
            let block_header: BlockHeader = lmdb_ext::deserialize(raw_val)?;
            let maybe_block_body =
                get_body_for_block_header(&mut body_txn, &block_header, block_body_db);
            if let Some(invalid_era) = hard_reset_to_start_of_era {
                // Remove blocks that are in to-be-upgraded eras, but have obsolete protocol
                // versions - they were most likely created before the upgrade and should be
                // reverted.
                if block_header.era_id() >= invalid_era
                    && block_header.protocol_version() < protocol_version
                {
                    let _ = deleted_block_hashes.insert(block_header.hash());

                    if let Some(block_body) = maybe_block_body? {
                        deleted_deploy_hashes.extend(block_body.deploy_hashes());
                        deleted_deploy_hashes.extend(block_body.transfer_hashes());
                    }

                    let _ = deleted_block_body_hashes.insert(*block_header.body_hash());

                    cursor.del(WriteFlags::empty())?;
                    continue;
                }
            }

            insert_to_block_header_indices(
                &mut block_height_index,
                &mut switch_block_era_id_index,
                &block_header,
            )?;

            if let Some(block_body) = maybe_block_body? {
                insert_to_deploy_index(
                    &mut deploy_hash_index,
                    block_header.hash(),
                    &block_body,
                    block_header.height(),
                )?;
            }
        }
        info!("block store reindexing complete");
        drop(cursor);
        block_txn.commit()?;

        let deleted_block_hashes_raw = deleted_block_hashes.iter().map(BlockHash::as_ref).collect();

        initialize_block_body_db(
            &env,
            &block_header_db,
            &block_body_db,
            &deleted_block_body_hashes
                .iter()
                .map(Digest::as_ref)
                .collect(),
        )?;

        initialize_block_metadata_db(&env, &block_metadata_db, &deleted_block_hashes_raw)?;
        initialize_deploy_metadata_db(&env, &deploy_metadata_db, &deleted_deploy_hashes)?;

        let mut component = Self {
            root,
            env,
            block_header_db,
            block_body_db,
            block_metadata_db,
            deploy_db,
            deploy_metadata_db,
            transfer_db,
            state_store_db,
            finalized_approvals_db,
            block_height_index,
            switch_block_era_id_index,
            deploy_hash_index,
            completed_blocks: Default::default(),
            enable_mem_deduplication: config.enable_mem_deduplication,
            serialized_item_pool: ObjectPool::new(config.mem_pool_prune_interval),
            finality_threshold_fraction,
<<<<<<< HEAD
            verifiable_chunked_hash_activation,
=======
            last_emergency_restart,
>>>>>>> 34190595
        };

        match component.read_state_store(&Cow::Borrowed(COMPLETED_BLOCKS_STORAGE_KEY))? {
            Some(raw) => {
                let (mut sequences, _) = DisjointSequences::from_vec(raw)
                    .map_err(FatalStorageError::UnexpectedDeserializationFailure)?;

                // Truncate the sequences in case we removed blocks via a hard reset.
                if let Some(&highest_block_height) = component.block_height_index.keys().last() {
                    sequences.truncate(highest_block_height);
                }

                component.completed_blocks = sequences;
            }
            None => {
                // No state so far. We can make the following observations:
                //
                // 1. Any block already in storage from versions prior to 1.5 (no fast-sync) MUST
                //    have the corresponding global state in contract runtime, due to the way sync
                //    worked previously.
                // 2. Any block acquired from that point onwards was subject to the insertion of the
                //    appropriate announcements (`BlockCompletedAnnouncement`), which would have
                //    caused the creation of the completed blocks index, thus would not have
                //    resulted in a `None` value here.
                //
                // For this reason, it is safe to assume that, when handling the `None` case, all
                // blocks in storage are complete blocks.
                if let Some(&highest_block) = component.block_height_index.keys().last() {
                    component.completed_blocks =
                        DisjointSequences::new(Sequence::new(0, highest_block));
                    component.persist_completed_blocks()?;
                } // the `else` case here would mean genesis, so no change.
            }
        }

        Ok(component)
    }

    /// Handles a state store request.
    fn handle_state_store_request<REv>(
        &self,
        _effect_builder: EffectBuilder<REv>,
        req: StateStoreRequest,
    ) -> Result<Effects<Event>, FatalStorageError> {
        // Incoming requests are fairly simple database write. Errors are handled one level above on
        // the call stack, so all we have to do is load or store a value.
        match req {
            StateStoreRequest::Save {
                key,
                data,
                responder,
            } => {
                self.write_state_store(key, &data)?;
                Ok(responder.respond(()).ignore())
            }
            StateStoreRequest::Load { key, responder } => {
                let bytes = self.read_state_store(&key)?;
                Ok(responder.respond(bytes).ignore())
            }
        }
    }

    /// Reads from the state storage database.
    ///
    /// If key is non-empty, returns bytes from under the key. Otherwise returns `Ok(None)`.
    /// May also fail with storage errors.
    fn read_state_store<K: AsRef<[u8]>>(
        &self,
        key: &K,
    ) -> Result<Option<Vec<u8>>, FatalStorageError> {
        let txn = self.env.begin_ro_txn()?;
        let bytes = match txn.get(self.state_store_db, &key) {
            Ok(slice) => Some(slice.to_owned()),
            Err(lmdb::Error::NotFound) => None,
            Err(err) => return Err(err.into()),
        };
        Ok(bytes)
    }

    /// Writes a key to the state storage database.
    // See note below why `key` and `data` are not `&[u8]`s.
    fn write_state_store(
        &self,
        key: Cow<'static, [u8]>,
        data: &Vec<u8>,
    ) -> Result<(), FatalStorageError> {
        let mut txn = self.env.begin_rw_txn()?;

        // Note: The interface of `lmdb` seems suboptimal: `&K` and `&V` could simply be `&[u8]` for
        //       simplicity. At the very least it seems to be missing a `?Sized` trait bound. For
        //       this reason, we need to use actual sized types in the function signature above.
        txn.put(self.state_store_db, &key, data, WriteFlags::default())?;
        txn.commit()?;

        Ok(())
    }

    /// Returns the path to the storage folder.
    pub(crate) fn root_path(&self) -> &Path {
        &self.root
    }

    fn handle_net_request_incoming<REv>(
        &mut self,
        effect_builder: EffectBuilder<REv>,
        incoming: &NetRequestIncoming,
    ) -> Result<Effects<Event>, GetRequestError>
    where
        REv: From<NetworkRequest<Message>> + Send,
    {
        if self.enable_mem_deduplication {
            let unique_id = incoming.message.unique_id();

            if let Some(serialized_item) = self
                .serialized_item_pool
                .get(AsRef::<[u8]>::as_ref(&unique_id))
            {
                // We found an item in the pool. We can short-circuit all
                // deserialization/serialization and return the canned item
                // immediately.
                let found = Message::new_get_response_from_serialized(
                    incoming.message.tag(),
                    serialized_item,
                );
                return Ok(effect_builder.send_message(incoming.sender, found).ignore());
            }
        }

        match incoming.message {
            NetRequest::Deploy(ref serialized_id) => {
                let id = decode_item_id::<Deploy>(serialized_id)?;
                let opt_item = self.get_deploy(id).map_err(FatalStorageError::from)?;

                Ok(self.update_pool_and_send(
                    effect_builder,
                    incoming.sender,
                    serialized_id,
                    id,
                    opt_item,
                )?)
            }
            NetRequest::FinalizedApprovals(ref serialized_id) => {
                let id = decode_item_id::<FinalizedApprovalsWithId>(serialized_id)?;
                let opt_item = self
                    .env
                    .begin_ro_txn()
                    .map_err(Into::into)
                    .and_then(|mut txn| {
                        self.get_deploy_with_finalized_approvals(&mut txn, &id)
                            .map_err(FatalStorageError::from)
                    })?
                    .map(|deploy| {
                        FinalizedApprovalsWithId::new(
                            id,
                            FinalizedApprovals::new(deploy.into_naive().approvals().clone()),
                        )
                    });

                Ok(self.update_pool_and_send(
                    effect_builder,
                    incoming.sender,
                    serialized_id,
                    id,
                    opt_item,
                )?)
            }
            NetRequest::Block(ref serialized_id) => {
                let id = decode_item_id::<Block>(serialized_id)?;
                let opt_item = self.read_block(&id).map_err(FatalStorageError::from)?;

                Ok(self.update_pool_and_send(
                    effect_builder,
                    incoming.sender,
                    serialized_id,
                    id,
                    opt_item,
                )?)
            }
            NetRequest::GossipedAddress(_) => Err(GetRequestError::GossipedAddressNotGettable),
            NetRequest::BlockAndMetadataByHeight(ref serialized_id) => {
                let item_id = decode_item_id::<BlockWithMetadata>(serialized_id)?;
                let opt_item = self
                    .read_block_and_sufficient_finality_signatures_by_height(item_id)
                    .map_err(FatalStorageError::from)?;

                Ok(self.update_pool_and_send(
                    effect_builder,
                    incoming.sender,
                    serialized_id,
                    item_id,
                    opt_item,
                )?)
            }
            NetRequest::BlockHeaderByHash(ref serialized_id) => {
                let item_id = decode_item_id::<BlockHeader>(serialized_id)?;
                let opt_item = self
                    .read_block_header_by_hash(&item_id)
                    .map_err(FatalStorageError::from)?;

                Ok(self.update_pool_and_send(
                    effect_builder,
                    incoming.sender,
                    serialized_id,
                    item_id,
                    opt_item,
                )?)
            }
            NetRequest::BlockHeaderAndFinalitySignaturesByHeight(ref serialized_id) => {
                let item_id = decode_item_id::<BlockHeaderWithMetadata>(serialized_id)?;
                let opt_item = self
                    .read_block_header_and_sufficient_finality_signatures_by_height(item_id)
                    .map_err(FatalStorageError::from)?;

                Ok(self.update_pool_and_send(
                    effect_builder,
                    incoming.sender,
                    serialized_id,
                    item_id,
                    opt_item,
                )?)
            }
            NetRequest::BlockAndDeploys(ref serialized_id) => {
                let item_id = decode_item_id::<BlockAndDeploys>(serialized_id)?;
                let opt_item = self
                    .read_block_and_deploys_by_hash(item_id)
                    .map_err(FatalStorageError::from)?;

                Ok(self.update_pool_and_send(
                    effect_builder,
                    incoming.sender,
                    serialized_id,
                    item_id,
                    opt_item,
                )?)
            }
            NetRequest::BlockHeadersBatch(ref serialized_id) => {
                let item_id = decode_item_id::<BlockHeadersBatch>(serialized_id)?;

                let opt_item = self.read_block_headers_batch(&item_id)?;

                Ok(self.update_pool_and_send(
                    effect_builder,
                    incoming.sender,
                    serialized_id,
                    item_id,
                    opt_item,
                )?)
            }
            NetRequest::FinalitySignatures(ref serialized_id) => {
                let item_id = decode_item_id::<BlockSignatures>(serialized_id)?;

                let opt_item = self.read_finality_signatures(&item_id)?;

                Ok(self.update_pool_and_send(
                    effect_builder,
                    incoming.sender,
                    serialized_id,
                    item_id,
                    opt_item,
                )?)
            }
        }
    }

    /// Handles a storage request.
    fn handle_storage_request<REv>(
        &mut self,
        req: StorageRequest,
    ) -> Result<Effects<Event>, FatalStorageError> {
        // Note: Database IO is handled in a blocking fashion on purpose throughout this function.
        // The rationale is that long IO operations are very rare and cache misses frequent, so on
        // average the actual execution time will be very low.
        Ok(match req {
            StorageRequest::PutBlock { block, responder } => {
                responder.respond(self.write_block(&*block)?).ignore()
            }
            StorageRequest::GetBlock {
                block_hash,
                responder,
            } => responder.respond(self.read_block(&block_hash)?).ignore(),
            StorageRequest::GetHighestBlock { responder } => {
                responder.respond(self.read_highest_block()?).ignore()
            }
            StorageRequest::GetHighestBlockHeader { responder } => {
                let mut txn = self.env.begin_ro_txn()?;
                responder
                    .respond(self.get_highest_block_header(&mut txn)?)
                    .ignore()
            }
            StorageRequest::GetSwitchBlockHeaderAtEraId { era_id, responder } => {
                let mut txn = self.env.begin_ro_txn()?;
                responder
                    .respond(self.get_switch_block_header_by_era_id(&mut txn, era_id)?)
                    .ignore()
            }
            StorageRequest::GetBlockHeaderForDeploy {
                deploy_hash,
                responder,
            } => {
                let mut txn = self.env.begin_ro_txn()?;
                responder
                    .respond(self.get_block_header_by_deploy_hash(&mut txn, deploy_hash)?)
                    .ignore()
            }
            StorageRequest::GetBlockHeader {
                block_hash,
                only_from_available_block_range,
                responder,
            } => {
                let mut txn = self.env.begin_ro_txn()?;
                responder
                    .respond(self.get_single_block_header_restricted(
                        &mut txn,
                        &block_hash,
                        only_from_available_block_range,
                    )?)
                    .ignore()
            }
            StorageRequest::CheckBlockHeaderExistence {
                block_height,
                responder,
            } => responder
                .respond(self.block_header_exists(block_height))
                .ignore(),
            StorageRequest::GetBlockTransfers {
                block_hash,
                responder,
            } => {
                let mut txn = self.env.begin_ro_txn()?;
                responder
                    .respond(self.get_transfers(&mut txn, &block_hash)?)
                    .ignore()
            }
            StorageRequest::PutDeploy { deploy, responder } => {
                responder.respond(self.put_deploy(&*deploy)?).ignore()
            }
            StorageRequest::GetDeploys {
                deploy_hashes,
                responder,
            } => {
                let mut txn = self.env.begin_ro_txn()?;
                responder
                    .respond(
                        self.get_deploys_with_finalized_approvals(
                            &mut txn,
                            deploy_hashes.as_slice(),
                        )?,
                    )
                    .ignore()
            }
            StorageRequest::PutExecutionResults {
                block_hash,
                execution_results,
                responder,
            } => {
                let mut txn = self.env.begin_rw_txn()?;

                let mut transfers: Vec<Transfer> = vec![];

                for (deploy_hash, execution_result) in execution_results {
                    let mut metadata = self
                        .get_deploy_metadata(&mut txn, &deploy_hash)?
                        .unwrap_or_default();

                    // If we have a previous execution result, we can continue if it is the same.
                    if let Some(prev) = metadata.execution_results.get(&block_hash) {
                        if prev == &execution_result {
                            continue;
                        } else {
                            debug!(%deploy_hash, %block_hash, "different execution result");
                        }
                    }

                    if let ExecutionResult::Success { effect, .. } = execution_result.clone() {
                        for transform_entry in effect.transforms {
                            if let Transform::WriteTransfer(transfer) = transform_entry.transform {
                                transfers.push(transfer);
                            }
                        }
                    }

                    // TODO: this is currently done like this because rpc get_deploy returns the
                    // data, but the organization of deploy, block_hash, and
                    // execution_result is incorrectly represented. it should be
                    // inverted; for a given block_hash 0n deploys and each deploy has exactly 1
                    // result (aka deploy_metadata in this context).

                    // Update metadata and write back to db.
                    metadata
                        .execution_results
                        .insert(*block_hash, execution_result);
                    let was_written =
                        txn.put_value(self.deploy_metadata_db, &deploy_hash, &metadata, true)?;
                    if !was_written {
                        error!(?block_hash, ?deploy_hash, "failed to write deploy metadata");
                        debug_assert!(was_written);
                    }
                }

                let was_written =
                    txn.put_value(self.transfer_db, &*block_hash, &transfers, true)?;
                if !was_written {
                    error!(?block_hash, "failed to write transfers");
                    debug_assert!(was_written);
                }

                txn.commit()?;
                responder.respond(()).ignore()
            }
            StorageRequest::GetDeployAndMetadata {
                deploy_hash,
                responder,
            } => {
                let mut txn = self.env.begin_ro_txn()?;

                let deploy = {
                    let opt_deploy =
                        self.get_deploy_with_finalized_approvals(&mut txn, &deploy_hash)?;

                    if let Some(deploy) = opt_deploy {
                        deploy
                    } else {
                        return Ok(responder.respond(None).ignore());
                    }
                };

                // Missing metadata is filled using a default.
                let metadata_ext: DeployMetadataExt =
                    if let Some(metadata) = self.get_deploy_metadata(&mut txn, &deploy_hash)? {
                        metadata.into()
                    } else if let Some(block_hash_and_height) =
                        self.get_block_hash_and_height_by_deploy_hash(deploy_hash)?
                    {
                        block_hash_and_height.into()
                    } else {
                        DeployMetadataExt::Empty
                    };

                responder.respond(Some((deploy, metadata_ext))).ignore()
            }
            StorageRequest::GetBlockAndMetadataByHash {
                block_hash,
                only_from_available_block_range,
                responder,
            } => {
                let mut txn = self.env.begin_ro_txn()?;

                let block: Block =
                    if let Some(block) = self.get_single_block(&mut txn, &block_hash)? {
                        block
                    } else {
                        return Ok(responder.respond(None).ignore());
                    };

                if !(self.should_return_block(block.height(), only_from_available_block_range)?) {
                    return Ok(responder.respond(None).ignore());
                }

                // Check that the hash of the block retrieved is correct.
                if block_hash != *block.hash() {
                    error!(
                        queried_block_hash = ?block_hash,
                        actual_block_hash = ?block.hash(),
                        "block not stored under hash"
                    );
                    debug_assert_eq!(&block_hash, block.hash());
                    return Ok(responder.respond(None).ignore());
                }
                let finality_signatures =
                    match self.get_finality_signatures(&mut txn, &block_hash)? {
                        Some(signatures) => signatures,
                        None => BlockSignatures::new(block_hash, block.header().era_id()),
                    };
                if finality_signatures.verify().is_err() {
                    error!(?block, "invalid finality signatures for block");
                    debug_assert!(finality_signatures.verify().is_ok());
                    return Ok(responder.respond(None).ignore());
                }
                responder
                    .respond(Some(BlockWithMetadata {
                        block,
                        finality_signatures,
                    }))
                    .ignore()
            }
            StorageRequest::GetBlockAndSufficientFinalitySignaturesByHeight {
                block_height,
                responder,
            } => responder
                .respond(
                    self.read_block_and_sufficient_finality_signatures_by_height(block_height)?,
                )
                .ignore(),
            StorageRequest::GetBlockAndMetadataByHeight {
                block_height,
                only_from_available_block_range,
                responder,
            } => {
                if !(self.should_return_block(block_height, only_from_available_block_range)?) {
                    return Ok(responder.respond(None).ignore());
                }

                let mut txn = self.env.begin_ro_txn()?;

                let block: Block = {
                    if let Some(block) = self.get_block_by_height(&mut txn, block_height)? {
                        block
                    } else {
                        return Ok(responder.respond(None).ignore());
                    }
                };

                let hash = block.hash();
                let finality_signatures = match self.get_finality_signatures(&mut txn, hash)? {
                    Some(signatures) => signatures,
                    None => BlockSignatures::new(*hash, block.header().era_id()),
                };
                responder
                    .respond(Some(BlockWithMetadata {
                        block,
                        finality_signatures,
                    }))
                    .ignore()
            }
            StorageRequest::GetHighestBlockWithMetadata { responder } => {
                let mut txn = self.env.begin_ro_txn()?;

                let highest_block: Block = {
                    if let Some(block) = self
                        .block_height_index
                        .keys()
                        .last()
                        .and_then(|&height| self.get_block_by_height(&mut txn, height).transpose())
                        .transpose()?
                    {
                        block
                    } else {
                        return Ok(responder.respond(None).ignore());
                    }
                };
                let hash = highest_block.hash();
                let finality_signatures = match self.get_finality_signatures(&mut txn, hash)? {
                    Some(signatures) => signatures,
                    None => BlockSignatures::new(*hash, highest_block.header().era_id()),
                };
                responder
                    .respond(Some(BlockWithMetadata {
                        block: highest_block,
                        finality_signatures,
                    }))
                    .ignore()
            }
            StorageRequest::PutBlockSignatures {
                signatures,
                responder,
            } => {
                let mut txn = self.env.begin_rw_txn()?;
                let old_data: Option<BlockSignatures> =
                    txn.get_value(self.block_metadata_db, &signatures.block_hash)?;
                let new_data = match old_data {
                    None => signatures,
                    Some(mut data) => {
                        for (pk, sig) in signatures.proofs {
                            data.insert_proof(pk, sig);
                        }
                        data
                    }
                };
                let outcome = txn.put_value(
                    self.block_metadata_db,
                    &new_data.block_hash,
                    &new_data,
                    true,
                )?;
                txn.commit()?;
                responder.respond(outcome).ignore()
            }
            StorageRequest::GetBlockSignatures {
                block_hash,
                responder,
            } => {
                let mut txn = self.env.begin_ro_txn()?;
                responder
                    .respond(self.get_finality_signatures(&mut txn, &block_hash)?)
                    .ignore()
            }
            StorageRequest::GetSufficientBlockSignatures {
                block_hash,
                responder,
            } => {
                let result = self.get_sufficient_finality_signatures_by_hash(
                    &mut self.env.begin_ro_txn()?,
                    &block_hash,
                )?;
                responder.respond(result).ignore()
            }
            StorageRequest::GetFinalizedBlocks { ttl, responder } => {
                responder.respond(self.get_finalized_blocks(ttl)?).ignore()
            }
            StorageRequest::GetBlockHeaderByHeight {
                block_height,
                only_from_available_block_range,
                responder,
            } => {
                let mut txn = self.env.begin_ro_txn()?;
                let result = self.get_block_header_by_height_restricted(
                    &mut txn,
                    block_height,
                    only_from_available_block_range,
                )?;
                responder.respond(result).ignore()
            }
            StorageRequest::GetBlockHeaderAndSufficientFinalitySignaturesByHeight {
                block_height,
                responder,
            } => {
                let mut txn = self.env.begin_ro_txn()?;
                let result = self.get_block_header_and_sufficient_finality_signatures_by_height(
                    &mut txn,
                    block_height,
                )?;
                responder.respond(result).ignore()
            }
            StorageRequest::PutBlockHeader {
                block_header,
                responder,
            } => {
                let block_header_hash = block_header.hash();
                match self.put_block_headers(vec![*block_header]) {
                    Ok(result) => responder.respond(result).ignore(),
                    Err(err) => {
                        error!(?err, ?block_header_hash, "error when storing block header");
                        return Err(err);
                    }
                }
            }
            StorageRequest::PutHeadersBatch {
                block_headers,
                responder,
            } => responder
                .respond(self.put_block_headers(block_headers)?)
                .ignore(),
            StorageRequest::GetAvailableBlockRange { responder } => {
                responder.respond(self.get_available_block_range()).ignore()
            }
            StorageRequest::StoreFinalizedApprovals {
                ref deploy_hash,
                ref finalized_approvals,
                responder,
            } => responder
                .respond(self.store_finalized_approvals(deploy_hash, finalized_approvals)?)
                .ignore(),
            StorageRequest::PutBlockAndDeploys { block, responder } => responder
                .respond(self.put_block_and_deploys(&*block)?)
                .ignore(),
            StorageRequest::GetBlockAndDeploys {
                block_hash,
                responder,
            } => responder
                .respond(self.read_block_and_deploys_by_hash(block_hash)?)
                .ignore(),
            StorageRequest::GetHeadersBatch {
                block_headers_id,
                responder,
            } => responder
                .respond(self.read_block_headers_batch(&block_headers_id)?)
                .ignore(),
        })
    }

    /// Handles a [`BlockCompletedAnnouncement`].
    fn handle_mark_block_completed_request(
        &mut self,
        MarkBlockCompletedRequest {
            block_height,
            responder,
        }: MarkBlockCompletedRequest,
    ) -> Result<Effects<Event>, FatalStorageError> {
        self.completed_blocks.insert(block_height);
        self.persist_completed_blocks()?;

        Ok(responder.respond(()).ignore())
    }

    /// Persists the completed blocks disjoint sequences state to the database.
    fn persist_completed_blocks(&mut self) -> Result<(), FatalStorageError> {
        let serialized = self
            .completed_blocks
            .to_bytes()
            .map_err(FatalStorageError::UnexpectedSerializationFailure)?;
        self.write_state_store(Cow::Borrowed(COMPLETED_BLOCKS_STORAGE_KEY), &serialized)
    }

    /// Put a single deploy into storage.
    pub fn put_deploy(&self, deploy: &Deploy) -> Result<bool, FatalStorageError> {
        let mut txn = self.env.begin_rw_txn()?;
        let outcome = txn.put_value(self.deploy_db, deploy.id(), deploy, false)?;
        txn.commit()?;
        Ok(outcome)
    }

    /// Puts block and its deploys into storage.
    ///
    /// Returns `Ok` only if the block and all deploys were successfully written.
    fn put_block_and_deploys(
        &mut self,
        block_and_deploys: &BlockAndDeploys,
    ) -> Result<(), FatalStorageError> {
        let BlockAndDeploys { block, deploys } = block_and_deploys;

        block.verify()?;
        let deploy_db = self.deploy_db;
        let (wrote, mut txn) = self.write_validated_block(block)?;
        if !wrote {
            return Err(FatalStorageError::FailedToOverwriteBlock);
        }

        for deploy in deploys {
            let _ = txn.put_value(deploy_db, deploy.id(), deploy, false)?;
        }
        txn.commit()?;

        Ok(())
    }

    /// Retrieves a block by hash.
    pub fn read_block(&self, block_hash: &BlockHash) -> Result<Option<Block>, FatalStorageError> {
        self.get_single_block(&mut self.env.begin_ro_txn()?, block_hash)
    }

    /// Gets the highest block.
    pub fn read_highest_block(&self) -> Result<Option<Block>, FatalStorageError> {
        let mut txn = self.env.begin_ro_txn()?;
        self.get_highest_block(&mut txn)
    }

    /// Writes a block to storage, updating indices as necessary.
    ///
    /// Returns `Ok(true)` if the block has been successfully written, `Ok(false)` if a part of it
    /// couldn't be written because it already existed, and `Err(_)` if there was an error.
    pub fn write_block(&mut self, block: &Block) -> Result<bool, FatalStorageError> {
        // Validate the block prior to inserting it into the database
        block.verify()?;
        let (wrote, txn) = self.write_validated_block(block)?;
        if wrote {
            txn.commit()?;
        }
        Ok(wrote)
    }

    /// Writes a block which has already been verified to storage, updating indices as necessary.
    ///
    /// Returns `Ok(true)` if the block has been successfully written, `Ok(false)` if a part of it
    /// couldn't be written because it already existed, and `Err(_)` if there was an error.
    fn write_validated_block(
        &mut self,
        block: &Block,
    ) -> Result<(bool, RwTransaction), FatalStorageError> {
        let mut txn = self.env.begin_rw_txn()?;
        {
            let block_body_hash = block.header().body_hash();
            let block_body = block.body();
            if !self.put_single_block_body(&mut txn, block_body_hash, block_body)? {
                error!("Could not insert body for: {}", block);
                return Ok((false, txn));
            }
        }

        let overwrite = true;

        if !txn.put_value(
            self.block_header_db,
            block.hash(),
            block.header(),
            overwrite,
        )? {
            error!("Could not insert block header for block: {}", block);
            return Ok((false, txn));
        }

        {
            insert_to_block_header_indices(
                &mut self.block_height_index,
                &mut self.switch_block_era_id_index,
                block.header(),
            )?;
            insert_to_deploy_index(
                &mut self.deploy_hash_index,
                *block.hash(),
                block.body(),
                block.header().height(),
            )?;
        }
        Ok((true, txn))
    }

    /// Get the switch block header for a specified [`EraID`].
    pub(crate) fn read_switch_block_header_by_era_id(
        &self,
        switch_block_era_id: EraId,
    ) -> Result<Option<BlockHeader>, FatalStorageError> {
        let mut txn = self.env.begin_ro_txn()?;
        self.get_switch_block_header_by_era_id(&mut txn, switch_block_era_id)
    }

    /// Retrieves a block header by height.
    /// Returns `None` if they are less than the fault tolerance threshold, or if the block is from
    /// before the most recent emergency upgrade.
    pub(crate) fn read_block_header_and_sufficient_finality_signatures_by_height(
        &self,
        height: u64,
    ) -> Result<Option<BlockHeaderWithMetadata>, FatalStorageError> {
        let mut txn = self.env.begin_ro_txn()?;
        let maybe_block_header_and_finality_signatures =
            self.get_block_header_and_sufficient_finality_signatures_by_height(&mut txn, height)?;
        Ok(maybe_block_header_and_finality_signatures)
    }

    /// Retrieves a block by height.
    /// Returns `None` if they are less than the fault tolerance threshold, or if the block is from
    /// before the most recent emergency upgrade.
    fn read_block_and_sufficient_finality_signatures_by_height(
        &self,
        height: u64,
    ) -> Result<Option<BlockWithMetadata>, FatalStorageError> {
        let mut txn = self.env.begin_ro_txn()?;
        let maybe_block_and_finality_signatures =
            self.get_block_and_sufficient_finality_signatures_by_height(&mut txn, height)?;
        Ok(maybe_block_and_finality_signatures)
    }

    /// Retrieves single block by height by looking it up in the index and returning it.
    pub fn read_block_by_height(&self, height: u64) -> Result<Option<Block>, FatalStorageError> {
        self.get_block_by_height(&mut self.env.begin_ro_txn()?, height)
    }

    /// Retrieves single block and all of its deploys.
    /// If any of the deploys can't be found, returns `Ok(None)`.
    fn read_block_and_deploys_by_hash(
        &self,
        hash: BlockHash,
    ) -> Result<Option<BlockAndDeploys>, FatalStorageError> {
        let block = self.read_block(&hash)?;
        match block {
            None => Ok(None),
            Some(block) => {
                let deploy_hashes = block
                    .deploy_hashes()
                    .iter()
                    .chain(block.transfer_hashes().iter());
                let deploys_count = block.deploy_hashes().len() + block.transfer_hashes().len();
                Ok(self
                    .read_deploys(deploys_count, deploy_hashes)?
                    .map(|deploys| BlockAndDeploys { block, deploys }))
            }
        }
    }

    /// Retrieves single block by height by looking it up in the index and returning it.
    fn get_block_by_height<Tx: Transaction>(
        &self,
        txn: &mut Tx,
        height: u64,
    ) -> Result<Option<Block>, FatalStorageError> {
        self.block_height_index
            .get(&height)
            .and_then(|block_hash| self.get_single_block(txn, block_hash).transpose())
            .transpose()
    }

    /// Retrieves single switch block header by era ID by looking it up in the index and returning
    /// it.
    fn get_switch_block_header_by_era_id<Tx: Transaction>(
        &self,
        txn: &mut Tx,
        era_id: EraId,
    ) -> Result<Option<BlockHeader>, FatalStorageError> {
        debug!(switch_block_era_id_index = ?self.switch_block_era_id_index);
        self.switch_block_era_id_index
            .get(&era_id)
            .and_then(|block_hash| self.get_single_block_header(txn, block_hash).transpose())
            .transpose()
    }

    /// Retrieves a single block header by deploy hash by looking it up in the index and returning
    /// it.
    fn get_block_header_by_deploy_hash<Tx: Transaction>(
        &self,
        txn: &mut Tx,
        deploy_hash: DeployHash,
    ) -> Result<Option<BlockHeader>, FatalStorageError> {
        self.deploy_hash_index
            .get(&deploy_hash)
            .and_then(|block_hash_and_height| {
                self.get_single_block_header(txn, &block_hash_and_height.block_hash)
                    .transpose()
            })
            .transpose()
    }

    /// Retrieves the block hash and height for a deploy hash by looking it up in the index
    /// and returning it.
    fn get_block_hash_and_height_by_deploy_hash(
        &self,
        deploy_hash: DeployHash,
    ) -> Result<Option<BlockHashAndHeight>, FatalStorageError> {
        Ok(self.deploy_hash_index.get(&deploy_hash).copied())
    }

    /// Retrieves the highest block from storage, if one exists. May return an LMDB error.
    fn get_highest_block<Tx: Transaction>(
        &self,
        txn: &mut Tx,
    ) -> Result<Option<Block>, FatalStorageError> {
        self.block_height_index
            .keys()
            .last()
            .and_then(|&height| self.get_block_by_height(txn, height).transpose())
            .transpose()
    }

    /// Retrieves the highest block header from storage, if one exists. May return an LMDB error.
    fn get_highest_block_header<Tx: Transaction>(
        &self,
        txn: &mut Tx,
    ) -> Result<Option<BlockHeader>, FatalStorageError> {
        self.block_height_index
            .iter()
            .last()
            .and_then(|(_, hash_of_highest_block)| {
                self.get_single_block_header(txn, hash_of_highest_block)
                    .transpose()
            })
            .transpose()
    }

    /// Returns vector blocks that satisfy the predicate, starting from the latest one and following
    /// the ancestry chain.
    fn get_blocks_while<F, Tx: Transaction>(
        &self,
        txn: &mut Tx,
        predicate: F,
    ) -> Result<Vec<Block>, FatalStorageError>
    where
        F: Fn(&Block) -> bool,
    {
        let mut next_block = self.get_highest_block(txn)?;
        let mut blocks = Vec::new();
        loop {
            match next_block {
                None => break,
                Some(block) if !predicate(&block) => break,
                Some(block) => {
                    next_block = match block.parent() {
                        None => None,
                        Some(parent_hash) => self.get_single_block(txn, parent_hash)?,
                    };
                    blocks.push(block);
                }
            }
        }
        Ok(blocks)
    }

    /// Returns the vector of blocks that could still have deploys whose TTL hasn't expired yet.
    fn get_finalized_blocks(&self, ttl: TimeDiff) -> Result<Vec<Block>, FatalStorageError> {
        let mut txn = self.env.begin_ro_txn()?;
        // We're interested in deploys whose TTL hasn't expired yet.
        let ttl_not_expired = |block: &Block| block.timestamp().elapsed() < ttl;
        self.get_blocks_while(&mut txn, ttl_not_expired)
    }

    /// Retrieves a single block header in a given transaction from storage
    /// respecting the possible restriction on whether the block
    /// should be present in the available blocks index.
    fn get_single_block_header_restricted<Tx: Transaction>(
        &self,
        txn: &mut Tx,
        block_hash: &BlockHash,
        only_from_available_block_range: bool,
    ) -> Result<Option<BlockHeader>, FatalStorageError> {
        let block_header: BlockHeader = match txn.get_value(self.block_header_db, &block_hash)? {
            Some(block_header) => block_header,
            None => return Ok(None),
        };

        if !(self.should_return_block(block_header.height(), only_from_available_block_range)?) {
            return Ok(None);
        }

        self.validate_block_header_hash(&block_header, block_hash)?;
        Ok(Some(block_header))
    }

    fn get_block_header_by_height_restricted<Tx: Transaction>(
        &self,
        txn: &mut Tx,
        block_height: u64,
        only_from_available_block_range: bool,
    ) -> Result<Option<BlockHeader>, FatalStorageError> {
        let block_hash = match self.block_height_index.get(&block_height) {
            None => return Ok(None),
            Some(block_hash) => block_hash,
        };

        self.get_single_block_header_restricted(txn, block_hash, only_from_available_block_range)
    }

    /// Retrieves a single block header in a given transaction from storage.
    fn get_single_block_header<Tx: Transaction>(
        &self,
        txn: &mut Tx,
        block_hash: &BlockHash,
    ) -> Result<Option<BlockHeader>, FatalStorageError> {
        let block_header: BlockHeader = match txn.get_value(self.block_header_db, &block_hash)? {
            Some(block_header) => block_header,
            None => return Ok(None),
        };
        self.validate_block_header_hash(&block_header, block_hash)?;
        Ok(Some(block_header))
    }

    /// Validates the block header hash against the expected block hash.
    fn validate_block_header_hash(
        &self,
        block_header: &BlockHeader,
        block_hash: &BlockHash,
    ) -> Result<(), FatalStorageError> {
        let found_block_header_hash = block_header.hash();
        if found_block_header_hash != *block_hash {
            return Err(FatalStorageError::BlockHeaderNotStoredUnderItsHash {
                queried_block_hash_bytes: block_hash.as_ref().to_vec(),
                found_block_header_hash,
                block_header: Box::new(block_header.clone()),
            });
        };
        Ok(())
    }

    /// Checks whether a block at the given height exists in the block height index (and, since the
    /// index is initialized on startup based on the actual contents of storage, if it exists in
    /// storage).
    fn block_header_exists(&self, block_height: u64) -> bool {
        self.block_height_index.contains_key(&block_height)
    }

    /// Stores block headers in the db and, if successful, updates the in-memory indices.
    /// Returns an error on failure or a boolean indicating whether any of the block headers were
    /// previously known.
    fn put_block_headers(
        &mut self,
        block_headers: Vec<BlockHeader>,
    ) -> Result<bool, FatalStorageError> {
        let mut txn = self.env.begin_rw_txn()?;
        let mut result = false;

        for block_header in &block_headers {
            let block_header_hash = block_header.hash();
            match txn.put_value(
                self.block_header_db,
                &block_header_hash,
                block_header,
                false,
            ) {
                Ok(single_result) => {
                    result = result && single_result;
                }
                Err(err) => {
                    error!(?err, ?block_header_hash, "error when storing block header");
                    txn.abort();
                    return Err(err.into());
                }
            }
        }
        txn.commit()?;
        // Update the indices if and only if we wrote to storage correctly.
        for block_header in &block_headers {
            insert_to_block_header_indices(
                &mut self.block_height_index,
                &mut self.switch_block_era_id_index,
                block_header,
            )?;
        }
        Ok(result)
    }

    /// Writes a single block body in a separate transaction to storage.
    fn put_single_block_body(
        &self,
        txn: &mut RwTransaction,
        block_body_hash: &Digest,
        block_body: &BlockBody,
    ) -> Result<bool, LmdbExtError> {
        txn.put_value(self.block_body_db, block_body_hash, block_body, true)
            .map_err(Into::into)
    }

    /// Retrieves a block header by hash.
    fn read_block_header_by_hash(
        &self,
        block_hash: &BlockHash,
    ) -> Result<Option<BlockHeader>, FatalStorageError> {
        let mut txn = self.env.begin_ro_txn()?;
        let maybe_block_header = self.get_single_block_header(&mut txn, block_hash)?;
        drop(txn);
        Ok(maybe_block_header)
    }

    /// Retrieves a single block in a separate transaction from storage.
    fn get_single_block<Tx: Transaction>(
        &self,
        txn: &mut Tx,
        block_hash: &BlockHash,
    ) -> Result<Option<Block>, FatalStorageError> {
        let block_header: BlockHeader = match self.get_single_block_header(txn, block_hash)? {
            Some(block_header) => block_header,
            None => return Ok(None),
        };
        let maybe_block_body = get_body_for_block_header(txn, &block_header, self.block_body_db);
        let block_body = match maybe_block_body? {
            Some(block_body) => block_body,
            None => {
                info!(
                    ?block_header,
                    "retrieved block header but block body is missing from database"
                );
                return Ok(None);
            }
        };
        let block = Block::new_from_header_and_body(block_header, block_body)?;
        Ok(Some(block))
    }

    /// Retrieves a set of deploys from storage, along with their potential finalized approvals.
    fn get_deploys_with_finalized_approvals<Tx: Transaction>(
        &self,
        txn: &mut Tx,
        deploy_hashes: &[DeployHash],
    ) -> Result<SmallVec<[Option<DeployWithFinalizedApprovals>; 1]>, LmdbExtError> {
        deploy_hashes
            .iter()
            .map(|deploy_hash| self.get_deploy_with_finalized_approvals(txn, deploy_hash))
            .collect()
    }

    /// Retrieves a single deploy along with its finalized approvals from storage
    fn get_deploy_with_finalized_approvals<Tx: Transaction>(
        &self,
        txn: &mut Tx,
        deploy_hash: &DeployHash,
    ) -> Result<Option<DeployWithFinalizedApprovals>, LmdbExtError> {
        let maybe_original_deploy = txn.get_value(self.deploy_db, deploy_hash)?;
        if let Some(deploy) = maybe_original_deploy {
            let maybe_finalized_approvals =
                txn.get_value(self.finalized_approvals_db, deploy_hash)?;
            Ok(Some(DeployWithFinalizedApprovals::new(
                deploy,
                maybe_finalized_approvals,
            )))
        } else {
            Ok(None)
        }
    }

    /// Retrieves deploy metadata associated with deploy.
    ///
    /// If no deploy metadata is stored for the specific deploy, an empty metadata instance will be
    /// created, but not stored.
    fn get_deploy_metadata<Tx: Transaction>(
        &self,
        txn: &mut Tx,
        deploy_hash: &DeployHash,
    ) -> Result<Option<DeployMetadata>, FatalStorageError> {
        Ok(txn.get_value(self.deploy_metadata_db, deploy_hash)?)
    }

    /// Retrieves transfers associated with block.
    ///
    /// If no transfers are stored for the block, an empty transfers instance will be
    /// created, but not stored.
    fn get_transfers<Tx: Transaction>(
        &self,
        txn: &mut Tx,
        block_hash: &BlockHash,
    ) -> Result<Option<Vec<Transfer>>, FatalStorageError> {
        Ok(txn.get_value(self.transfer_db, block_hash)?)
    }

    /// Retrieves finality signatures for a block with a given block hash.
    fn get_finality_signatures<Tx: Transaction>(
        &self,
        txn: &mut Tx,
        block_hash: &BlockHash,
    ) -> Result<Option<BlockSignatures>, FatalStorageError> {
        Ok(txn.get_value(self.block_metadata_db, block_hash)?)
    }

    /// Retrieves finality signatures for a block with a given block hash.
    fn read_finality_signatures(
        &self,
        block_hash: &BlockHash,
    ) -> Result<Option<BlockSignatures>, FatalStorageError> {
        let mut txn = self.env.begin_ro_txn()?;
        self.get_finality_signatures(&mut txn, block_hash)
    }

    /// Retrieves single block header by height by looking it up in the index and returning it;
    /// returns `None` if they are less than the fault tolerance threshold, or if the block is from
    /// before the most recent emergency upgrade.
    fn get_block_and_sufficient_finality_signatures_by_height<Tx: Transaction>(
        &self,
        txn: &mut Tx,
        height: u64,
    ) -> Result<Option<BlockWithMetadata>, FatalStorageError> {
        let BlockHeaderWithMetadata {
            block_header,
            block_signatures,
        } = match self.get_block_header_and_sufficient_finality_signatures_by_height(txn, height)? {
            None => return Ok(None),
            Some(block_header_with_metadata) => block_header_with_metadata,
        };
        let maybe_block_body = get_body_for_block_header(txn, &block_header, self.block_body_db);
        if let Some(block_body) = maybe_block_body? {
            Ok(Some(BlockWithMetadata {
                block: Block::new_from_header_and_body(block_header, block_body)?,
                finality_signatures: block_signatures,
            }))
        } else {
            debug!(?block_header, "Missing block body for header");
            Ok(None)
        }
    }

    /// Directly returns a deploy from internal store.
    pub fn read_deploy_by_hash(
        &self,
        deploy_hash: DeployHash,
    ) -> Result<Option<Deploy>, FatalStorageError> {
        let mut txn = self.env.begin_ro_txn()?;
        Ok(txn.get_value(self.deploy_db, &deploy_hash)?)
    }

    /// Directly returns all deploys or None if any is missing.
    fn read_deploys<'a, I: Iterator<Item = &'a DeployHash> + 'a>(
        &self,
        deploys_count: usize,
        deploy_hashes: I,
    ) -> Result<Option<Vec<Deploy>>, FatalStorageError> {
        let mut txn = self.env.begin_ro_txn()?;
        let mut result = Vec::with_capacity(deploys_count);
        for deploy_hash in deploy_hashes {
            match txn.get_value(self.deploy_db, deploy_hash)? {
                Some(deploy) => result.push(deploy),
                None => return Ok(None),
            }
        }
        Ok(Some(result))
    }

    /// Stores a set of finalized approvals.
    fn store_finalized_approvals(
        &self,
        deploy_hash: &DeployHash,
        finalized_approvals: &FinalizedApprovals,
    ) -> Result<(), FatalStorageError> {
        let mut txn = self.env.begin_rw_txn()?;
        let maybe_original_deploy: Option<Deploy> = txn.get_value(self.deploy_db, &deploy_hash)?;
        let original_deploy =
            maybe_original_deploy.ok_or(FatalStorageError::UnexpectedFinalizedApprovals {
                deploy_hash: *deploy_hash,
            })?;

        // Only store the finalized approvals if they are different from the original ones.
        if original_deploy.approvals() != finalized_approvals.as_ref() {
            let _ = txn.put_value(
                self.finalized_approvals_db,
                deploy_hash,
                finalized_approvals,
                true,
            )?;
            txn.commit()?;
        }
        Ok(())
    }

    /// Retrieves single block header by height by looking it up in the index and returning it;
    /// returns `None` if they are less than the fault tolerance threshold, or if the block is from
    /// before the most recent emergency upgrade.
    fn get_block_header_and_sufficient_finality_signatures_by_height<Tx: Transaction>(
        &self,
        txn: &mut Tx,
        height: u64,
    ) -> Result<Option<BlockHeaderWithMetadata>, FatalStorageError> {
        let block_hash = match self.block_height_index.get(&height) {
            None => return Ok(None),
            Some(block_hash) => block_hash,
        };
        let block_header = match self.get_single_block_header(txn, block_hash)? {
            None => return Ok(None),
            Some(block_header) => block_header,
        };
        let block_signatures = match self.get_sufficient_finality_signatures(txn, &block_header)? {
            None => return Ok(None),
            Some(signatures) => signatures,
        };
        Ok(Some(BlockHeaderWithMetadata {
            block_header,
            block_signatures,
        }))
    }

    /// Retrieves finality signatures for a block with a given header; returns `None` if they
    /// are less than the fault tolerance threshold or if the block is from before the most recent
    /// emergency upgrade.
    fn get_sufficient_finality_signatures<Tx: Transaction>(
        &self,
        txn: &mut Tx,
        block_header: &BlockHeader,
    ) -> Result<Option<BlockSignatures>, FatalStorageError> {
<<<<<<< HEAD
        let block_signatures = match self.get_finality_signatures(
            txn,
            &block_header.hash(self.verifiable_chunked_hash_activation),
        )? {
=======
        if let Some(last_emergency_restart) = self.last_emergency_restart {
            if block_header.era_id() <= last_emergency_restart {
                warn!(
                    ?block_header,
                    ?last_emergency_restart,
                    "finality signatures from before last emergency restart requested"
                );
                return Ok(None);
            }
        }
        let block_signatures = match self.get_finality_signatures(txn, &block_header.hash())? {
>>>>>>> 34190595
            None => return Ok(None),
            Some(block_signatures) => block_signatures,
        };
        // If `block_header` is from era 0, we can use the switch block from era 0 to ascertain the
        // validators for that era.
        let switch_block_hash = match self
            .switch_block_era_id_index
            .get(&(block_header.era_id().saturating_sub(1)))
        {
            None => return Ok(None),
            Some(switch_block_hash) => switch_block_hash,
        };
        let switch_block_header = match self.get_single_block_header(txn, switch_block_hash)? {
            None => return Ok(None),
            Some(switch_block_header) => switch_block_header,
        };

        let validator_weights = match switch_block_header.next_era_validator_weights() {
            None => {
                return Err(FatalStorageError::InvalidSwitchBlock(Box::new(
                    switch_block_header,
                )))
            }
            Some(validator_weights) => validator_weights,
        };

        let block_signatures = consensus::get_minimal_set_of_signatures(
            validator_weights,
            self.finality_threshold_fraction,
            block_signatures,
        );

        // `block_signatures` is already an `Option`, which is `None` if there weren't enough
        // signatures to bring the total weight over the threshold.
        Ok(block_signatures)
    }

    /// Retrieves finality signatures for a block with a given block hash; returns `None` if they
    /// are less than the fault tolerance threshold or if the block is from before the most recent
    /// emergency upgrade.
    fn get_sufficient_finality_signatures_by_hash<Tx: Transaction>(
        &self,
        txn: &mut Tx,
        block_hash: &BlockHash,
    ) -> Result<Option<BlockSignatures>, FatalStorageError> {
        // Needed to know what era the block was in, so that we can check what the validators were
        // and figure out if the signatures are sufficient.
        let block_header = match self.get_single_block_header(txn, block_hash)? {
            Some(header) => header,
            None => return Ok(None),
        };

        self.get_sufficient_finality_signatures(txn, &block_header)
    }

    /// Retrieves a deploy from the deploy store.
    fn get_deploy(&self, deploy_hash: DeployHash) -> Result<Option<Deploy>, LmdbExtError> {
        self.env
            .begin_ro_txn()
            .map_err(Into::into)
            .and_then(|mut txn| txn.get_value(self.deploy_db, &deploy_hash))
    }

    fn read_block_headers_batch(
        &self,
        block_header_ids: &BlockHeadersBatchId,
    ) -> Result<Option<BlockHeadersBatch>, FatalStorageError> {
        let mut txn = self.env.begin_ro_txn()?;

        let mut headers = Vec::with_capacity(block_header_ids.len() as usize);
        for block_height in block_header_ids.iter() {
            match self.get_block_header_by_height_restricted(&mut txn, block_height, true)? {
                Some(block_header) => headers.push(block_header),
                None => {
                    debug!(?block_height, "block header not found");
                    // Short-circuit, we're all interested in the complete data.
                    return Ok(None);
                }
            }
        }
        Ok(BlockHeadersBatch::from_vec(headers, block_header_ids))
    }

    /// Creates a serialized representation of a `FetchedOrNotFound` and the resulting message.
    ///
    /// If the given item is `Some`, returns a serialization of `FetchedOrNotFound::Fetched`. If
    /// enabled, the given serialization is also added to the in-memory pool.
    ///
    /// If the given item is `None`, returns a non-pooled serialization of
    /// `FetchedOrNotFound::NotFound`.
    fn update_pool_and_send<REv, T>(
        &mut self,
        effect_builder: EffectBuilder<REv>,
        sender: NodeId,
        serialized_id: &[u8],
        id: T::Id,
        opt_item: Option<T>,
    ) -> Result<Effects<Event>, FatalStorageError>
    where
        REv: From<NetworkRequest<Message>> + Send,
        T: Item,
    {
        let fetched_or_not_found = FetchedOrNotFound::from_opt(id, opt_item);
        let serialized = fetched_or_not_found
            .to_serialized()
            .map_err(FatalStorageError::StoredItemSerializationFailure)?;
        let shared: Arc<[u8]> = serialized.into();

        if self.enable_mem_deduplication && fetched_or_not_found.was_found() {
            self.serialized_item_pool
                .put(serialized_id.into(), Arc::downgrade(&shared));
        }

        let message = Message::new_get_response_from_serialized(<T as Item>::TAG, shared);
        Ok(effect_builder.send_message(sender, message).ignore())
    }

    /// Returns `true` if the storage should attempt to return a block. Depending on the
    /// `only_from_available_block_range` flag it should be unconditional or restricted by the
    /// available block range.
    fn should_return_block(
        &self,
        block_height: u64,
        only_from_available_block_range: bool,
    ) -> Result<bool, FatalStorageError> {
        if only_from_available_block_range {
            Ok(self.get_available_block_range().contains(block_height))
        } else {
            Ok(true)
        }
    }

    fn get_available_block_range(&self) -> AvailableBlockRange {
        match self.completed_blocks.highest_sequence() {
            Some(&seq) => seq.into(),
            None => AvailableBlockRange::RANGE_0_0,
        }
    }
}

/// Decodes an item's ID, typically from an incoming request.
fn decode_item_id<T>(raw: &[u8]) -> Result<T::Id, GetRequestError>
where
    T: Item,
{
    bincode::deserialize(raw).map_err(GetRequestError::MalformedIncomingItemId)
}

/// Inserts the relevant entries to the two indices.
///
/// If a duplicate entry is encountered, neither index is updated and an error is returned.
fn insert_to_block_header_indices(
    block_height_index: &mut BTreeMap<u64, BlockHash>,
    switch_block_era_id_index: &mut BTreeMap<EraId, BlockHash>,
    block_header: &BlockHeader,
) -> Result<(), FatalStorageError> {
    let block_hash = block_header.hash();
    if let Some(first) = block_height_index.get(&block_header.height()) {
        if *first != block_hash {
            return Err(FatalStorageError::DuplicateBlockIndex {
                height: block_header.height(),
                first: *first,
                second: block_hash,
            });
        }
    }

    if block_header.is_switch_block() {
        match switch_block_era_id_index.entry(block_header.era_id()) {
            Entry::Vacant(entry) => {
                let _ = entry.insert(block_hash);
            }
            Entry::Occupied(entry) => {
                if *entry.get() != block_hash {
                    return Err(FatalStorageError::DuplicateEraIdIndex {
                        era_id: block_header.era_id(),
                        first: *entry.get(),
                        second: block_hash,
                    });
                }
            }
        }
    }

    let _ = block_height_index.insert(block_header.height(), block_hash);
    Ok(())
}

/// Inserts the relevant entries to the index.
///
/// If a duplicate entry is encountered, index is not updated and an error is returned.
fn insert_to_deploy_index(
    deploy_hash_index: &mut BTreeMap<DeployHash, BlockHashAndHeight>,
    block_hash: BlockHash,
    block_body: &BlockBody,
    block_height: u64,
) -> Result<(), FatalStorageError> {
    if let Some(hash) = block_body
        .deploy_hashes()
        .iter()
        .chain(block_body.transfer_hashes().iter())
        .find(|hash| {
            deploy_hash_index
                .get(hash)
                .map_or(false, |old_block_hash_and_height| {
                    old_block_hash_and_height.block_hash != block_hash
                })
        })
    {
        return Err(FatalStorageError::DuplicateDeployIndex {
            deploy_hash: *hash,
            first: deploy_hash_index[hash],
            second: BlockHashAndHeight::new(block_hash, block_height),
        });
    }

    for hash in block_body
        .deploy_hashes()
        .iter()
        .chain(block_body.transfer_hashes().iter())
    {
        deploy_hash_index.insert(*hash, BlockHashAndHeight::new(block_hash, block_height));
    }

    Ok(())
}

fn should_move_storage_files_to_network_subdir(
    root: &Path,
    file_names: &[&str],
) -> Result<bool, FatalStorageError> {
    let mut files_found = vec![];
    let mut files_not_found = vec![];

    file_names.iter().for_each(|file_name| {
        let file_path = root.join(file_name);

        match file_path.exists() {
            true => files_found.push(file_path),
            false => files_not_found.push(file_path),
        }
    });

    let should_move_files = files_found.len() == file_names.len();

    if !should_move_files && !files_found.is_empty() {
        error!(
            "found storage files: {:?}, missing storage files: {:?}",
            files_found, files_not_found
        );

        return Err(FatalStorageError::MissingStorageFiles {
            missing_files: files_not_found,
        });
    }

    Ok(should_move_files)
}

fn move_storage_files_to_network_subdir(
    root: &Path,
    subdir: &Path,
    file_names: &[&str],
) -> Result<(), FatalStorageError> {
    file_names
        .iter()
        .map(|file_name| {
            let source_path = root.join(file_name);
            let dest_path = subdir.join(file_name);
            fs::rename(&source_path, &dest_path).map_err(|original_error| {
                FatalStorageError::UnableToMoveFile {
                    source_path,
                    dest_path,
                    original_error,
                }
            })
        })
        .collect::<Result<Vec<_>, FatalStorageError>>()?;

    info!(
        "moved files: {:?} from: {:?} to: {:?}",
        file_names, root, subdir
    );
    Ok(())
}

/// On-disk storage configuration.
#[derive(Clone, DataSize, Debug, Deserialize, Serialize)]
#[serde(deny_unknown_fields)]
pub struct Config {
    /// The path to the folder where any files created or read by the storage component will exist.
    ///
    /// If the folder doesn't exist, it and any required parents will be created.
    pub path: PathBuf,
    /// The maximum size of the database to use for the block store.
    ///
    /// The size should be a multiple of the OS page size.
    max_block_store_size: usize,
    /// The maximum size of the database to use for the deploy store.
    ///
    /// The size should be a multiple of the OS page size.
    max_deploy_store_size: usize,
    /// The maximum size of the database to use for the deploy metadata store.
    ///
    /// The size should be a multiple of the OS page size.
    max_deploy_metadata_store_size: usize,
    /// The maximum size of the database to use for the component state store.
    ///
    /// The size should be a multiple of the OS page size.
    max_state_store_size: usize,
    /// Whether or not memory deduplication is enabled.
    enable_mem_deduplication: bool,
    /// How many loads before memory duplication checks for dead references.
    mem_pool_prune_interval: u16,
}

impl Default for Config {
    fn default() -> Self {
        Config {
            // No one should be instantiating a config with storage set to default.
            path: "/dev/null".into(),
            max_block_store_size: DEFAULT_MAX_BLOCK_STORE_SIZE,
            max_deploy_store_size: DEFAULT_MAX_DEPLOY_STORE_SIZE,
            max_deploy_metadata_store_size: DEFAULT_MAX_DEPLOY_METADATA_STORE_SIZE,
            max_state_store_size: DEFAULT_MAX_STATE_STORE_SIZE,
            enable_mem_deduplication: true,
            mem_pool_prune_interval: 4096,
        }
    }
}

impl Config {
    /// Returns a default `Config` suitable for tests, along with a `TempDir` which must be kept
    /// alive for the duration of the test since its destructor removes the dir from the filesystem.
    #[cfg(test)]
    pub(crate) fn default_for_tests() -> (Self, TempDir) {
        let tempdir = tempfile::tempdir().expect("should get tempdir");
        let path = tempdir.path().join("lmdb");

        let config = Config {
            path,
            ..Default::default()
        };
        (config, tempdir)
    }
}

// Testing code. The functions below allow direct inspection of the storage component and should
// only ever be used when writing tests.
#[cfg(test)]
impl Storage {
    /// Directly returns a deploy from internal store.
    ///
    /// # Panics
    ///
    /// Panics if an IO error occurs.
    pub(crate) fn get_deploy_by_hash(&self, deploy_hash: DeployHash) -> Option<Deploy> {
        let mut txn = self
            .env
            .begin_ro_txn()
            .expect("could not create RO transaction");
        txn.get_value(self.deploy_db, &deploy_hash)
            .expect("could not retrieve value from storage")
    }

    /// Directly returns a deploy metadata from internal store.
    ///
    /// # Panics
    ///
    /// Panics if an IO error occurs.
    pub(crate) fn get_deploy_metadata_by_hash(
        &self,
        deploy_hash: &DeployHash,
    ) -> Option<DeployMetadata> {
        let mut txn = self
            .env
            .begin_ro_txn()
            .expect("could not create RO transaction");
        self.get_deploy_metadata(&mut txn, deploy_hash)
            .expect("could not retrieve deploy metadata from storage")
    }

    /// Directly returns a deploy with finalized approvals from internal store.
    ///
    /// # Panics
    ///
    /// Panics if an IO error occurs.
    pub(crate) fn get_deploy_with_finalized_approvals_by_hash(
        &self,
        deploy_hash: &DeployHash,
    ) -> Option<DeployWithFinalizedApprovals> {
        let mut txn = self
            .env
            .begin_ro_txn()
            .expect("could not create RO transaction");
        self.get_deploy_with_finalized_approvals(&mut txn, deploy_hash)
            .expect("could not retrieve a deploy with finalized approvals from storage")
    }

    /// Reads all known deploy hashes from the internal store.
    ///
    /// # Panics
    ///
    /// Panics on any IO or db corruption error.
    pub(crate) fn get_all_deploy_hashes(&self) -> BTreeSet<DeployHash> {
        let txn = self
            .env
            .begin_ro_txn()
            .expect("could not create RO transaction");

        let mut cursor = txn
            .open_ro_cursor(self.deploy_db)
            .expect("could not create cursor");

        cursor
            .iter()
            .map(|(raw_key, _)| {
                DeployHash::new(Digest::try_from(raw_key).expect("malformed deploy hash in DB"))
            })
            .collect()
    }

    /// Retrieves single switch block by era ID by looking it up in the index and returning it.
    fn get_switch_block_by_era_id<Tx: Transaction>(
        &self,
        txn: &mut Tx,
        era_id: EraId,
    ) -> Result<Option<Block>, FatalStorageError> {
        self.switch_block_era_id_index
            .get(&era_id)
            .and_then(|block_hash| self.get_single_block(txn, block_hash).transpose())
            .transpose()
    }

    /// Get the switch block for a specified era number in a read-only LMDB database transaction.
    ///
    /// # Panics
    ///
    /// Panics on any IO or db corruption error.
    pub(crate) fn transactional_get_switch_block_by_era_id(
        &self,
        switch_block_era_num: u64,
    ) -> Result<Option<Block>, FatalStorageError> {
        let mut txn = self
            .env
            .begin_ro_txn()
            .expect("Could not start read only transaction for lmdb");
        let switch_block = self
            .get_switch_block_by_era_id(&mut txn, EraId::from(switch_block_era_num))
            .expect("LMDB panicked trying to get switch block");
        txn.commit().expect("Could not commit transaction");
        Ok(switch_block)
    }

    /// Retrieves a single block header by height by looking it up in the index and returning it.
    pub fn read_block_header_by_height(
        &self,
        height: u64,
    ) -> Result<Option<BlockHeader>, FatalStorageError> {
        let mut txn = self.env.begin_ro_txn()?;
        self.block_height_index
            .get(&height)
            .and_then(|block_hash| {
                self.get_single_block_header(&mut txn, block_hash)
                    .transpose()
            })
            .transpose()
    }

    /// Retrieves the highest block header from the storage, if one exists.
    pub fn read_highest_block_header(&self) -> Result<Option<BlockHeader>, FatalStorageError> {
        let highest_block_hash = match self.block_height_index.iter().last() {
            Some((_, highest_block_hash)) => highest_block_hash,
            None => return Ok(None),
        };
        self.read_block_header_by_hash(highest_block_hash)
    }
}

fn construct_block_body_to_block_header_reverse_lookup(
    txn: &impl Transaction,
    block_header_db: &Database,
) -> Result<BTreeMap<Digest, BlockHeader>, LmdbExtError> {
    let mut block_body_hash_to_header_map: BTreeMap<Digest, BlockHeader> = BTreeMap::new();
    for (_raw_key, raw_val) in txn.open_ro_cursor(*block_header_db)?.iter() {
        let block_header: BlockHeader = lmdb_ext::deserialize(raw_val)?;
        block_body_hash_to_header_map.insert(block_header.body_hash().to_owned(), block_header);
    }
    Ok(block_body_hash_to_header_map)
}

/// Purges stale entries from the block body database.
fn initialize_block_body_db(
    env: &Environment,
    block_header_db: &Database,
    block_body_db: &Database,
    deleted_block_body_hashes_raw: &HashSet<&[u8]>,
) -> Result<(), FatalStorageError> {
    info!("initializing block body database");
    let mut txn = env.begin_rw_txn()?;

    let block_body_hash_to_header_map =
        construct_block_body_to_block_header_reverse_lookup(&txn, block_header_db)?;

    let mut cursor = txn.open_rw_cursor(*block_body_db)?;

    for (raw_key, _raw_val) in cursor.iter() {
        let block_body_hash =
            Digest::try_from(raw_key).map_err(|err| LmdbExtError::DataCorrupted(Box::new(err)))?;
        if !block_body_hash_to_header_map.contains_key(&block_body_hash) {
            if !deleted_block_body_hashes_raw.contains(raw_key) {
                // This means that the block body isn't referenced by any header, but no header
                // referencing it was just deleted, either
                warn!(?raw_key, "orphaned block body detected");
            }
            info!(?raw_key, "deleting block body");
            cursor.del(WriteFlags::empty())?;
        }
    }

    drop(cursor);

    txn.commit()?;
    info!("block body database initialized");
    Ok(())
}

/// Retrieves the block body for the given block header.
fn get_body_for_block_header<Tx: Transaction>(
    txn: &mut Tx,
    block_header: &BlockHeader,
    block_body_db: Database,
) -> Result<Option<BlockBody>, LmdbExtError> {
    txn.get_value(block_body_db, block_header.body_hash())
}

/// Purges stale entries from the block metadata database.
fn initialize_block_metadata_db(
    env: &Environment,
    block_metadata_db: &Database,
    deleted_block_hashes: &HashSet<&[u8]>,
) -> Result<(), FatalStorageError> {
    info!("initializing block metadata database");
    let mut txn = env.begin_rw_txn()?;
    let mut cursor = txn.open_rw_cursor(*block_metadata_db)?;

    for (raw_key, _) in cursor.iter() {
        if deleted_block_hashes.contains(raw_key) {
            cursor.del(WriteFlags::empty())?;
            continue;
        }
    }

    drop(cursor);
    txn.commit()?;

    info!("block metadata database initialized");
    Ok(())
}

/// Purges stale entries from the deploy metadata database.
fn initialize_deploy_metadata_db(
    env: &Environment,
    deploy_metadata_db: &Database,
    deleted_deploy_hashes: &HashSet<DeployHash>,
) -> Result<(), LmdbExtError> {
    info!("initializing deploy metadata database");

    let mut txn = env.begin_rw_txn()?;
    deleted_deploy_hashes.iter().for_each(|deleted_deploy_hash| {
        if txn.del(*deploy_metadata_db, deleted_deploy_hash, None).is_err() {
            debug!(%deleted_deploy_hash, "not purging from 'deploy_metadata_db' because not existing");
        }
    });
    txn.commit()?;

    info!("deploy metadata database initialized");
    Ok(())
}<|MERGE_RESOLUTION|>--- conflicted
+++ resolved
@@ -188,13 +188,6 @@
     /// The fraction of validators, by weight, that have to sign a block to prove its finality.
     #[data_size(skip)]
     finality_threshold_fraction: Ratio<u64>,
-<<<<<<< HEAD
-    /// The era ID starting at which the new Merkle tree-based hashing scheme is applied.
-    verifiable_chunked_hash_activation: EraId,
-=======
-    /// The most recent era in which the network was manually restarted.
-    last_emergency_restart: Option<EraId>,
->>>>>>> 34190595
 }
 
 /// A storage component event.
@@ -289,11 +282,6 @@
         protocol_version: ProtocolVersion,
         network_name: &str,
         finality_threshold_fraction: Ratio<u64>,
-<<<<<<< HEAD
-        verifiable_chunked_hash_activation: EraId,
-=======
-        last_emergency_restart: Option<EraId>,
->>>>>>> 34190595
     ) -> Result<Self, FatalStorageError> {
         let config = cfg.value();
 
@@ -437,11 +425,6 @@
             enable_mem_deduplication: config.enable_mem_deduplication,
             serialized_item_pool: ObjectPool::new(config.mem_pool_prune_interval),
             finality_threshold_fraction,
-<<<<<<< HEAD
-            verifiable_chunked_hash_activation,
-=======
-            last_emergency_restart,
->>>>>>> 34190595
         };
 
         match component.read_state_store(&Cow::Borrowed(COMPLETED_BLOCKS_STORAGE_KEY))? {
@@ -1761,24 +1744,7 @@
         txn: &mut Tx,
         block_header: &BlockHeader,
     ) -> Result<Option<BlockSignatures>, FatalStorageError> {
-<<<<<<< HEAD
-        let block_signatures = match self.get_finality_signatures(
-            txn,
-            &block_header.hash(self.verifiable_chunked_hash_activation),
-        )? {
-=======
-        if let Some(last_emergency_restart) = self.last_emergency_restart {
-            if block_header.era_id() <= last_emergency_restart {
-                warn!(
-                    ?block_header,
-                    ?last_emergency_restart,
-                    "finality signatures from before last emergency restart requested"
-                );
-                return Ok(None);
-            }
-        }
         let block_signatures = match self.get_finality_signatures(txn, &block_header.hash())? {
->>>>>>> 34190595
             None => return Ok(None),
             Some(block_signatures) => block_signatures,
         };
