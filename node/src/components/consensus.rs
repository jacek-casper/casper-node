//! The consensus component. Provides distributed consensus among the nodes in the network.

#![warn(clippy::integer_arithmetic)]

mod cl_context;
mod config;
mod consensus_protocol;
mod era_supervisor;
#[macro_use]
mod highway_core;
pub(crate) mod error;
mod metrics;
mod protocols;
#[cfg(test)]
mod tests;
mod traits;
mod utils;
mod validator_change;

use std::{
    borrow::Cow,
    convert::Infallible,
    fmt::{self, Debug, Display, Formatter},
    sync::Arc,
    time::Duration,
};

use datasize::DataSize;
use derive_more::From;
use hex_fmt::HexFmt;
use serde::{Deserialize, Serialize};
use tracing::info;

use casper_types::{EraId, PublicKey};

use crate::{
    components::Component,
    effect::{
        announcements::{BlocklistAnnouncement, ConsensusAnnouncement},
<<<<<<< HEAD
        console::DumpConsensusStateRequest,
        incoming::ConsensusMessageIncoming,
=======
        diagnostics_port::DumpConsensusStateRequest,
>>>>>>> a7c5e77a
        requests::{
            BlockProposerRequest, BlockValidationRequest, ChainspecLoaderRequest, ConsensusRequest,
            ContractRuntimeRequest, NetworkInfoRequest, NetworkRequest, StorageRequest,
        },
        EffectBuilder, EffectExt, Effects,
    },
    protocol::Message,
    reactor::ReactorEvent,
    types::{ActivationPoint, BlockHash, BlockHeader, BlockPayload, NodeId, Timestamp},
    NodeRng,
};

pub(crate) use cl_context::ClContext;
pub(crate) use config::{ChainspecConsensusExt, Config};
pub(crate) use consensus_protocol::{BlockContext, EraReport, ProposedBlock};
pub(crate) use era_supervisor::{debug::EraDump, EraSupervisor};
pub(crate) use protocols::highway::HighwayProtocol;

pub(crate) use utils::check_sufficient_finality_signatures;
pub(crate) use validator_change::ValidatorChange;

#[derive(DataSize, Clone, Serialize, Deserialize)]
pub(crate) enum ConsensusMessage {
    /// A protocol message, to be handled by the instance in the specified era.
    Protocol { era_id: EraId, payload: Vec<u8> },
    /// A request for evidence against the specified validator, from any era that is still bonded
    /// in `era_id`.
    EvidenceRequest { era_id: EraId, pub_key: PublicKey },
}

/// An ID to distinguish different timers. What they are used for is specific to each consensus
/// protocol implementation.
#[derive(DataSize, Clone, Copy, Debug, Eq, PartialEq)]
pub struct TimerId(pub u8);

/// An ID to distinguish queued actions. What they are used for is specific to each consensus
/// protocol implementation.
#[derive(DataSize, Clone, Copy, Debug, Eq, PartialEq)]
pub struct ActionId(pub u8);

#[derive(DataSize, Debug, From)]
pub struct NewBlockPayload {
    era_id: EraId,
    block_payload: Arc<BlockPayload>,
    block_context: BlockContext<ClContext>,
}

#[derive(DataSize, Debug, From)]
pub struct ResolveValidity {
    era_id: EraId,
    sender: NodeId,
    proposed_block: ProposedBlock<ClContext>,
    valid: bool,
}

/// Consensus component event.
#[derive(DataSize, Debug, From)]
pub(crate) enum Event {
    #[from]
    /// An incoming network message.
    Incoming(ConsensusMessageIncoming),
    /// A scheduled event to be handled by a specified era.
    Timer {
        era_id: EraId,
        timestamp: Timestamp,
        timer_id: TimerId,
    },
    /// A queued action to be handled by a specific era.
    Action { era_id: EraId, action_id: ActionId },
    /// We are receiving the data we require to propose a new block.
    NewBlockPayload(NewBlockPayload),
    #[from]
    ConsensusRequest(ConsensusRequest),
    /// A new block has been added to the linear chain.
    BlockAdded {
        header: Box<BlockHeader>,
        header_hash: BlockHash,
    },
    /// The proto-block has been validated.
    ResolveValidity(ResolveValidity),
    /// Deactivate the era with the given ID, unless the number of faulty validators increases.
    DeactivateEra {
        era_id: EraId,
        faulty_num: usize,
        delay: Duration,
    },
    /// Event raised when a new era should be created because a new switch block is available.
    CreateNewEra {
        /// The most recent switch block headers
        switch_blocks: Vec<BlockHeader>,
    },
    /// Got the result of checking for an upgrade activation point.
    GotUpgradeActivationPoint(ActivationPoint),
    /// Dump state for debugging purposes.
    #[from]
    DumpState(DumpConsensusStateRequest),
}

impl Debug for ConsensusMessage {
    fn fmt(&self, f: &mut Formatter<'_>) -> std::fmt::Result {
        match self {
            ConsensusMessage::Protocol { era_id, payload: _ } => {
                write!(f, "Protocol {{ era_id: {:?}, .. }}", era_id)
            }
            ConsensusMessage::EvidenceRequest { era_id, pub_key } => f
                .debug_struct("EvidenceRequest")
                .field("era_id", era_id)
                .field("pub_key", pub_key)
                .finish(),
        }
    }
}

impl Display for ConsensusMessage {
    fn fmt(&self, f: &mut Formatter<'_>) -> fmt::Result {
        match self {
            ConsensusMessage::Protocol { era_id, payload } => {
                write!(f, "protocol message {:10} in {}", HexFmt(payload), era_id)
            }
            ConsensusMessage::EvidenceRequest { era_id, pub_key } => write!(
                f,
                "request for evidence of fault by {} in {} or earlier",
                pub_key, era_id,
            ),
        }
    }
}

impl Display for Event {
    fn fmt(&self, f: &mut Formatter<'_>) -> fmt::Result {
        match self {
            Event::Incoming(ConsensusMessageIncoming { sender, message }) => {
                write!(f, "msg from {:?}: {}", sender, message)
            }
            Event::Timer {
                era_id,
                timestamp,
                timer_id,
            } => write!(
                f,
                "timer (ID {}) for {} scheduled for timestamp {}",
                timer_id.0, era_id, timestamp,
            ),
            Event::Action { era_id, action_id } => {
                write!(f, "action (ID {}) for {}", action_id.0, era_id)
            }
            Event::NewBlockPayload(NewBlockPayload {
                era_id,
                block_payload,
                block_context,
            }) => write!(
                f,
                "New proto-block for era {:?}: {:?}, {:?}",
                era_id, block_payload, block_context
            ),
            Event::ConsensusRequest(request) => write!(
                f,
                "A request for consensus component hash been received: {:?}",
                request
            ),
            Event::BlockAdded {
                header: _,
                header_hash,
            } => write!(
                f,
                "A block has been added to the linear chain: {}",
                header_hash,
            ),
            Event::ResolveValidity(ResolveValidity {
                era_id,
                sender,
                proposed_block,
                valid,
            }) => write!(
                f,
                "Proposed block received from {:?} for {} is {}: {:?}",
                sender,
                era_id,
                if *valid { "valid" } else { "invalid" },
                proposed_block,
            ),
            Event::DeactivateEra {
                era_id, faulty_num, ..
            } => write!(
                f,
                "Deactivate old {} unless additional faults are observed; faults so far: {}",
                era_id, faulty_num
            ),
            Event::CreateNewEra { switch_blocks } => write!(
                f,
                "New era should be created; switch blocks: {:?}",
                switch_blocks
            ),
            Event::GotUpgradeActivationPoint(activation_point) => {
                write!(f, "new upgrade activation point: {:?}", activation_point)
            }
            Event::DumpState(req) => Display::fmt(req, f),
        }
    }
}

/// A helper trait whose bounds represent the requirements for a reactor event that `EraSupervisor`
/// can work with.
pub(crate) trait ReactorEventT:
    ReactorEvent
    + From<Event>
    + Send
    + From<NetworkRequest<Message>>
    + From<NetworkInfoRequest>
    + From<BlockProposerRequest>
    + From<ConsensusAnnouncement>
    + From<BlockValidationRequest>
    + From<StorageRequest>
    + From<ContractRuntimeRequest>
    + From<ChainspecLoaderRequest>
    + From<BlocklistAnnouncement>
    + From<BlocklistAnnouncement>
{
}

impl<REv> ReactorEventT for REv where
    REv: ReactorEvent
        + From<Event>
        + Send
        + From<NetworkRequest<Message>>
        + From<NetworkInfoRequest>
        + From<BlockProposerRequest>
        + From<ConsensusAnnouncement>
        + From<BlockValidationRequest>
        + From<StorageRequest>
        + From<ContractRuntimeRequest>
        + From<ChainspecLoaderRequest>
        + From<BlocklistAnnouncement>
{
}

impl<REv> Component<REv> for EraSupervisor
where
    REv: ReactorEventT,
{
    type Event = Event;
    type ConstructionError = Infallible;

    fn handle_event(
        &mut self,
        effect_builder: EffectBuilder<REv>,
        rng: &mut NodeRng,
        event: Self::Event,
    ) -> Effects<Self::Event> {
        match event {
            Event::Timer {
                era_id,
                timestamp,
                timer_id,
            } => self.handle_timer(effect_builder, rng, era_id, timestamp, timer_id),
            Event::Action { era_id, action_id } => {
                self.handle_action(effect_builder, rng, era_id, action_id)
            }
            Event::Incoming(ConsensusMessageIncoming { sender, message }) => {
                self.handle_message(effect_builder, rng, sender, message)
            }
            Event::NewBlockPayload(new_block_payload) => {
                self.handle_new_block_payload(effect_builder, rng, new_block_payload)
            }
            Event::BlockAdded {
                header,
                header_hash: _,
            } => self.handle_block_added(effect_builder, *header),
            Event::ResolveValidity(resolve_validity) => {
                self.resolve_validity(effect_builder, rng, resolve_validity)
            }
            Event::DeactivateEra {
                era_id,
                faulty_num,
                delay,
            } => self.handle_deactivate_era(effect_builder, era_id, faulty_num, delay),
            Event::CreateNewEra { switch_blocks } => {
                self.create_new_era_effects(effect_builder, rng, &switch_blocks)
            }
            Event::GotUpgradeActivationPoint(activation_point) => {
                self.got_upgrade_activation_point(activation_point)
            }
            Event::ConsensusRequest(ConsensusRequest::Status(responder)) => self.status(responder),
            Event::ConsensusRequest(ConsensusRequest::ValidatorChanges(responder)) => {
                let validator_changes = self.get_validator_changes();
                responder.respond(validator_changes).ignore()
            }
            Event::DumpState(req @ DumpConsensusStateRequest { era_id, .. }) => {
                let requested_era = era_id.unwrap_or_else(|| self.current_era());

                // We emit some log message to get some performance information and give the
                // operator a chance to find out why their node is busy.
                info!(era_id=%requested_era.value(), was_latest=era_id.is_none(), "dumping era via diagnostics port");

                let era_dump_result = self
                    .open_eras()
                    .get(&requested_era)
                    .ok_or_else(|| {
                        Cow::Owned(format!(
                            "could not dump consensus, {} not found",
                            requested_era
                        ))
                    })
                    .and_then(|era| EraDump::dump_era(era, requested_era));

                match era_dump_result {
                    Ok(dump) => req.answer(Ok(&dump)).ignore(),
                    Err(err) => req.answer(Err(err)).ignore(),
                }
            }
        }
    }
}<|MERGE_RESOLUTION|>--- conflicted
+++ resolved
@@ -37,12 +37,8 @@
     components::Component,
     effect::{
         announcements::{BlocklistAnnouncement, ConsensusAnnouncement},
-<<<<<<< HEAD
-        console::DumpConsensusStateRequest,
+        diagnostics_port::DumpConsensusStateRequest,
         incoming::ConsensusMessageIncoming,
-=======
-        diagnostics_port::DumpConsensusStateRequest,
->>>>>>> a7c5e77a
         requests::{
             BlockProposerRequest, BlockValidationRequest, ChainspecLoaderRequest, ConsensusRequest,
             ContractRuntimeRequest, NetworkInfoRequest, NetworkRequest, StorageRequest,
