--- conflicted
+++ resolved
@@ -7,23 +7,14 @@
 use casper_storage::{
     block_store::types::ApprovalsHashes,
     data_access_layer::{
-<<<<<<< HEAD
-        balance::BalanceHandling, AuctionMethod, BalanceHoldKind, BalanceHoldRequest,
-        BalanceIdentifier, BalanceRequest, BiddingRequest, BlockGlobalRequest, BlockGlobalResult,
-        BlockRewardsRequest, BlockRewardsResult, DataAccessLayer, EraValidatorsRequest,
-        EraValidatorsResult, EvictItem, FeeRequest, FeeResult, FlushRequest, HandleFeeMode,
-        HandleFeeRequest, HandleRefundMode, HandleRefundRequest, InsufficientBalanceHandling,
-        ProofHandling, PruneRequest, PruneResult, StepRequest, StepResult, TransferRequest,
-=======
         balance::BalanceHandling,
         forced_undelegate::{ForcedUndelegateRequest, ForcedUndelegateResult},
         AuctionMethod, BalanceHoldKind, BalanceHoldRequest, BalanceIdentifier, BalanceRequest,
-        BiddingRequest, BlockRewardsRequest, BlockRewardsResult, DataAccessLayer,
-        EraValidatorsRequest, EraValidatorsResult, EvictItem, FeeRequest, FeeResult, FlushRequest,
-        HandleFeeMode, HandleFeeRequest, HandleRefundMode, HandleRefundRequest,
-        InsufficientBalanceHandling, ProofHandling, PruneRequest, PruneResult, StepRequest,
-        StepResult, TransferRequest,
->>>>>>> 75ac8d3a
+        BiddingRequest, BlockGlobalRequest, BlockGlobalResult, BlockRewardsRequest,
+        BlockRewardsResult, DataAccessLayer, EraValidatorsRequest, EraValidatorsResult, EvictItem,
+        FeeRequest, FeeResult, FlushRequest, HandleFeeMode, HandleFeeRequest, HandleRefundMode,
+        HandleRefundRequest, InsufficientBalanceHandling, ProofHandling, PruneRequest, PruneResult,
+        StepRequest, StepResult, TransferRequest,
     },
     global_state::state::{
         lmdb::LmdbGlobalState, scratch::ScratchGlobalState, CommitProvider, ScratchProvider,
