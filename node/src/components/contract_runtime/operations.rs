--- conflicted
+++ resolved
@@ -10,17 +10,10 @@
 use casper_storage::{
     block_store::types::ApprovalsHashes,
     data_access_layer::{
-<<<<<<< HEAD
-        AuctionMethod, BiddingRequest, BiddingResult, BlockRewardsRequest, BlockRewardsResult,
-        DataAccessLayer, EraValidatorsRequest, EraValidatorsResult, EvictItem, FeeRequest,
-        FeeResult, FlushRequest, PruneRequest, PruneResult, StepRequest, StepResult,
-        TransferRequest,
-=======
         AuctionMethod, BalanceHoldRequest, BiddingRequest, BiddingResult, BlockRewardsRequest,
         BlockRewardsResult, DataAccessLayer, EraValidatorsRequest, EraValidatorsResult, EvictItem,
         FeeRequest, FeeResult, FlushRequest, InsufficientBalanceHandling, PruneRequest,
-        PruneResult, StepRequest, StepResult, TransferRequest, TransferResult,
->>>>>>> 67ad52e5
+        PruneResult, StepRequest, StepResult, TransferRequest,
     },
     global_state::state::{
         lmdb::LmdbGlobalState, scratch::ScratchGlobalState, CommitProvider, ScratchProvider,
@@ -31,16 +24,12 @@
 use casper_types::{
     binary_port::SpeculativeExecutionResult,
     bytesrepr::{self, ToBytes, U32_SERIALIZED_LENGTH},
+    contract_messages::Messages,
     execution::{Effects, ExecutionResult, ExecutionResultV2, TransformKindV2, TransformV2},
-<<<<<<< HEAD
+    system::mint::BalanceHoldAddrTag,
     ApprovalsHash, BlockTime, BlockV2, CLValue, Chainspec, ChecksumRegistry, Digest, EraEndV2,
-    EraId, Gas, Key, ProtocolVersion, PublicKey, SystemConfig, Transaction, TransactionEntryPoint,
-    TransactionHash, TransactionHeader, U512,
-=======
-    system::mint::BalanceHoldAddrTag,
-    ApprovalsHash, BlockTime, BlockV2, CLValue, Chainspec, ChecksumRegistry, DeployHash, Digest,
-    EraEndV2, EraId, FeeHandling, GasLimited, Key, ProtocolVersion, PublicKey, Transaction, U512,
->>>>>>> 67ad52e5
+    EraId, FeeHandling, Gas, GasLimited, Key, ProtocolVersion, PublicKey, SystemConfig,
+    Transaction, TransactionEntryPoint, TransactionHash, TransactionHeader, U512,
 };
 
 use super::{
@@ -75,7 +64,6 @@
     let protocol_version = chainspec.protocol_version();
     let activation_point_era_id = chainspec.protocol_config.activation_point.era_id();
     let prune_batch_size = chainspec.core_config.prune_batch_size;
-    let system_costs = chainspec.system_costs_config;
     let native_runtime_config = NativeRuntimeConfig::from_chainspec(chainspec);
 
     let pre_state_root_hash = execution_pre_state.pre_state_root_hash();
@@ -85,14 +73,9 @@
     let mut state_root_hash = pre_state_root_hash;
     let mut execution_artifacts: Vec<ExecutionArtifact> =
         Vec::with_capacity(executable_block.transactions.len());
-<<<<<<< HEAD
-    // Run any transactions that must be executed
     let block_time = BlockTime::new(executable_block.timestamp.millis());
-=======
-    let block_time = executable_block.timestamp.millis();
     let holds_epoch = Some(chainspec.balance_holds_epoch(executable_block.timestamp));
 
->>>>>>> 67ad52e5
     let start = Instant::now();
     let txn_ids = executable_block
         .transactions
@@ -109,22 +92,24 @@
     let insufficient_balance_handling = InsufficientBalanceHandling::HoldRemaining;
     let gas_price = Some(1); // < --TODO: this is where Karan's calculated gas price needs to be used
 
-    for transaction in executable_block.transactions {
-        let transaction_hash = transaction.hash();
-        let runtime_args = transaction.session_args().clone();
-        let entry_point = transaction.entry_point();
+    for txn in executable_block.transactions {
+        let txn_hash = txn.hash();
+        let txn_header = match &txn {
+            Transaction::Deploy(deploy) => TransactionHeader::from(deploy.header().clone()),
+            Transaction::V1(v1_txn) => TransactionHeader::from(v1_txn.header().clone()),
+        };
 
         // NOTE: this is the actual adjusted cost   (gas limit * gas price)
         // NOT the allowed computation limit        (gas limit)
-        let cost = match transaction.gas_limit(&system_costs, gas_price) {
+        let cost = match txn.gas_limit(&system_costs, gas_price) {
             Ok(gas) => gas.value(),
             Err(ite) => {
                 execution_artifacts.push(ExecutionArtifact::new(
-                    transaction_hash,
-                    transaction.header(),
+                    txn_hash,
+                    txn_header,
                     ExecutionResult::V2(ExecutionResultV2::Failure {
                         effects: Effects::new(),
-                        cost: U512::zero(),
+                        gas: Gas::zero(),
                         transfers: vec![],
                         error_message: format!("{:?}", ite),
                     }),
@@ -144,10 +129,10 @@
                 let hold_result = scratch_state.balance_hold(BalanceHoldRequest::new(
                     state_root_hash,
                     protocol_version,
-                    transaction.initiator_addr().into(),
+                    txn.initiator_addr().into(),
                     BalanceHoldAddrTag::Gas,
                     hold_amount,
-                    BlockTime::new(block_time),
+                    block_time,
                     chainspec.core_config.balance_hold_interval,
                     insufficient_balance_handling,
                 ));
@@ -155,13 +140,13 @@
                     return Err(BlockExecutionError::RootNotFound(state_root_hash));
                 }
                 let execution_result = {
-                    let hold_cost = U512::zero(); // we don't charge for the hold itself.
+                    let hold_cost = Gas::zero(); // we don't charge for the hold itself.
                     let hold_effects = hold_result.effects();
                     if hold_result.is_fully_covered() {
                         ExecutionResultV2::Success {
                             effects: hold_effects,
                             transfers: vec![],
-                            cost: hold_cost,
+                            gas: hold_cost,
                         }
                     } else {
                         let error_message = hold_result.error_message();
@@ -170,13 +155,13 @@
                             effects: hold_effects,
                             transfers: vec![],
                             error_message,
-                            cost: hold_cost,
+                            gas: hold_cost,
                         }
                     }
                 };
                 execution_artifacts.push(ExecutionArtifact::new(
-                    transaction_hash,
-                    transaction.header(),
+                    txn_hash,
+                    txn_header.clone(),
                     ExecutionResult::V2(execution_result),
                     Messages::default(),
                 ));
@@ -202,14 +187,6 @@
                 // fees are simply burned, lowering total supply.
             }
         }
-
-<<<<<<< HEAD
-    for txn in executable_block.transactions {
-        let txn_hash = txn.hash();
-        let txn_header = match &txn {
-            Transaction::Deploy(deploy) => TransactionHeader::from(deploy.header().clone()),
-            Transaction::V1(v1_txn) => TransactionHeader::from(v1_txn.header().clone()),
-        };
 
         let request = UserRequest::new(
             state_root_hash,
@@ -237,79 +214,16 @@
                 let transfer_result = scratch_state.transfer(transfer_request);
                 trace!(%txn_hash, ?transfer_result, "native transfer result");
                 let Some(exec_result) = EngineExecutionResult::from_transfer_result(transfer_result, gas) else {
-=======
-        if transaction.is_native_mint() {
-            // native transfers are routed to the data provider
-            let authorization_keys = transaction.authorization_keys();
-            let transfer_req = TransferRequest::with_runtime_args(
-                native_runtime_config.clone(),
-                state_root_hash,
-                holds_epoch,
-                protocol_version,
-                transaction_hash,
-                transaction.initiator_addr().account_hash(),
-                authorization_keys,
-                runtime_args,
-                U512::zero(), /* <-- this should be from chainspec cost table */
-            );
-            //NOTE: native mint interactions auto-commit
-            let transfer_result = scratch_state.transfer(transfer_req);
-            trace!(
-                ?transaction_hash,
-                ?transfer_result,
-                "native transfer result"
-            );
-            match transfer_result {
-                TransferResult::RootNotFound => {
->>>>>>> 67ad52e5
                     return Err(BlockExecutionError::RootNotFound(state_root_hash));
                 };
                 (ExecutionResultAndMessages::from(exec_result), true)
             }
-<<<<<<< HEAD
             UserRequest::Auction(bidding_request) => {
                 // NOTE: native auction transactions auto-commit.
                 let gas = auction_gas(bidding_request.auction_method(), &system_costs);
                 let bidding_result = scratch_state.bidding(bidding_request);
                 trace!(?txn_hash, ?bidding_result, "native auction result");
                 if let BiddingResult::Success {
-=======
-            continue;
-        }
-        if transaction.is_native_auction() {
-            let runtime_args = transaction.session_args();
-            let auction_method = match AuctionMethod::from_parts(
-                entry_point,
-                runtime_args,
-                holds_epoch,
-                chainspec,
-            ) {
-                Ok(auction_method) => auction_method,
-                Err(_) => {
-                    error!(%transaction_hash, "failed to resolve auction method");
-                    continue; // skip to next record
-                }
-            };
-            let authorization_keys = transaction.authorization_keys();
-            let bidding_req = BiddingRequest::new(
-                native_runtime_config.clone(),
-                state_root_hash,
-                block_time,
-                protocol_version,
-                transaction_hash,
-                transaction.initiator_addr().account_hash(),
-                authorization_keys,
-                auction_method,
-            );
-
-            let bidding_result = scratch_state.bidding(bidding_req);
-            trace!(?transaction_hash, ?bidding_result, "native auction result");
-            match bidding_result {
-                BiddingResult::RootNotFound => {
-                    return Err(BlockExecutionError::RootNotFound(state_root_hash))
-                }
-                BiddingResult::Success {
->>>>>>> 67ad52e5
                     post_state_hash, ..
                 } = &bidding_result
                 {
@@ -344,15 +258,7 @@
         ));
     }
 
-<<<<<<< HEAD
-    // Write the transaction approvals' and execution results' checksums to global state.
-    let execution_results_checksum = compute_execution_results_checksum(
-        execution_artifacts
-            .iter()
-            .map(|artifact| &artifact.execution_result),
-    )?;
-=======
-    // Pay out fees, if relevant.
+    // Pay out fees, if relevant.  This auto-commits
     {
         let fee_req = FeeRequest::new(
             native_runtime_config.clone(),
@@ -408,34 +314,12 @@
         }
     }
 
-    // handle checksum registry
-    let approvals_hashes = {
-        let mut checksum_registry = ChecksumRegistry::new();
-
-        checksum_registry.insert(APPROVALS_CHECKSUM_NAME, approvals_checksum);
-
-        // Write the deploy approvals' and execution results' checksums to global state.
-        let execution_results_checksum = compute_execution_results_checksum(
-            execution_artifacts
-                .iter()
-                .map(|artifact| &artifact.execution_result),
-        )?;
-        checksum_registry.insert(EXECUTION_RESULTS_CHECKSUM_NAME, execution_results_checksum);
-
-        effects.push(TransformV2::new(
-            Key::ChecksumRegistry,
-            TransformKindV2::Write(
-                CLValue::from_t(checksum_registry)
-                    .map_err(BlockExecutionError::ChecksumRegistryToCLValue)?
-                    .into(),
-            ),
-        ));
-
-        approvals_hashes
-    };
->>>>>>> 67ad52e5
-
-    // handle checksum registry
+    // Write the transaction approvals' and execution results' checksums to global state.
+    let execution_results_checksum = compute_execution_results_checksum(
+        execution_artifacts
+            .iter()
+            .map(|artifact| &artifact.execution_result),
+    )?;
     let mut checksum_registry = ChecksumRegistry::new();
     checksum_registry.insert(APPROVALS_CHECKSUM_NAME, approvals_checksum);
     checksum_registry.insert(EXECUTION_RESULTS_CHECKSUM_NAME, execution_results_checksum);
@@ -881,6 +765,11 @@
         let txn_hash = txn.hash();
         let initiator_addr = txn.initiator_addr();
         let authorization_keys = txn.signers();
+        let holds_epoch = Some(
+            block_time
+                .value()
+                .saturating_sub(native_runtime_config.balance_hold_interval()),
+        );
 
         // Return early for native deploy, i.e. a transfer.
         let v1_txn = match txn {
@@ -891,7 +780,7 @@
                 let transfer_req = TransferRequest::with_runtime_args(
                     native_runtime_config,
                     state_hash,
-                    block_time,
+                    holds_epoch,
                     protocol_version,
                     txn_hash,
                     initiator_addr,
@@ -913,7 +802,7 @@
                 let transfer_req = TransferRequest::with_runtime_args(
                     native_runtime_config,
                     state_hash,
-                    block_time,
+                    holds_epoch,
                     protocol_version,
                     txn_hash,
                     initiator_addr,
@@ -923,12 +812,15 @@
                 );
                 return Ok(UserRequest::Mint(transfer_req));
             }
-            TransactionEntryPoint::AddBid => AuctionMethod::new_add_bid(v1_txn.args())?,
+            TransactionEntryPoint::AddBid => {
+                AuctionMethod::new_add_bid(v1_txn.args(), holds_epoch)?
+            }
             TransactionEntryPoint::WithdrawBid => AuctionMethod::new_withdraw_bid(v1_txn.args())?,
             TransactionEntryPoint::Delegate => AuctionMethod::new_delegate(
                 v1_txn.args(),
                 native_runtime_config.max_delegators_per_validator(),
                 native_runtime_config.minimum_delegation_amount(),
+                holds_epoch,
             )?,
             TransactionEntryPoint::Undelegate => AuctionMethod::new_undelegate(v1_txn.args())?,
             TransactionEntryPoint::Redelegate => AuctionMethod::new_redelegate(
