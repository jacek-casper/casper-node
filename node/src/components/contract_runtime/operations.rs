use std::{
    collections::{BTreeMap, BTreeSet},
    convert::TryInto,
    sync::Arc,
    time::Instant,
};

use itertools::Itertools;
use tracing::{debug, error, info, trace, warn};

use casper_execution_engine::engine_state::{
    self, execution_result::ExecutionResultAndMessages, step::EvictItem, EngineState,
    ExecuteRequest, ExecutionResult as EngineExecutionResult, PruneConfig, PruneResult, StepError,
    StepRequest, StepSuccess,
};
use casper_storage::{
    block_store::types::ApprovalsHashes,
    data_access_layer::{
        transfer::TransferConfig, DataAccessLayer, EraValidatorsRequest, EraValidatorsResult,
        TransferRequest, TransferResult,
    },
    global_state::state::{lmdb::LmdbGlobalState, CommitProvider, StateProvider, StateReader},
};
use casper_types::{
<<<<<<< HEAD
    account::AccountHash,
    bytesrepr::{self, ToBytes, U32_SERIALIZED_LENGTH},
    contract_messages::Messages,
    execution::{Effects, ExecutionResult, ExecutionResultV2, Transform, TransformKind},
    BlockTime, BlockV2, CLValue, ChecksumRegistry, Digest, EraEndV2, EraId, Gas, Key,
    ProtocolVersion, PublicKey, SystemConfig, Transaction, TransactionEntryPoint, TransactionHash,
    TransactionHeader, U512,
=======
    binary_port::SpeculativeExecutionResult,
    bytesrepr::{self, ToBytes, U32_SERIALIZED_LENGTH},
    contract_messages::Messages,
    execution::{Effects, ExecutionResult, Transform, TransformKind},
    BlockV2, CLValue, ChecksumRegistry, DeployHash, Digest, EraEndV2, EraId, Gas, Key,
    ProtocolVersion, PublicKey, Transaction, U512,
>>>>>>> 2f3267a7
};

use super::{
    utils::calculate_prune_eras, BlockAndExecutionResults, BlockExecutionError, ExecutionArtifact,
    ExecutionPreState, Metrics, NewUserRequestError, SpeculativeExecutionError,
    SpeculativeExecutionState, StepEffectsAndUpcomingEraValidators, APPROVALS_CHECKSUM_NAME,
    EXECUTION_RESULTS_CHECKSUM_NAME,
};
use crate::{
    components::fetcher::FetchItem,
    types::{self, Chunkable, ExecutableBlock, InternalEraReport},
};

/// Executes a finalized block.
#[allow(clippy::too_many_arguments)]
pub fn execute_finalized_block(
    engine_state: &EngineState<DataAccessLayer<LmdbGlobalState>>,
    data_access_layer: &DataAccessLayer<LmdbGlobalState>,
    metrics: Option<Arc<Metrics>>,
    protocol_version: ProtocolVersion,
    execution_pre_state: ExecutionPreState,
    executable_block: ExecutableBlock,
    activation_point_era_id: EraId,
    key_block_height_for_activation_point: u64,
    prune_batch_size: u64,
    administrative_accounts: &BTreeSet<AccountHash>,
    allow_unrestricted_transfers: bool,
    system_costs: SystemConfig,
) -> Result<BlockAndExecutionResults, BlockExecutionError> {
    if executable_block.height != execution_pre_state.next_block_height() {
        return Err(BlockExecutionError::WrongBlockHeight {
            executable_block: Box::new(executable_block),
            execution_pre_state: Box::new(execution_pre_state),
        });
    }

    let pre_state_root_hash = execution_pre_state.pre_state_root_hash();
    let parent_hash = execution_pre_state.parent_hash();
    let parent_seed = execution_pre_state.parent_seed();
    let next_block_height = execution_pre_state.next_block_height();

    let mut state_root_hash = pre_state_root_hash;
    let mut execution_results: Vec<ExecutionArtifact> =
        Vec::with_capacity(executable_block.transactions.len());
    // Run any transactions that must be executed
    let block_time = BlockTime::new(executable_block.timestamp.millis());
    let start = Instant::now();
    let txn_ids = executable_block
        .transactions
        .iter()
        .map(Transaction::fetch_id)
        .collect_vec();
    let approvals_checksum = types::compute_approvals_checksum(txn_ids.clone())
        .map_err(BlockExecutionError::FailedToComputeApprovalsChecksum)?;

    // Create a new EngineState that reads from LMDB but only caches changes in memory.
    let scratch_state = engine_state.get_scratch_engine_state();
    // let scratch_state = data_access_layer.get_scratch_engine_state();

    // Pay out block rewards
    if let Some(rewards) = &executable_block.rewards {
        state_root_hash = scratch_state.distribute_block_rewards(
            state_root_hash,
            protocol_version,
            rewards,
            next_block_height,
            block_time,
        )?;
    }

    for txn in executable_block.transactions {
        let txn_hash = txn.hash();
        let txn_header = match &txn {
            Transaction::Deploy(deploy) => TransactionHeader::from(deploy.header().clone()),
            Transaction::V1(v1_txn) => TransactionHeader::from(v1_txn.header().clone()),
        };

        let request = UserRequest::new(
            state_root_hash,
            block_time,
            protocol_version,
            txn,
            (*executable_block.proposer).clone(),
            administrative_accounts.clone(),
            allow_unrestricted_transfers,
            &system_costs,
        )?;

        match request {
            UserRequest::Execute(execute_request) => {
                let exec_result_and_msgs =
                    execute(&scratch_state, metrics.clone(), execute_request)?;

                trace!(%txn_hash, ?exec_result_and_msgs, "transaction execution result");
                // As for now a given state is expected to exist.
                let new_state_root_hash = commit_execution_result(
                    &scratch_state,
                    // data_access_layer,
                    metrics.clone(),
                    state_root_hash,
                    txn_hash,
                    &exec_result_and_msgs.execution_result,
                )?;
                execution_results.push(ExecutionArtifact::new(
                    txn_hash,
                    txn_header,
                    ExecutionResult::from(exec_result_and_msgs.execution_result),
                    exec_result_and_msgs.messages,
                ));
                state_root_hash = new_state_root_hash;
            }
            UserRequest::Transfer(transfer_request) => {
                let gas = transfer_request.gas();
                // native transfer auto-commits
                let transfer_result = data_access_layer.transfer(transfer_request);
                if let TransferResult::Success {
                    post_state_hash, ..
                } = &transfer_result
                {
                    state_root_hash = *post_state_hash;
                }
                trace!(%txn_hash, ?transfer_result, "native transfer result");
                let Ok(exec_result) = EngineExecutionResult::from_transfer_result(transfer_result, gas) else {
                    return Err(BlockExecutionError::RootNotFound(state_root_hash));
                };
                let exec_result_and_msgs = ExecutionResultAndMessages::from(exec_result);
                execution_results.push(ExecutionArtifact::new(
                    txn_hash,
                    txn_header,
                    ExecutionResult::from(exec_result_and_msgs.execution_result),
                    exec_result_and_msgs.messages,
                ));
            }
        }
    }

    // Write the transaction approvals' and execution results' checksums to global state.
    let execution_results_checksum = compute_execution_results_checksum(
        execution_results
            .iter()
            .map(|artifact| &artifact.execution_result),
    )?;

    let mut checksum_registry = ChecksumRegistry::new();
    checksum_registry.insert(APPROVALS_CHECKSUM_NAME, approvals_checksum);
    checksum_registry.insert(EXECUTION_RESULTS_CHECKSUM_NAME, execution_results_checksum);
    let mut effects = Effects::new();
    effects.push(Transform::new(
        Key::ChecksumRegistry,
        TransformKind::Write(
            CLValue::from_t(checksum_registry)
                .map_err(BlockExecutionError::ChecksumRegistryToCLValue)?
                .into(),
        ),
    ));
    scratch_state.commit_effects(state_root_hash, effects)?;

    if let Some(metrics) = metrics.as_ref() {
        metrics.exec_block.observe(start.elapsed().as_secs_f64());
    }

    // If the finalized block has an era report, run the auction contract and get the upcoming era
    // validators.
    let maybe_step_effects_and_upcoming_era_validators = if let Some(era_report) =
        &executable_block.era_report
    {
        let StepSuccess {
            post_state_hash: _, // ignore the post-state-hash returned from scratch
            effects: step_effects,
        } = commit_step(
            &scratch_state, // engine_state
            metrics,
            protocol_version,
            state_root_hash,
            era_report.clone(),
            executable_block.timestamp.millis(),
            executable_block.era_id.successor(),
        )?;

        state_root_hash =
            engine_state.write_scratch_to_db(state_root_hash, scratch_state.into_inner())?;

        // state_root_hash = data_access_layer.write_scratch_to_db(state_root_hash, scratch_state)?;

        let era_validators_req = EraValidatorsRequest::new(state_root_hash, protocol_version);
        let era_validators_result = data_access_layer.era_validators(era_validators_req);

        let upcoming_era_validators = match era_validators_result {
            EraValidatorsResult::AuctionNotFound => {
                panic!("auction not found");
            }
            EraValidatorsResult::RootNotFound => {
                panic!("root not found");
            }
            EraValidatorsResult::ValueNotFound(msg) => {
                panic!("validator snapshot not found: {}", msg);
            }
            EraValidatorsResult::Failure(tce) => {
                return Err(BlockExecutionError::GetEraValidators(tce));
            }
            EraValidatorsResult::Success { era_validators } => era_validators,
        };

        Some(StepEffectsAndUpcomingEraValidators {
            step_effects,
            upcoming_era_validators,
        })
    } else {
        // Finally, the new state-root-hash from the cumulative changes to global state is
        // returned when they are written to LMDB.
        state_root_hash =
            engine_state.write_scratch_to_db(state_root_hash, scratch_state.into_inner())?;
        // state_root_hash = data_access_layer.write_scratch_to_db(state_root_hash, scratch_state)?;
        None
    };

    // Flush once, after all deploys have been executed.
    engine_state.flush_environment()?;

    // Pruning
    if let Some(previous_block_height) = executable_block.height.checked_sub(1) {
        if let Some(keys_to_prune) = calculate_prune_eras(
            activation_point_era_id,
            key_block_height_for_activation_point,
            previous_block_height,
            prune_batch_size,
        ) {
            let first_key = keys_to_prune.first().copied();
            let last_key = keys_to_prune.last().copied();
            info!(
                previous_block_height,
                %key_block_height_for_activation_point,
                %state_root_hash,
                first_key=?first_key,
                last_key=?last_key,
                "commit prune: preparing prune config"
            );
            let prune_config = PruneConfig::new(state_root_hash, keys_to_prune);
            match engine_state.commit_prune(prune_config) {
                Ok(PruneResult::RootNotFound) => {
                    error!(
                        previous_block_height,
                        %state_root_hash,
                        "commit prune: root not found"
                    );
                    panic!(
                        "Root {} not found while performing a prune.",
                        state_root_hash
                    );
                }
                Ok(PruneResult::DoesNotExist) => {
                    warn!(
                        previous_block_height,
                        %state_root_hash,
                        "commit prune: key does not exist"
                    );
                }
                Ok(PruneResult::Success {
                    post_state_hash, ..
                }) => {
                    info!(
                        previous_block_height,
                        %key_block_height_for_activation_point,
                        %state_root_hash,
                        %post_state_hash,
                        first_key=?first_key,
                        last_key=?last_key,
                        "commit prune: success"
                    );
                    state_root_hash = post_state_hash;
                }
                Err(error) => {
                    error!(
                        previous_block_height,
                        %key_block_height_for_activation_point,
                        %error,
                        "commit prune: commit prune error"
                    );
                    return Err(error.into());
                }
            }
        }
    }

    let maybe_next_era_validator_weights: Option<BTreeMap<PublicKey, U512>> = {
        let next_era_id = executable_block.era_id.successor();
        maybe_step_effects_and_upcoming_era_validators
            .as_ref()
            .and_then(
                |StepEffectsAndUpcomingEraValidators {
                     upcoming_era_validators,
                     ..
                 }| upcoming_era_validators.get(&next_era_id).cloned(),
            )
    };

    let era_end = match (
        executable_block.era_report,
        maybe_next_era_validator_weights,
    ) {
        (None, None) => None,
        (
            Some(InternalEraReport {
                equivocators,
                inactive_validators,
            }),
            Some(next_era_validator_weights),
        ) => Some(EraEndV2::new(
            equivocators,
            inactive_validators,
            next_era_validator_weights,
            executable_block.rewards.unwrap_or_default(),
        )),
        (maybe_era_report, maybe_next_era_validator_weights) => {
            return Err(BlockExecutionError::FailedToCreateEraEnd {
                maybe_era_report,
                maybe_next_era_validator_weights,
            });
        }
    };

    let block = Arc::new(BlockV2::new(
        parent_hash,
        parent_seed,
        state_root_hash,
        executable_block.random_bit,
        era_end,
        executable_block.timestamp,
        executable_block.era_id,
        executable_block.height,
        protocol_version,
        (*executable_block.proposer).clone(),
        executable_block.transfer,
        executable_block.staking,
        executable_block.install_upgrade,
        executable_block.standard,
        executable_block.rewarded_signatures,
    ));

    let approvals_hashes = txn_ids.into_iter().map(|id| id.approvals_hash()).collect();

    let proof_of_checksum_registry = match data_access_layer.tracking_copy(state_root_hash)? {
        Some(tc) => match tc.reader().read_with_proof(&Key::ChecksumRegistry)? {
            Some(proof) => proof,
            None => {
                return Err(BlockExecutionError::EngineState(
                    engine_state::Error::MissingChecksumRegistry,
                ));
            }
        },
        None => {
            return Err(BlockExecutionError::EngineState(
                engine_state::Error::RootNotFound(state_root_hash),
            ));
        }
    };

    let approvals_hashes = Box::new(ApprovalsHashes::new_v2(
        *block.hash(),
        approvals_hashes,
        proof_of_checksum_registry,
    ));

    Ok(BlockAndExecutionResults {
        block,
        approvals_hashes,
        execution_results,
        maybe_step_effects_and_upcoming_era_validators,
    })
}

/// Commits the execution results.
fn commit_execution_result<S>(
    engine_state: &EngineState<S>,
    // data_access_layer: &DataAccessLayer<S>,
    metrics: Option<Arc<Metrics>>,
    state_root_hash: Digest,
    txn_hash: TransactionHash,
    execution_result: &ExecutionResultV2,
) -> Result<Digest, BlockExecutionError>
where
    S: StateProvider + CommitProvider,
{
    let start = Instant::now();
    let effects = match execution_result {
        ExecutionResultV2::Success { effects, gas, .. } => {
            debug!(%txn_hash, %gas, "execution succeeded");
            effects.clone()
        }
        ExecutionResultV2::Failure {
            error_message,
            effects,
            gas,
            ..
        } => {
            debug!(%txn_hash, %error_message, %gas, "execution failed");
            effects.clone()
        }
    };
    let commit_result = engine_state.commit_effects(state_root_hash, effects);
    if let Some(metrics) = metrics {
        metrics.apply_effect.observe(start.elapsed().as_secs_f64());
    }
    commit_result.map_err(BlockExecutionError::from)
}

/// Execute the transaction without committing the effects.
/// Intended to be used for discovery operations on read-only nodes.
///
/// Returns effects of the execution.
pub(super) fn speculatively_execute<S>(
    engine_state: &EngineState<S>,
    execution_state: SpeculativeExecutionState,
<<<<<<< HEAD
    administrative_accounts: BTreeSet<AccountHash>,
    allow_unrestricted_transfers: bool,
    system_costs: SystemConfig,
    txn: Transaction,
) -> Result<(ExecutionResultV2, Messages), SpeculativeExecutionError>
=======
    deploy: DeployItem,
) -> Result<SpeculativeExecutionResult, engine_state::Error>
>>>>>>> 2f3267a7
where
    S: StateProvider + CommitProvider,
{
    let SpeculativeExecutionState {
        state_root_hash,
        block_time,
        protocol_version,
    } = execution_state;

    let request = UserRequest::new(
        state_root_hash,
        BlockTime::new(block_time.millis()),
        protocol_version,
        txn,
        PublicKey::System,
<<<<<<< HEAD
        administrative_accounts,
        allow_unrestricted_transfers,
        &system_costs,
    )?;

    match request {
        UserRequest::Execute(execute_request) => execute(engine_state, None, execute_request)
            .map(|res_and_msgs| (res_and_msgs.execution_result, res_and_msgs.messages))
            .map_err(SpeculativeExecutionError::from),
        UserRequest::Transfer(_transfer_request) => {
            todo!("route native transactions to data access layer, but don't commit them");
=======
    );
    let results = execute(engine_state, None, execute_request);
    results.map(|mut execution_results| {
        let len = execution_results.len();
        if len != 1 {
            warn!(
                ?deploy_hash,
                "got more ({}) execution results from a single transaction", len
            );
            SpeculativeExecutionResult::new(None)
        } else {
            // We know it must be 1, we could unwrap and then wrap
            // with `Some(_)` but `pop_front` already returns an `Option`.
            // We need to transform the `engine_state::ExecutionResult` into
            // `casper_types::ExecutionResult` as well.
            SpeculativeExecutionResult::new(execution_results.pop_front().map(|result| {
                let ExecutionResultAndMessages {
                    execution_result,
                    messages,
                } = result.into();

                (execution_result, messages)
            }))
>>>>>>> 2f3267a7
        }
    }
}

fn execute<S>(
    engine_state: &EngineState<S>,
    metrics: Option<Arc<Metrics>>,
    execute_request: ExecuteRequest,
) -> Result<ExecutionResultAndMessages, engine_state::Error>
where
    S: StateProvider + CommitProvider,
{
    trace!(?execute_request, "execute");
    let start = Instant::now();
    let result = engine_state
        .execute_transaction(execute_request)
        .map(ExecutionResultAndMessages::from);
    if let Some(metrics) = metrics {
        metrics.run_execute.observe(start.elapsed().as_secs_f64());
    }
    trace!(?result, "execute result");
    result
}

fn commit_step<S>(
    engine_state: &EngineState<S>,
    maybe_metrics: Option<Arc<Metrics>>,
    protocol_version: ProtocolVersion,
    pre_state_root_hash: Digest,
    InternalEraReport {
        equivocators,
        inactive_validators,
    }: InternalEraReport,
    era_end_timestamp_millis: u64,
    next_era_id: EraId,
) -> Result<StepSuccess, StepError>
where
    S: StateProvider + CommitProvider,
{
    // Both inactive validators and equivocators are evicted
    let evict_items = inactive_validators
        .into_iter()
        .chain(equivocators)
        .map(EvictItem::new)
        .collect();

    let step_request = StepRequest {
        pre_state_hash: pre_state_root_hash,
        protocol_version,
        // Note: The Casper Network does not slash, but another network could
        slash_items: vec![],
        evict_items,
        next_era_id,
        era_end_timestamp_millis,
    };

    // Have the EE commit the step.
    let start = Instant::now();
    let result = engine_state.commit_step(step_request);
    if let Some(metrics) = maybe_metrics {
        let elapsed = start.elapsed().as_secs_f64();
        metrics.commit_step.observe(elapsed);
        metrics.latest_commit_step.set(elapsed);
    }
    trace!(?result, "step response");
    result
}

/// Computes the checksum of the given set of execution results.
///
/// This will either be a simple hash of the bytesrepr-encoded results (in the case that the
/// serialized results are not greater than `ChunkWithProof::CHUNK_SIZE_BYTES`), or otherwise will
/// be a Merkle root hash of the chunks derived from the serialized results.
pub(crate) fn compute_execution_results_checksum<'a>(
    execution_results_iter: impl Iterator<Item = &'a ExecutionResult> + Clone,
) -> Result<Digest, BlockExecutionError> {
    // Serialize the execution results as if they were `Vec<ExecutionResult>`.
    let serialized_length = U32_SERIALIZED_LENGTH
        + execution_results_iter
            .clone()
            .map(|exec_result| exec_result.serialized_length())
            .sum::<usize>();
    let mut serialized = vec![];
    serialized
        .try_reserve_exact(serialized_length)
        .map_err(|_| {
            BlockExecutionError::FailedToComputeApprovalsChecksum(bytesrepr::Error::OutOfMemory)
        })?;
    let item_count: u32 = execution_results_iter
        .clone()
        .count()
        .try_into()
        .map_err(|_| {
            BlockExecutionError::FailedToComputeApprovalsChecksum(
                bytesrepr::Error::NotRepresentable,
            )
        })?;
    item_count
        .write_bytes(&mut serialized)
        .map_err(BlockExecutionError::FailedToComputeExecutionResultsChecksum)?;
    for execution_result in execution_results_iter {
        execution_result
            .write_bytes(&mut serialized)
            .map_err(BlockExecutionError::FailedToComputeExecutionResultsChecksum)?;
    }

    // Now hash the serialized execution results, using the `Chunkable` trait's `hash` method to
    // chunk if required.
    serialized.hash().map_err(|_| {
        BlockExecutionError::FailedToComputeExecutionResultsChecksum(bytesrepr::Error::OutOfMemory)
    })
}

enum UserRequest {
    Execute(ExecuteRequest),
    Transfer(TransferRequest),
}

impl UserRequest {
    #[allow(clippy::too_many_arguments)]
    fn new(
        state_hash: Digest,
        block_time: BlockTime,
        protocol_version: ProtocolVersion,
        txn: Transaction,
        proposer: PublicKey,
        administrative_accounts: BTreeSet<AccountHash>,
        allow_unrestricted_transfers: bool,
        system_costs: &SystemConfig,
    ) -> Result<Self, NewUserRequestError> {
        if txn.is_native() {
            let txn_hash = txn.hash();
            let initiator_addr = txn.initiator_addr();
            let authorization_keys = txn.signers();

            let v1_txn = match txn {
                Transaction::Deploy(deploy) => {
                    if !deploy.is_transfer() {
                        return Err(NewUserRequestError::ExpectedNativeTransferDeploy(txn_hash));
                    }
                    let transfer_req = TransferRequest::with_runtime_args(
                        TransferConfig::new(administrative_accounts, allow_unrestricted_transfers),
                        state_hash,
                        block_time,
                        protocol_version,
                        proposer,
                        txn_hash,
                        initiator_addr,
                        authorization_keys,
                        deploy.session().args().clone(),
                        Gas::new(system_costs.mint_costs().transfer),
                    );
                    return Ok(UserRequest::Transfer(transfer_req));
                }
                Transaction::V1(v1_txn) => v1_txn,
            };

            match v1_txn.entry_point() {
                TransactionEntryPoint::Custom(_) => {
                    return Err(NewUserRequestError::InvalidEntryPoint(txn_hash));
                }
                TransactionEntryPoint::Transfer => {
                    let transfer_req = TransferRequest::with_runtime_args(
                        TransferConfig::new(administrative_accounts, allow_unrestricted_transfers),
                        state_hash,
                        block_time,
                        protocol_version,
                        proposer,
                        txn_hash,
                        initiator_addr,
                        authorization_keys,
                        v1_txn.take_args(),
                        Gas::new(system_costs.mint_costs().transfer),
                    );
                    return Ok(UserRequest::Transfer(transfer_req));
                }
                TransactionEntryPoint::AddBid => todo!("make auction request"),
                TransactionEntryPoint::WithdrawBid => todo!("make auction request"),
                TransactionEntryPoint::Delegate => todo!("make auction request"),
                TransactionEntryPoint::Undelegate => todo!("make auction request"),
                TransactionEntryPoint::Redelegate => todo!("make auction request"),
            }
        }

        let execute_req = ExecuteRequest::new(state_hash, block_time, txn, proposer)
            .map_err(NewUserRequestError::Execute)?;
        Ok(UserRequest::Execute(execute_req))
    }
}<|MERGE_RESOLUTION|>--- conflicted
+++ resolved
@@ -22,22 +22,13 @@
     global_state::state::{lmdb::LmdbGlobalState, CommitProvider, StateProvider, StateReader},
 };
 use casper_types::{
-<<<<<<< HEAD
     account::AccountHash,
+    binary_port::SpeculativeExecutionResult,
     bytesrepr::{self, ToBytes, U32_SERIALIZED_LENGTH},
-    contract_messages::Messages,
     execution::{Effects, ExecutionResult, ExecutionResultV2, Transform, TransformKind},
     BlockTime, BlockV2, CLValue, ChecksumRegistry, Digest, EraEndV2, EraId, Gas, Key,
     ProtocolVersion, PublicKey, SystemConfig, Transaction, TransactionEntryPoint, TransactionHash,
     TransactionHeader, U512,
-=======
-    binary_port::SpeculativeExecutionResult,
-    bytesrepr::{self, ToBytes, U32_SERIALIZED_LENGTH},
-    contract_messages::Messages,
-    execution::{Effects, ExecutionResult, Transform, TransformKind},
-    BlockV2, CLValue, ChecksumRegistry, DeployHash, Digest, EraEndV2, EraId, Gas, Key,
-    ProtocolVersion, PublicKey, Transaction, U512,
->>>>>>> 2f3267a7
 };
 
 use super::{
@@ -451,16 +442,11 @@
 pub(super) fn speculatively_execute<S>(
     engine_state: &EngineState<S>,
     execution_state: SpeculativeExecutionState,
-<<<<<<< HEAD
     administrative_accounts: BTreeSet<AccountHash>,
     allow_unrestricted_transfers: bool,
     system_costs: SystemConfig,
     txn: Transaction,
-) -> Result<(ExecutionResultV2, Messages), SpeculativeExecutionError>
-=======
-    deploy: DeployItem,
-) -> Result<SpeculativeExecutionResult, engine_state::Error>
->>>>>>> 2f3267a7
+) -> Result<SpeculativeExecutionResult, SpeculativeExecutionError>
 where
     S: StateProvider + CommitProvider,
 {
@@ -476,7 +462,6 @@
         protocol_version,
         txn,
         PublicKey::System,
-<<<<<<< HEAD
         administrative_accounts,
         allow_unrestricted_transfers,
         &system_costs,
@@ -484,35 +469,15 @@
 
     match request {
         UserRequest::Execute(execute_request) => execute(engine_state, None, execute_request)
-            .map(|res_and_msgs| (res_and_msgs.execution_result, res_and_msgs.messages))
+            .map(|res_and_msgs| {
+                SpeculativeExecutionResult::new(
+                    res_and_msgs.execution_result,
+                    res_and_msgs.messages,
+                )
+            })
             .map_err(SpeculativeExecutionError::from),
         UserRequest::Transfer(_transfer_request) => {
             todo!("route native transactions to data access layer, but don't commit them");
-=======
-    );
-    let results = execute(engine_state, None, execute_request);
-    results.map(|mut execution_results| {
-        let len = execution_results.len();
-        if len != 1 {
-            warn!(
-                ?deploy_hash,
-                "got more ({}) execution results from a single transaction", len
-            );
-            SpeculativeExecutionResult::new(None)
-        } else {
-            // We know it must be 1, we could unwrap and then wrap
-            // with `Some(_)` but `pop_front` already returns an `Option`.
-            // We need to transform the `engine_state::ExecutionResult` into
-            // `casper_types::ExecutionResult` as well.
-            SpeculativeExecutionResult::new(execution_results.pop_front().map(|result| {
-                let ExecutionResultAndMessages {
-                    execution_result,
-                    messages,
-                } = result.into();
-
-                (execution_result, messages)
-            }))
->>>>>>> 2f3267a7
         }
     }
 }
