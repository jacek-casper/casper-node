--- conflicted
+++ resolved
@@ -11,12 +11,8 @@
     PruneResult, StepError, StepRequest, StepSuccess,
 };
 use casper_storage::{
-<<<<<<< HEAD
     block_store::types::ApprovalsHashes,
-    data_access_layer::DataAccessLayer,
-=======
     data_access_layer::{DataAccessLayer, EraValidatorsRequest, EraValidatorsResult},
->>>>>>> a483a0e6
     global_state::state::{lmdb::LmdbGlobalState, CommitProvider, StateProvider},
 };
 use casper_types::{
