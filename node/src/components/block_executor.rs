--- conflicted
+++ resolved
@@ -62,135 +62,6 @@
 {
 }
 
-<<<<<<< HEAD
-/// Block executor component event.
-#[derive(Debug, From)]
-pub enum Event {
-    /// A request made of the Block executor component.
-    #[from]
-    Request(BlockExecutorRequest),
-    /// Received all requested deploys.
-    GetDeploysResult {
-        /// The block that needs the deploys for execution.
-        finalized_block: FinalizedBlock,
-        /// Contents of deploys. All deploys are expected to be present in the storage component.
-        deploys: VecDeque<Deploy>,
-    },
-    /// The result of executing a single deploy.
-    DeployExecutionResult {
-        /// State of this request.
-        state: Box<State>,
-        /// The ID of the deploy currently being executed.
-        deploy_hash: DeployHash,
-        /// Result of deploy execution.
-        result: Result<ExecutionResults, RootNotFound>,
-    },
-    /// The result of committing a single set of transforms after executing a single deploy.
-    CommitExecutionEffects {
-        /// State of this request.
-        state: Box<State>,
-        /// Commit result for execution request.
-        commit_result: Result<CommitResult, engine_state::Error>,
-    },
-    /// The result of running the step on a switch block.
-    RunStepResult {
-        /// State of this request.
-        state: Box<State>,
-        /// The result.
-        result: Result<StepResult, engine_state::Error>,
-    },
-}
-
-impl Display for Event {
-    fn fmt(&self, f: &mut std::fmt::Formatter<'_>) -> std::fmt::Result {
-        match self {
-            Event::Request(req) => write!(f, "{}", req),
-            Event::GetDeploysResult {
-                finalized_block,
-                deploys,
-            } => write!(
-                f,
-                "fetch deploys for finalized block with height {} has {} deploys",
-                finalized_block.height(),
-                deploys.len()
-            ),
-            Event::DeployExecutionResult {
-                state,
-                deploy_hash,
-                result: Ok(_),
-            } => write!(
-                f,
-                "execution result for {} of finalized block with height {} with \
-                pre-state hash {}: success",
-                deploy_hash,
-                state.finalized_block.height(),
-                state.pre_state_hash
-            ),
-            Event::DeployExecutionResult {
-                state,
-                deploy_hash,
-                result: Err(_),
-            } => write!(
-                f,
-                "execution result for {} of finalized block with height {} with \
-                pre-state hash {}: root not found",
-                deploy_hash,
-                state.finalized_block.height(),
-                state.pre_state_hash
-            ),
-            Event::CommitExecutionEffects {
-                state,
-                commit_result:
-                    Ok(CommitResult::Success {
-                        state_root_hash,
-                        ..
-                    }),
-            } => write!(
-                f,
-                "commit execution effects of finalized block with height {} with \
-                pre-state hash {}: success with post-state hash {}",
-                state.finalized_block.height(),
-                state.pre_state_hash,
-                state_root_hash,
-            ),
-            Event::CommitExecutionEffects {
-                state,
-                commit_result,
-            } => write!(
-                f,
-                "commit execution effects of finalized block with height {} with \
-                pre-state hash {}: failed {:?}",
-                state.finalized_block.height(),
-                state.pre_state_hash,
-                commit_result,
-            ),
-            Event::RunStepResult { state, result } => write!(
-                f,
-                "result of running the step after finalized block with height {} \
-                    with pre-state hash {}: {:?}",
-                state.finalized_block.height(),
-                state.pre_state_hash,
-                result
-            ),
-        }
-    }
-}
-
-/// Holds the state of an ongoing execute-commit cycle spawned from a given `Event::Request`.
-#[derive(Debug)]
-pub struct State {
-    finalized_block: FinalizedBlock,
-    /// Deploys which have still to be executed.
-    remaining_deploys: VecDeque<Deploy>,
-    /// A collection of result of executing the deploys.
-    execution_results: HashMap<DeployHash, ExecutionResult>,
-    /// Current pre-state hash of global storage.  Is initialized with the parent block's
-    /// post-state hash, and is updated after each commit.
-    pre_state_hash: Digest,
-}
-
-=======
->>>>>>> fbe9c7d3
 #[derive(DataSize, Debug)]
 struct ExecutedBlockSummary {
     hash: BlockHash,
@@ -237,11 +108,7 @@
                     block.height(),
                     ExecutedBlockSummary {
                         hash: *block.hash(),
-<<<<<<< HEAD
                         post_state_hash: *block.state_root_hash(),
-=======
-                        post_state_hash: *block.post_state_hash(),
->>>>>>> fbe9c7d3
                         accumulated_seed: block.header().accumulated_seed(),
                     },
                 )
@@ -381,7 +248,7 @@
                         (
                             *b.hash(),
                             b.header().accumulated_seed(),
-                            *b.post_state_hash(),
+                            *b.state_root_hash(),
                         )
                     }),
                 })
