--- conflicted
+++ resolved
@@ -23,7 +23,6 @@
     NodeRng,
 };
 
-<<<<<<< HEAD
 #[derive(Clone, Copy, From, PartialEq, Eq, DataSize, Debug)]
 pub(crate) enum Error {
     InvalidStateTransition,
@@ -77,7 +76,6 @@
     }
 }
 
-=======
 // BlockAcquisitionState is a milestone oriented state machine; it is always in a resting state
 // indicating the last completed step, while attempting to acquire the necessary data to transition
 // to the next resting state milestone. the start and end of the workflow is linear, but the
@@ -119,7 +117,6 @@
 // partitioned. the block synchronizer will periodically attempt to refresh its peer list to
 // mitigate this, but this strategy is less effective on small networks. we periodically
 // reattempt until we succeed or the node shuts down, in which case: ¯\_(ツ)_/¯
->>>>>>> 3b49fed2
 #[derive(Clone, DataSize, Debug)]
 pub(super) enum BlockAcquisitionState {
     Initialized(BlockHash, SignatureAcquisition),
