--- conflicted
+++ resolved
@@ -13,21 +13,11 @@
 use num_rational::Ratio;
 use rand::{seq::IteratorRandom, Rng};
 
-<<<<<<< HEAD
+use casper_storage::data_access_layer::ExecutionResultsChecksumResult;
 use casper_types::{
     global_state::TrieMerkleProof, testing::TestRng, AccessRights, BlockV2, CLValue, Chainspec,
-    Deploy, EraId, Key, LegacyRequiredFinality, ProtocolVersion, PublicKey, SecretKey, StoredValue,
-    TestBlockBuilder, TestBlockV1Builder, TimeDiff, URef, U512,
-=======
-use casper_storage::{
-    data_access_layer::ExecutionResultsChecksumResult,
-    global_state::trie::merkle_proof::TrieMerkleProof,
-};
-use casper_types::{
-    testing::TestRng, AccessRights, BlockV2, CLValue, Chainspec, Deploy, Digest, EraId, Key,
-    LegacyRequiredFinality, ProtocolVersion, PublicKey, SecretKey, StoredValue, TestBlockBuilder,
-    TestBlockV1Builder, TimeDiff, URef, U512,
->>>>>>> 810dd839
+    Deploy, Digest, EraId, Key, LegacyRequiredFinality, ProtocolVersion, PublicKey, SecretKey,
+    StoredValue, TestBlockBuilder, TestBlockV1Builder, TimeDiff, URef, U512,
 };
 
 use super::*;
