pub(crate) mod test_utils;

use std::{
    cmp::min,
    collections::{BTreeMap, VecDeque},
    convert::TryInto,
    iter,
    time::Duration,
};

use assert_matches::assert_matches;
use derive_more::From;
use num_rational::Ratio;
use rand::{seq::IteratorRandom, Rng};

use casper_storage::data_access_layer::ExecutionResultsChecksumResult;
use casper_types::{
<<<<<<< HEAD
    global_state::TrieMerkleProof, testing::TestRng, AccessRights, BlockV2, CLValue, Chainspec,
    Deploy, Digest, EraId, Key, LegacyRequiredFinality, ProtocolVersion, PublicKey, SecretKey,
=======
    testing::TestRng, AccessRights, BlockV2, CLValue, ChainNameDigest, Chainspec, Deploy, Digest,
    EraId, FinalitySignatureV2, Key, LegacyRequiredFinality, ProtocolVersion, PublicKey, SecretKey,
>>>>>>> 95280b16
    StoredValue, TestBlockBuilder, TestBlockV1Builder, TimeDiff, URef, U512,
};

use super::*;
use crate::{
    components::{
        block_synchronizer::block_acquisition::BlockAcquisitionState,
        consensus::tests::utils::{ALICE_PUBLIC_KEY, ALICE_SECRET_KEY},
    },
    effect::Effect,
    reactor::{EventQueueHandle, QueueKind, Scheduler},
    tls::KeyFingerprint,
    types::{BlockExecutionResultsOrChunkId, ValueOrChunk},
    utils,
};

const MAX_SIMULTANEOUS_PEERS: u8 = 5;
const TEST_LATCH_RESET_INTERVAL_MILLIS: u64 = 5;
const SHOULD_FETCH_EXECUTION_STATE: bool = true;
const STRICT_FINALITY_REQUIRED_VERSION: ProtocolVersion = ProtocolVersion::from_parts(1, 5, 0);

/// Event for the mock reactor.
#[derive(Debug, From)]
enum MockReactorEvent {
    MarkBlockCompletedRequest(MarkBlockCompletedRequest),
    BlockFetcherRequest(FetcherRequest<Block>),
    BlockHeaderFetcherRequest(FetcherRequest<BlockHeader>),
    LegacyDeployFetcherRequest(FetcherRequest<LegacyDeploy>),
    TransactionFetcherRequest(FetcherRequest<Transaction>),
    FinalitySignatureFetcherRequest(FetcherRequest<FinalitySignature>),
    TrieOrChunkFetcherRequest(FetcherRequest<TrieOrChunk>),
    BlockExecutionResultsOrChunkFetcherRequest(FetcherRequest<BlockExecutionResultsOrChunk>),
    SyncLeapFetcherRequest(FetcherRequest<SyncLeap>),
    ApprovalsHashesFetcherRequest(FetcherRequest<ApprovalsHashes>),
    NetworkInfoRequest(NetworkInfoRequest),
    BlockAccumulatorRequest(BlockAccumulatorRequest),
    PeerBehaviorAnnouncement(PeerBehaviorAnnouncement),
    StorageRequest(StorageRequest),
    TrieAccumulatorRequest(TrieAccumulatorRequest),
    ContractRuntimeRequest(ContractRuntimeRequest),
    SyncGlobalStateRequest(SyncGlobalStateRequest),
    MakeBlockExecutableRequest(MakeBlockExecutableRequest),
    MetaBlockAnnouncement(MetaBlockAnnouncement),
}

struct MockReactor {
    scheduler: &'static Scheduler<MockReactorEvent>,
    effect_builder: EffectBuilder<MockReactorEvent>,
}

impl MockReactor {
    fn new() -> Self {
        let scheduler = utils::leak(Scheduler::new(QueueKind::weights(), None));
        let event_queue_handle = EventQueueHandle::without_shutdown(scheduler);
        let effect_builder = EffectBuilder::new(event_queue_handle);
        MockReactor {
            scheduler,
            effect_builder,
        }
    }

    fn effect_builder(&self) -> EffectBuilder<MockReactorEvent> {
        self.effect_builder
    }

    async fn crank(&self) -> MockReactorEvent {
        let ((_ancestor, reactor_event), _) = self.scheduler.pop().await;
        reactor_event
    }

    async fn process_effects(
        &self,
        effects: impl IntoIterator<Item = Effect<Event>>,
    ) -> Vec<MockReactorEvent> {
        let mut events = Vec::new();
        for effect in effects {
            tokio::spawn(async move { effect.await });
            let event = self.crank().await;
            events.push(event);
        }
        events
    }
}

struct TestEnv {
    block: Block,
    validator_keys: Vec<Arc<SecretKey>>,
    peers: Vec<NodeId>,
}

// Utility struct used to generate common test artifacts
impl TestEnv {
    // Replaces the test block with the one provided as parameter
    fn with_block(self, block: Block) -> Self {
        Self {
            block,
            validator_keys: self.validator_keys,
            peers: self.peers,
        }
    }

    fn block(&self) -> &Block {
        &self.block
    }

    fn validator_keys(&self) -> &Vec<Arc<SecretKey>> {
        &self.validator_keys
    }

    fn peers(&self) -> &Vec<NodeId> {
        &self.peers
    }

    // Generates a `ValidatorMatrix` that has the validators for the era of the test block
    // All validators have equal weights
    fn gen_validator_matrix(&self) -> ValidatorMatrix {
        let validator_weights: BTreeMap<PublicKey, U512> = self
            .validator_keys
            .iter()
            .map(|key| (PublicKey::from(key.as_ref()), 100.into())) // we give each validator equal weight
            .collect();

        assert_eq!(validator_weights.len(), self.validator_keys.len());

        // Set up a validator matrix for the era in which our test block was created
        let mut validator_matrix = ValidatorMatrix::new(
            Ratio::new(1, 3),
            ChainNameDigest::from_chain_name("casper-example"),
            None,
            EraId::from(0),
            self.validator_keys[0].clone(),
            PublicKey::from(self.validator_keys[0].as_ref()),
            1,
        );
        validator_matrix.register_validator_weights(self.block.era_id(), validator_weights);

        validator_matrix
    }

    fn random(rng: &mut TestRng) -> TestEnv {
        let num_validators: usize = rng.gen_range(3..100);
        let validator_keys: Vec<_> = iter::repeat_with(|| Arc::new(SecretKey::random(rng)))
            .take(num_validators)
            .collect();

        let num_peers = rng.gen_range(10..20);

        TestEnv {
            block: TestBlockBuilder::new().build(rng).into(),
            validator_keys,
            peers: iter::repeat(())
                .take(num_peers)
                .map(|_| NodeId::from(rng.gen::<KeyFingerprint>()))
                .collect(),
        }
    }
}

fn check_sync_global_state_event(event: MockReactorEvent, block: &Block) {
    assert!(matches!(
        event,
        MockReactorEvent::SyncGlobalStateRequest { .. }
    ));
    let global_sync_request = match event {
        MockReactorEvent::SyncGlobalStateRequest(req) => req,
        _ => unreachable!(),
    };
    assert_eq!(global_sync_request.block_hash, *block.hash());
    assert_eq!(
        global_sync_request.state_root_hash,
        *block.state_root_hash()
    );
}

// Calls need_next for the block_synchronizer and processes the effects resulted returning a list of
// the new events that were generated
async fn need_next(
    rng: &mut TestRng,
    reactor: &MockReactor,
    block_synchronizer: &mut BlockSynchronizer,
    num_expected_events: u8,
) -> Vec<MockReactorEvent> {
    let effects = block_synchronizer.need_next(reactor.effect_builder(), rng);
    assert_eq!(effects.len() as u8, num_expected_events);
    reactor.process_effects(effects).await
}

fn register_multiple_signatures<'a, I: IntoIterator<Item = &'a Arc<SecretKey>>>(
    builder: &mut BlockBuilder,
    block: &Block,
    validator_keys_iter: I,
    chain_name_hash: ChainNameDigest,
) {
    for secret_key in validator_keys_iter {
        // Register a finality signature
        let signature = FinalitySignatureV2::create(
            *block.hash(),
            block.height(),
            block.era_id(),
            chain_name_hash,
            secret_key.as_ref(),
        );
        assert!(signature.is_verified().is_ok());
        assert!(builder
            .register_finality_signature(signature.into(), None)
            .is_ok());
    }
}

fn dummy_merkle_proof() -> TrieMerkleProof<Key, StoredValue> {
    TrieMerkleProof::new(
        URef::new([255; 32], AccessRights::NONE).into(),
        StoredValue::CLValue(CLValue::from_t(()).unwrap()),
        VecDeque::new(),
    )
}

trait OneExt: IntoIterator {
    fn try_one(self) -> Option<Self::Item>;
    fn one(self) -> Self::Item;
}

impl<I: IntoIterator> OneExt for I {
    fn try_one(self) -> Option<Self::Item> {
        let mut it = self.into_iter();
        let first = it.next()?;

        it.next().is_none().then_some(first)
    }

    #[track_caller]
    fn one(self) -> Self::Item {
        let mut it = self.into_iter();
        let first = it
            .next()
            .expect("no element in the iterator, but 1 was expected");

        if it.next().is_some() {
            panic!("more that 1 element in the iterator, but 1 was expected")
        }

        first
    }
}

#[cfg(test)]
impl BlockSynchronizer {
    fn new_initialized(
        rng: &mut TestRng,
        validator_matrix: ValidatorMatrix,
        config: Config,
    ) -> BlockSynchronizer {
        let mut block_synchronizer = BlockSynchronizer::new(
            config,
            Arc::new(Chainspec::random(rng)),
            MAX_SIMULTANEOUS_PEERS,
            validator_matrix,
            &prometheus::Registry::new(),
        )
        .expect("Failed to create BlockSynchronizer");

        <BlockSynchronizer as InitializedComponent<MainEvent>>::set_state(
            &mut block_synchronizer,
            ComponentState::Initialized,
        );

        block_synchronizer
    }

    fn with_legacy_finality(mut self, legacy_required_finality: LegacyRequiredFinality) -> Self {
        let core_config = &mut Arc::get_mut(&mut self.chainspec).unwrap().core_config;
        core_config.start_protocol_version_with_strict_finality_signatures_required =
            STRICT_FINALITY_REQUIRED_VERSION;
        core_config.legacy_required_finality = legacy_required_finality;

        self
    }

    fn forward_builder(&self) -> &BlockBuilder {
        self.forward.as_ref().expect("Forward builder missing")
    }
}

/// Returns the number of validators that need a signature for a weak finality of 1/3.
fn weak_finality_threshold(n: usize) -> usize {
    n / 3 + 1
}

/// Returns the number of validators that need a signature for a strict finality of 2/3.
fn strict_finality_threshold(n: usize) -> usize {
    n * 2 / 3 + 1
}

fn latch_inner_check(builder: Option<&BlockBuilder>, expected: bool, msg: &str) {
    assert_eq!(
        builder.expect("builder should exist").latched(),
        expected,
        "{}",
        msg
    );
}

fn latch_count_check(builder: Option<&BlockBuilder>, expected: u8, msg: &str) {
    assert_eq!(
        builder.expect("builder should exist").latch_count(),
        expected,
        "{}",
        msg
    );
}

fn need_next_inner_check(
    builder: Option<&mut BlockBuilder>,
    rng: &mut TestRng,
    expected: NeedNext,
    msg: &str,
) {
    let need_next = builder
        .expect("should exist")
        .block_acquisition_action(rng, MAX_SIMULTANEOUS_PEERS)
        .need_next();
    assert_eq!(need_next, expected, "{}", msg);
}

#[tokio::test]
async fn global_state_sync_wont_stall_with_bad_peers() {
    let mut rng = TestRng::new();
    let mock_reactor = MockReactor::new();
    let test_env = TestEnv::random(&mut rng).with_block(
        TestBlockBuilder::new()
            .era(1)
            .random_transactions(1, &mut rng)
            .build(&mut rng)
            .into(),
    );
    let peers = test_env.peers();
    let block = test_env.block();
    let validator_matrix = test_env.gen_validator_matrix();
    let chain_name_hash = validator_matrix.chain_name_hash();
    let validators_secret_keys = test_env.validator_keys();
    let cfg = Config {
        latch_reset_interval: TimeDiff::from_millis(TEST_LATCH_RESET_INTERVAL_MILLIS),
        ..Default::default()
    };
    let mut block_synchronizer =
        BlockSynchronizer::new_initialized(&mut rng, validator_matrix, cfg);

    // Set up the synchronizer for the test block such that the next step is getting global state
    block_synchronizer.register_block_by_hash(*block.hash(), true);
    assert!(
        block_synchronizer.historical.is_some(),
        "we only get global state on historical sync"
    );
    block_synchronizer.register_peers(*block.hash(), peers.clone());
    let historical_builder = block_synchronizer.historical.as_mut().unwrap();
    assert!(
        historical_builder
            .register_block_header(block.clone_header(), None)
            .is_ok(),
        "historical builder should register header"
    );
    historical_builder.register_era_validator_weights(&block_synchronizer.validator_matrix);

    // Register finality signatures to reach weak finality
    register_multiple_signatures(
        historical_builder,
        block,
        validators_secret_keys
            .iter()
            .take(weak_finality_threshold(validators_secret_keys.len())),
        chain_name_hash,
    );
    assert!(
        historical_builder
            .register_block(block.clone(), None)
            .is_ok(),
        "should register block"
    );
    // Register the remaining signatures to reach strict finality
    register_multiple_signatures(
        historical_builder,
        block,
        validators_secret_keys
            .iter()
            .skip(weak_finality_threshold(validators_secret_keys.len())),
        chain_name_hash,
    );

    // At this point, the next step the synchronizer takes should be to get global state
    let mut effects = block_synchronizer.need_next(mock_reactor.effect_builder(), &mut rng);
    assert_eq!(
        effects.len(),
        1,
        "need next should have 1 effect at this step, not {}",
        effects.len()
    );
    tokio::spawn(async move { effects.remove(0).await });
    let event = mock_reactor.crank().await;

    // Expect a `SyncGlobalStateRequest` for the `GlobalStateSynchronizer`
    // The peer list that the GlobalStateSynchronizer will use to fetch the tries
    let first_peer_set = peers.iter().copied().choose_multiple(&mut rng, 4);
    check_sync_global_state_event(event, block);

    // Wait for the latch to reset
    tokio::time::sleep(Duration::from_millis(TEST_LATCH_RESET_INTERVAL_MILLIS * 2)).await;

    // Simulate an error form the global_state_synchronizer;
    // make it seem that the `TrieAccumulator` did not find the required tries on any of the peers
    block_synchronizer.global_state_synced(
        *block.hash(),
        Err(GlobalStateSynchronizerError::TrieAccumulator(
            first_peer_set.to_vec(),
        )),
    );

    // At this point we expect that another request for the global state would be made,
    // this time with other peers
    let mut effects = block_synchronizer.need_next(mock_reactor.effect_builder(), &mut rng);
    assert_eq!(
        effects.len(),
        1,
        "need next should still have 1 effect at this step, not {}",
        effects.len()
    );
    tokio::spawn(async move { effects.remove(0).await });
    let event = mock_reactor.crank().await;

    let second_peer_set = peers.iter().copied().choose_multiple(&mut rng, 4);
    check_sync_global_state_event(event, block);

    // Wait for the latch to reset
    tokio::time::sleep(Duration::from_millis(TEST_LATCH_RESET_INTERVAL_MILLIS * 2)).await;

    // Simulate a successful global state sync;
    // Although the request was successful, some peers did not have the data.
    let unreliable_peers = second_peer_set.into_iter().choose_multiple(&mut rng, 2);
    block_synchronizer.global_state_synced(
        *block.hash(),
        Ok(GlobalStateSynchronizerResponse::new(
            (*block.state_root_hash()).into(),
            unreliable_peers.clone(),
        )),
    );
    let mut effects = block_synchronizer.need_next(mock_reactor.effect_builder(), &mut rng);
    assert_eq!(
        effects.len(),
        1,
        "need next should still have 1 effect after global state sync'd, not {}",
        effects.len()
    );
    tokio::spawn(async move { effects.remove(0).await });
    let event = mock_reactor.crank().await;

    assert!(
        false == matches!(event, MockReactorEvent::SyncGlobalStateRequest { .. }),
        "synchronizer should have progressed"
    );

    // Check if the peers returned by the `GlobalStateSynchronizer` in the response were marked
    // unreliable.
    for peer in unreliable_peers.iter() {
        assert!(
            block_synchronizer
                .historical
                .as_ref()
                .unwrap()
                .peer_list()
                .is_peer_unreliable(peer),
            "{} should be marked unreliable",
            peer
        );
    }
}

#[tokio::test]
async fn synchronizer_doesnt_busy_loop_without_peers() {
    fn check_need_peer_events(expected_block_hash: BlockHash, events: Vec<MockReactorEvent>) {
        // Explicitly verify the two effects are indeed asking networking and accumulator for peers.
        assert_matches!(
            events[0],
            MockReactorEvent::NetworkInfoRequest(NetworkInfoRequest::FullyConnectedPeers {
                count,
                ..
            }) if count == MAX_SIMULTANEOUS_PEERS as usize
        );
        assert_matches!(
            events[1],
            MockReactorEvent::BlockAccumulatorRequest(BlockAccumulatorRequest::GetPeersForBlock {
                block_hash,
                ..
            }) if block_hash == expected_block_hash
        );
    }

    let mut rng = TestRng::new();
    let mock_reactor = MockReactor::new();
    let test_env = TestEnv::random(&mut rng).with_block(
        TestBlockBuilder::new()
            .era(1)
            .random_transactions(1, &mut rng)
            .build(&mut rng)
            .into(),
    );
    let block = test_env.block();
    let block_hash = *block.hash();
    let validator_matrix = test_env.gen_validator_matrix();
    let cfg = Config {
        latch_reset_interval: TimeDiff::from_millis(TEST_LATCH_RESET_INTERVAL_MILLIS),
        ..Default::default()
    };
    let mut block_synchronizer =
        BlockSynchronizer::new_initialized(&mut rng, validator_matrix, cfg);

    block_synchronizer.register_block_by_hash(block_hash, true);

    latch_inner_check(
        block_synchronizer.historical.as_ref(),
        false,
        "initial set up, should not be latched",
    );

    {
        // We registered no peers, so we need peers
        need_next_inner_check(
            block_synchronizer.historical.as_mut(),
            &mut rng,
            NeedNext::Peers(block_hash),
            "should need peers",
        );

        // We registered no peers, so the synchronizer should ask for peers.
        let effects = block_synchronizer.handle_event(
            mock_reactor.effect_builder(),
            &mut rng,
            Event::Request(BlockSynchronizerRequest::NeedNext),
        );
        assert_eq!(effects.len(), 2, "we should ask for peers from both networking and accumulator, thus two effects are expected");

        latch_inner_check(
            block_synchronizer.historical.as_ref(),
            true,
            "should be latched waiting for peers",
        );

        check_need_peer_events(block_hash, mock_reactor.process_effects(effects).await);
    }

    {
        // Inject an empty response from the network, simulating no available peers.
        let effects = block_synchronizer.handle_event(
            mock_reactor.effect_builder(),
            &mut rng,
            Event::NetworkPeers(*block.hash(), vec![]),
        );

        latch_inner_check(
            block_synchronizer.historical.as_ref(),
            true,
            "should still be latched because only one response was received and it \
             did not have what we needed.",
        );

        assert!(effects.is_empty(), "effects should be empty");
    }

    {
        // Inject an empty response from the accumulator, simulating no available peers.
        // as this is the second of two responses, the latch clears. the logic then
        // calls need next again, we still need peers, so we generate the same two effects again.
        let effects = block_synchronizer.handle_event(
            mock_reactor.effect_builder(),
            &mut rng,
            Event::AccumulatedPeers(*block.hash(), None),
        );
        assert!(!effects.is_empty(), "we should still need peers...");

        latch_inner_check(
            block_synchronizer.historical.as_ref(),
            true,
            "we need peers, ask again",
        );

        // We registered no peers, so we still need peers
        need_next_inner_check(
            block_synchronizer.historical.as_mut(),
            &mut rng,
            NeedNext::Peers(block_hash),
            "should need peers",
        );

        check_need_peer_events(block_hash, mock_reactor.process_effects(effects).await);
    }
}

#[tokio::test]
async fn should_not_stall_after_registering_new_era_validator_weights() {
    let mut rng = TestRng::new();
    let mock_reactor = MockReactor::new();
    let test_env = TestEnv::random(&mut rng);
    let peers = test_env.peers();
    let block = test_env.block();
    let block_hash = *block.hash();
    let era_id = block.era_id();

    // Set up a validator matrix.
    let mut validator_matrix = ValidatorMatrix::new_with_validator(ALICE_SECRET_KEY.clone());
    let mut block_synchronizer =
        BlockSynchronizer::new_initialized(&mut rng, validator_matrix.clone(), Config::default());

    // Set up the synchronizer for the test block such that the next step is getting era validators.
    block_synchronizer.register_block_by_hash(block_hash, true);
    block_synchronizer.register_peers(block_hash, peers.clone());
    block_synchronizer
        .historical
        .as_mut()
        .expect("should have historical builder")
        .register_block_header(block.clone_header(), None)
        .expect("should register block header");

    latch_inner_check(
        block_synchronizer.historical.as_ref(),
        false,
        "initial set up, should not be latched",
    );
    need_next_inner_check(
        block_synchronizer.historical.as_mut(),
        &mut rng,
        NeedNext::EraValidators(era_id),
        "should need era validators for era block is in",
    );

    let effects = block_synchronizer.need_next(mock_reactor.effect_builder(), &mut rng);
    assert_eq!(
        effects.len(),
        MAX_SIMULTANEOUS_PEERS as usize,
        "need next should have an effect per peer when needing sync leap"
    );
    latch_inner_check(
        block_synchronizer.historical.as_ref(),
        true,
        "after determination that we need validators, should be latched",
    );

    // `need_next` should return no effects while latched.
    assert!(
        block_synchronizer
            .need_next(mock_reactor.effect_builder(), &mut rng)
            .is_empty(),
        "should return no effects while latched"
    );

    // bleed off the event q, checking the expected event kind
    for effect in effects {
        tokio::spawn(async move { effect.await });
        let event = mock_reactor.crank().await;
        match event {
            MockReactorEvent::SyncLeapFetcherRequest(_) => (),
            _ => panic!("unexpected event: {:?}", event),
        };
    }

    // Update the validator matrix to now have an entry for the era of our random block.
    validator_matrix.register_validator_weights(
        era_id,
        iter::once((ALICE_PUBLIC_KEY.clone(), 100.into())).collect(),
    );

    // register validator_matrix
    block_synchronizer
        .historical
        .as_mut()
        .expect("should have historical builder")
        .register_era_validator_weights(&validator_matrix);

    latch_inner_check(
        block_synchronizer.historical.as_ref(),
        false,
        "after registering validators, should not be latched",
    );

    need_next_inner_check(
        block_synchronizer.historical.as_mut(),
        &mut rng,
        NeedNext::FinalitySignatures(block_hash, era_id, validator_matrix.public_keys(&era_id)),
        "should need finality sigs",
    );

    // Ensure the in-flight latch has been released, i.e. that `need_next` returns something.
    let mut effects = block_synchronizer.need_next(mock_reactor.effect_builder(), &mut rng);
    assert_eq!(
        effects.len(),
        1,
        "need next should produce 1 effect because we currently need exactly 1 signature \
         NOTE: finality signatures are a special case; we currently we fan out 1 peer per signature \
          but do multiple rounds of this against increasingly strict weight thresholds. \
         All other fetchers fan out by asking each of MAX_SIMULTANEOUS_PEERS for the _same_ item."
    );

    tokio::spawn(async move { effects.remove(0).await });
    let event = mock_reactor.crank().await;
    assert_matches!(
        event,
        MockReactorEvent::FinalitySignatureFetcherRequest(FetcherRequest {
            id,
            peer,
            ..
        }) if peers.contains(&peer) && id.block_hash() == block.hash()
    );
}

#[test]
fn duplicate_register_block_not_allowed_if_builder_is_not_failed() {
    let mut rng = TestRng::new();
    let test_env = TestEnv::random(&mut rng);
    let block = test_env.block();
    let validator_matrix = test_env.gen_validator_matrix();
    let mut block_synchronizer =
        BlockSynchronizer::new_initialized(&mut rng, validator_matrix, Config::default());

    // Register block for forward sync
    assert!(block_synchronizer.register_block_by_hash(*block.hash(), false));
    assert!(block_synchronizer.forward.is_some()); // we only get global state on historical sync

    // Registering the block again should not be allowed until the sync finishes
    assert!(!block_synchronizer.register_block_by_hash(*block.hash(), false));

    // Trying to register a different block should replace the old one
    let new_block: Block = TestBlockBuilder::new().build(&mut rng).into();
    assert!(block_synchronizer.register_block_by_hash(*new_block.hash(), false));
    assert_eq!(
        block_synchronizer.forward.unwrap().block_hash(),
        *new_block.hash()
    );
}

#[tokio::test]
async fn historical_sync_gets_peers_form_both_connected_peers_and_accumulator() {
    let mut rng = TestRng::new();
    let mock_reactor = MockReactor::new();
    let test_env = TestEnv::random(&mut rng);
    let block = test_env.block();
    let validator_matrix = test_env.gen_validator_matrix();
    let mut block_synchronizer =
        BlockSynchronizer::new_initialized(&mut rng, validator_matrix, Config::default());

    // Register block for historical sync
    assert!(block_synchronizer.register_block_by_hash(*block.hash(), SHOULD_FETCH_EXECUTION_STATE));
    assert!(block_synchronizer.historical.is_some());

    let effects = block_synchronizer.handle_event(
        mock_reactor.effect_builder(),
        &mut rng,
        Event::Request(BlockSynchronizerRequest::NeedNext),
    );
    assert_eq!(effects.len(), 2);
    let events = mock_reactor.process_effects(effects).await;

    // The first thing the synchronizer should do is get peers.
    // For the historical flow, the synchronizer will get a random sampling of the connected
    // peers and also ask the accumulator to provide peers from which it has received information
    // for the block that is being synchronized.
    assert_matches!(
        events[0],
        MockReactorEvent::NetworkInfoRequest(NetworkInfoRequest::FullyConnectedPeers {
            count,
            ..
        }) if count == MAX_SIMULTANEOUS_PEERS as usize
    );

    assert_matches!(
        events[1],
        MockReactorEvent::BlockAccumulatorRequest(BlockAccumulatorRequest::GetPeersForBlock {
            block_hash,
            ..
        }) if block_hash == *block.hash()
    )
}

#[tokio::test]
async fn fwd_sync_gets_peers_only_from_accumulator() {
    let mut rng = TestRng::new();
    let mock_reactor = MockReactor::new();
    let test_env = TestEnv::random(&mut rng);
    let block = test_env.block();
    let validator_matrix = test_env.gen_validator_matrix();
    let mut block_synchronizer =
        BlockSynchronizer::new_initialized(&mut rng, validator_matrix, Config::default());

    // Register block for forward sync
    assert!(block_synchronizer.register_block_by_hash(*block.hash(), false));
    assert!(block_synchronizer.forward.is_some());

    let effects = block_synchronizer.handle_event(
        mock_reactor.effect_builder(),
        &mut rng,
        Event::Request(BlockSynchronizerRequest::NeedNext),
    );
    assert_eq!(effects.len(), 1);
    let events = mock_reactor.process_effects(effects).await;

    // The first thing the synchronizer should do is get peers.
    // For the forward flow, the synchronizer will ask the accumulator to provide peers
    // from which it has received information for the block that is being synchronized.
    assert_matches!(
        events[0],
        MockReactorEvent::BlockAccumulatorRequest(BlockAccumulatorRequest::GetPeersForBlock {
            block_hash,
            ..
        }) if block_hash == *block.hash()
    )
}

#[tokio::test]
async fn sync_starts_with_header_fetch() {
    let mut rng = TestRng::new();
    let mock_reactor = MockReactor::new();
    let test_env = TestEnv::random(&mut rng);
    let block = test_env.block();
    let peers = test_env.peers();
    let validator_matrix = test_env.gen_validator_matrix();
    let mut block_synchronizer =
        BlockSynchronizer::new_initialized(&mut rng, validator_matrix, Config::default());

    // Register block for fwd sync
    assert!(block_synchronizer.register_block_by_hash(*block.hash(), false));
    assert!(block_synchronizer.forward.is_some());
    block_synchronizer.register_peers(*block.hash(), peers.clone());

    let events = need_next(
        &mut rng,
        &mock_reactor,
        &mut block_synchronizer,
        MAX_SIMULTANEOUS_PEERS,
    )
    .await;

    // The first thing needed after the synchronizer has peers is
    // to fetch the block header from peers.
    for event in events {
        assert_matches!(
            event,
            MockReactorEvent::BlockHeaderFetcherRequest(FetcherRequest {
                id,
                peer,
                ..
            }) if peers.contains(&peer) && id == *block.hash()
        );
    }
}

#[tokio::test]
async fn fwd_sync_is_not_blocked_by_failed_header_fetch_within_latch_interval() {
    let mut rng = TestRng::new();
    let mock_reactor = MockReactor::new();
    let test_env = TestEnv::random(&mut rng);
    let block = test_env.block();
    let block_hash = *block.hash();
    let peers = test_env.peers();
    let validator_matrix = test_env.gen_validator_matrix();
    let cfg = Config {
        ..Default::default()
    };
    let mut block_synchronizer =
        BlockSynchronizer::new_initialized(&mut rng, validator_matrix, cfg);

    // Register block for fwd sync
    assert!(
        block_synchronizer.register_block_by_hash(block_hash, false),
        "should register block by hash"
    );
    assert!(
        block_synchronizer.forward.is_some(),
        "should have forward sync"
    );
    block_synchronizer.register_peers(block_hash, peers.clone());

    let events = need_next(
        &mut rng,
        &mock_reactor,
        &mut block_synchronizer,
        MAX_SIMULTANEOUS_PEERS,
    )
    .await;

    let initial_progress = block_synchronizer
        .forward
        .as_ref()
        .expect("should exist")
        .last_progress_time();

    latch_inner_check(
        block_synchronizer.forward.as_ref(),
        true,
        "forward builder should be latched after need next call",
    );

    let mut peers_asked = Vec::new();
    for event in events {
        assert_matches!(
            event,
            MockReactorEvent::BlockHeaderFetcherRequest(FetcherRequest {
                id,
                peer,
                ..
            }) if peers.contains(&peer) && id == block_hash => {
                peers_asked.push(peer);
            },
            "should be block header fetch"
        );
    }

    // Simulate fetch errors for the header
    let mut generated_effects = Effects::new();
    for peer in peers_asked {
        latch_inner_check(
            block_synchronizer.forward.as_ref(),
            true,
            &format!("response from peer: {:?}, but should still be latched until after final response received", peer),
        );
        assert!(
            generated_effects.is_empty(),
            "effects should remain empty until last response"
        );
        let effects = block_synchronizer.handle_event(
            mock_reactor.effect_builder(),
            &mut rng,
            Event::BlockHeaderFetched(Err(FetcherError::Absent {
                id: Box::new(*block.hash()),
                peer,
            })),
        );

        // the effects array should be empty while the latch is active
        // once the latch is reset, we should get some effects
        generated_effects.extend(effects);
    }

    need_next_inner_check(
        block_synchronizer.forward.as_mut(),
        &mut rng,
        NeedNext::BlockHeader(block_hash),
        "should need block header",
    );
    assert!(
        !generated_effects.is_empty(),
        "should have gotten effects after the final response tail called into need next"
    );

    latch_inner_check(
        block_synchronizer.forward.as_ref(),
        true,
        "all requests have been responded to, and the last event response should have \
        resulted in a fresh need next being reported and thus a new latch",
    );

    assert_matches!(
        block_synchronizer.forward_progress(),
        BlockSynchronizerProgress::Syncing(block_hash, _, _) if block_hash == block_hash,
        "should be syncing"
    );

    tokio::time::sleep(Duration::from(cfg.need_next_interval)).await;

    assert_matches!(
        block_synchronizer.forward_progress(),
        BlockSynchronizerProgress::Syncing(block_hash, _, _) if block_hash == *block.hash()
    );

    let current_progress = block_synchronizer
        .forward
        .as_ref()
        .expect("should exist")
        .last_progress_time();

    assert_eq!(
        initial_progress, current_progress,
        "we have not gotten the record we need, so progress should remain the same"
    )
}

#[tokio::test]
async fn registering_header_successfully_triggers_signatures_fetch_for_weak_finality() {
    let mut rng = TestRng::new();
    let mock_reactor = MockReactor::new();
    let test_env = TestEnv::random(&mut rng);
    let peers = test_env.peers();
    let block = test_env.block();
    let validator_matrix = test_env.gen_validator_matrix();
    let mut block_synchronizer =
        BlockSynchronizer::new_initialized(&mut rng, validator_matrix, Config::default());

    // Register block for fwd sync
    assert!(block_synchronizer.register_block_by_hash(*block.hash(), false));
    assert!(block_synchronizer.forward.is_some());
    block_synchronizer.register_peers(*block.hash(), peers.clone());

    let events = need_next(
        &mut rng,
        &mock_reactor,
        &mut block_synchronizer,
        MAX_SIMULTANEOUS_PEERS,
    )
    .await;

    let mut peers_asked = Vec::new();
    for event in events {
        assert_matches!(
            event,
            MockReactorEvent::BlockHeaderFetcherRequest(FetcherRequest {
                id,
                peer,
                ..
            }) if peers.contains(&peer) && id == *block.hash() => {
                peers_asked.push(peer);
            }
        );
    }

    // Simulate successful fetch of the block header
    let effects = block_synchronizer.handle_event(
        mock_reactor.effect_builder(),
        &mut rng,
        Event::BlockHeaderFetched(Ok(FetchedData::FromPeer {
            item: Box::new(block.clone_header()),
            peer: peers_asked[0],
        })),
    );

    // Check the block acquisition state
    let fwd_builder = block_synchronizer.forward_builder();
    assert_matches!(
        fwd_builder.block_acquisition_state(),
        BlockAcquisitionState::HaveBlockHeader(header, _) if header.block_hash() == *block.hash()
    );

    // Check if the peer that provided the successful response was promoted
    assert!(fwd_builder.peer_list().is_peer_reliable(&peers_asked[0]));

    // Next the synchronizer should fetch finality signatures to reach weak finality.
    // The number of requests should be limited to the number of peers even if we
    // need to get more signatures to reach weak finality.
    assert_eq!(
        effects.len(),
        min(
            test_env.validator_keys().len(),
            MAX_SIMULTANEOUS_PEERS as usize
        )
    );
    for event in mock_reactor.process_effects(effects).await {
        assert_matches!(
            event,
            MockReactorEvent::FinalitySignatureFetcherRequest(FetcherRequest {
                id,
                peer,
                ..
            }) if peers.contains(&peer) && id.block_hash() == block.hash() && id.era_id() == block.era_id()
        );
    }
}

#[tokio::test]
async fn fwd_more_signatures_are_requested_if_weak_finality_is_not_reached() {
    let mut rng = TestRng::new();
    let mock_reactor = MockReactor::new();
    let test_env = TestEnv::random(&mut rng);
    let peers = test_env.peers();
    let block = test_env.block();
    let validator_matrix = test_env.gen_validator_matrix();
    let chain_name_hash = validator_matrix.chain_name_hash();
    let validators_secret_keys = test_env.validator_keys();
    let mut block_synchronizer =
        BlockSynchronizer::new_initialized(&mut rng, validator_matrix, Config::default());

    // Register block for fwd sync
    assert!(block_synchronizer.register_block_by_hash(*block.hash(), false));
    assert!(block_synchronizer.forward.is_some());
    block_synchronizer.register_peers(*block.hash(), peers.clone());

    let fwd_builder = block_synchronizer
        .forward
        .as_mut()
        .expect("Forward builder should have been initialized");
    assert!(fwd_builder
        .register_block_header(block.clone_header(), None)
        .is_ok());
    fwd_builder.register_era_validator_weights(&block_synchronizer.validator_matrix);

    // Check the block acquisition state
    assert_matches!(
        fwd_builder.block_acquisition_state(),
        BlockAcquisitionState::HaveBlockHeader(header, _) if header.block_hash() == *block.hash()
    );

    // Simulate a successful fetch of a single signature
    let signature = FinalitySignatureV2::create(
        *block.hash(),
        block.height(),
        block.era_id(),
        chain_name_hash,
        validators_secret_keys[0].as_ref(),
    );
    assert!(signature.is_verified().is_ok());
    let effects = block_synchronizer.handle_event(
        mock_reactor.effect_builder(),
        &mut rng,
        Event::FinalitySignatureFetched(Ok(FetchedData::FromPeer {
            item: Box::new(signature.into()),
            peer: peers[0],
        })),
    );

    // A single signature isn't enough to reach weak finality.
    // The synchronizer should ask for the remaining signatures.
    // The peer limit should still be in place.
    assert_eq!(
        effects.len(),
        min(
            validators_secret_keys.len() - 1,
            MAX_SIMULTANEOUS_PEERS as usize
        )
    );
    for event in mock_reactor.process_effects(effects).await {
        assert_matches!(
            event,
            MockReactorEvent::FinalitySignatureFetcherRequest(FetcherRequest {
                id,
                peer,
                ..
            }) => {
                assert!(peers.contains(&peer));
                assert_eq!(id.block_hash(), block.hash());
                assert_eq!(id.era_id(), block.era_id());
                assert_ne!(*id.public_key(), PublicKey::from(validators_secret_keys[0].as_ref()));
            }
        );
    }

    // Register finality signatures to reach weak finality
    let mut generated_effects = Effects::new();
    for secret_key in validators_secret_keys
        .iter()
        .skip(1)
        .take(weak_finality_threshold(validators_secret_keys.len()))
    {
        // Register a finality signature
        let signature = FinalitySignatureV2::create(
            *block.hash(),
            block.height(),
            block.era_id(),
            chain_name_hash,
            secret_key.as_ref(),
        );
        assert!(signature.is_verified().is_ok());
        let effects = block_synchronizer.handle_event(
            mock_reactor.effect_builder(),
            &mut rng,
            Event::FinalitySignatureFetched(Ok(FetchedData::FromPeer {
                item: Box::new(signature.into()),
                peer: peers[2],
            })),
        );
        generated_effects.extend(effects);
    }

    // Now the block should have weak finality.
    // We are only interested in the last effects generated since as soon as the block has weak
    // finality it should start to fetch the block body.
    let events = mock_reactor
        .process_effects(
            generated_effects
                .into_iter()
                .rev()
                .take(MAX_SIMULTANEOUS_PEERS as usize),
        )
        .await;
    for event in events {
        assert_matches!(
            event,
            MockReactorEvent::BlockFetcherRequest(FetcherRequest {
                id,
                peer,
                ..
            }) => {
                assert!(peers.contains(&peer));
                assert_eq!(id, *block.hash());
            }
        );
    }
}

#[tokio::test]
async fn fwd_sync_is_not_blocked_by_failed_signatures_fetch_within_latch_interval() {
    let mut rng = TestRng::new();
    let mock_reactor = MockReactor::new();
    let test_env = TestEnv::random(&mut rng);
    let peers = test_env.peers();
    let block = test_env.block();
    let expected_block_hash = *block.hash();
    let era_id = block.era_id();
    let validator_matrix = test_env.gen_validator_matrix();
    let num_validators = test_env.validator_keys().len() as u8;
    let cfg = Config {
        ..Default::default()
    };
    let mut block_synchronizer =
        BlockSynchronizer::new_initialized(&mut rng, validator_matrix, cfg);

    // Register block for fwd sync
    assert!(block_synchronizer.register_block_by_hash(expected_block_hash, false));
    assert!(block_synchronizer.forward.is_some());
    block_synchronizer.register_peers(expected_block_hash, peers.clone());
    let fwd_builder = block_synchronizer
        .forward
        .as_mut()
        .expect("Forward builder should have been initialized");
    assert!(fwd_builder
        .register_block_header(block.clone_header(), None)
        .is_ok());
    fwd_builder.register_era_validator_weights(&block_synchronizer.validator_matrix);

    // Check the block acquisition state
    assert_matches!(
        fwd_builder.block_acquisition_state(),
        BlockAcquisitionState::HaveBlockHeader(header, _) if header.block_hash() == expected_block_hash
    );

    // Synchronizer should fetch finality signatures
    let events = need_next(
        &mut rng,
        &mock_reactor,
        &mut block_synchronizer,
        min(num_validators, MAX_SIMULTANEOUS_PEERS),
        /* We have num_validators
         * validators so we
         * require the num_validators
         * signatures */
    )
    .await;

    // Check what signatures were requested
    let mut sigs_requested = Vec::new();
    for event in events {
        assert_matches!(
            event,
            MockReactorEvent::FinalitySignatureFetcherRequest(FetcherRequest {
                id,
                peer,
                ..
            }) => {
                assert!(peers.contains(&peer));
                assert_eq!(*id.block_hash(), expected_block_hash);
                assert_eq!(id.era_id(), era_id);
                sigs_requested.push((peer, id.public_key().clone()));
            }
        );
    }

    // Simulate failed fetch of finality signatures
    let mut generated_effects = Effects::new();
    for (peer, public_key) in sigs_requested {
        latch_inner_check(
            block_synchronizer.forward.as_ref(),
            true,
            &format!("response from peer: {:?}, but should still be latched until after final response received", peer),
        );
        assert!(
            generated_effects.is_empty(),
            "effects should remain empty until last response"
        );
        let effects = block_synchronizer.handle_event(
            mock_reactor.effect_builder(),
            &mut rng,
            Event::FinalitySignatureFetched(Err(FetcherError::Absent {
                id: Box::new(Box::new(FinalitySignatureId::new(
                    expected_block_hash,
                    era_id,
                    public_key,
                ))),
                peer,
            })),
        );
        // the effects array should be empty while the latch is active
        // once the latch is reset, we should get some effects
        generated_effects.extend(effects);
    }

    assert_matches!(
        block_synchronizer.forward_progress(),
        BlockSynchronizerProgress::Syncing(block_hash, _, _) if block_hash == expected_block_hash,
        "should be syncing"
    );

    // The effects are empty at this point and the synchronizer is stuck
    assert!(
        !generated_effects.is_empty(),
        "should have gotten effects after the final response tail called into need next"
    );

    latch_inner_check(
        block_synchronizer.forward.as_ref(),
        true,
        "all requests have been responded to, and the last event response should have \
        resulted in a fresh need next being reported and thus a new latch",
    );

    for event in mock_reactor.process_effects(generated_effects).await {
        assert_matches!(
            event,
            MockReactorEvent::FinalitySignatureFetcherRequest(FetcherRequest {
                id,
                peer,
                ..
            }) if peers.contains(&peer) && *id.block_hash() == expected_block_hash && id.era_id() == block.era_id()
        );
    }

    // Check if the forward builder is reported as stalled so that the control logic can recover
    assert_matches!(
        block_synchronizer.forward_progress(),
        BlockSynchronizerProgress::Syncing(block_hash, _, _) if block_hash == expected_block_hash
    );
}

#[tokio::test]
async fn next_action_for_have_weak_finality_is_fetching_block_body() {
    let mut rng = TestRng::new();
    let mock_reactor = MockReactor::new();
    let test_env = TestEnv::random(&mut rng);
    let peers = test_env.peers();
    let block = test_env.block();
    let validator_matrix = test_env.gen_validator_matrix();
    let chain_name_hash = validator_matrix.chain_name_hash();
    let validators_secret_keys = test_env.validator_keys();
    let mut block_synchronizer =
        BlockSynchronizer::new_initialized(&mut rng, validator_matrix, Config::default());

    // Register block for fwd sync
    assert!(block_synchronizer.register_block_by_hash(*block.hash(), false));
    assert!(block_synchronizer.forward.is_some());
    block_synchronizer.register_peers(*block.hash(), peers.clone());

    let fwd_builder = block_synchronizer
        .forward
        .as_mut()
        .expect("Forward builder should have been initialized");
    assert!(fwd_builder
        .register_block_header(block.clone_header(), None)
        .is_ok());
    fwd_builder.register_era_validator_weights(&block_synchronizer.validator_matrix);

    // Register finality signatures to reach weak finality
    register_multiple_signatures(
        fwd_builder,
        block,
        validators_secret_keys
            .iter()
            .take(weak_finality_threshold(validators_secret_keys.len())),
        chain_name_hash,
    );

    // Check the block acquisition state
    assert_matches!(
        fwd_builder.block_acquisition_state(),
        BlockAcquisitionState::HaveWeakFinalitySignatures(header, _) if header.block_hash() == *block.hash()
    );

    // Now the block should have weak finality.
    // Next step is to get the block body.
    let events = need_next(
        &mut rng,
        &mock_reactor,
        &mut block_synchronizer,
        MAX_SIMULTANEOUS_PEERS,
    )
    .await;

    for event in events {
        assert_matches!(
            event,
            MockReactorEvent::BlockFetcherRequest(FetcherRequest {
                id,
                peer,
                ..
            }) => {
                assert!(peers.contains(&peer));
                assert_eq!(id, *block.hash());
            }
        );
    }
}

#[tokio::test]
async fn registering_block_body_transitions_builder_to_have_block_state() {
    let mut rng = TestRng::new();
    let mock_reactor = MockReactor::new();
    let test_env = TestEnv::random(&mut rng);
    let peers = test_env.peers();
    let block = test_env.block();
    let validator_matrix = test_env.gen_validator_matrix();
    let chain_name_hash = validator_matrix.chain_name_hash();
    let validators_secret_keys = test_env.validator_keys();
    let mut block_synchronizer =
        BlockSynchronizer::new_initialized(&mut rng, validator_matrix, Config::default());

    // Register block for fwd sync
    assert!(block_synchronizer.register_block_by_hash(*block.hash(), false));
    assert!(block_synchronizer.forward.is_some());
    block_synchronizer.register_peers(*block.hash(), peers.clone());

    let fwd_builder = block_synchronizer
        .forward
        .as_mut()
        .expect("Forward builder should have been initialized");
    assert!(fwd_builder
        .register_block_header(block.clone_header(), None)
        .is_ok());
    fwd_builder.register_era_validator_weights(&block_synchronizer.validator_matrix);

    // Register finality signatures to reach weak finality
    register_multiple_signatures(
        fwd_builder,
        block,
        validators_secret_keys
            .iter()
            .take(weak_finality_threshold(validators_secret_keys.len())),
        chain_name_hash,
    );

    // Check the block acquisition state
    assert_matches!(
        fwd_builder.block_acquisition_state(),
        BlockAcquisitionState::HaveWeakFinalitySignatures(header, _) if header.block_hash() == *block.hash()
    );

    // Now the block should have weak finality.
    // Next step is to get the block body.
    let events = need_next(
        &mut rng,
        &mock_reactor,
        &mut block_synchronizer,
        MAX_SIMULTANEOUS_PEERS,
    )
    .await;

    for event in events {
        assert_matches!(
            event,
            MockReactorEvent::BlockFetcherRequest(FetcherRequest {
                id,
                peer,
                ..
            }) => {
                assert!(peers.contains(&peer));
                assert_eq!(id, *block.hash());
            }
        );
    }

    block_synchronizer.handle_event(
        mock_reactor.effect_builder(),
        &mut rng,
        Event::BlockFetched(Ok(FetchedData::FromPeer {
            item: Box::new(block.clone()),
            peer: peers[0],
        })),
    );

    assert_matches!(
        block_synchronizer.forward_builder().block_acquisition_state(),
        BlockAcquisitionState::HaveBlock(acquired_block, _, _) if acquired_block.hash() == block.hash()
    );
}

#[tokio::test]
async fn fwd_having_block_body_for_block_without_deploys_requires_only_signatures() {
    let mut rng = TestRng::new();
    let mock_reactor = MockReactor::new();
    let test_env = TestEnv::random(&mut rng);
    let peers = test_env.peers();
    let block = test_env.block();
    let validator_matrix = test_env.gen_validator_matrix();
    let chain_name_hash = validator_matrix.chain_name_hash();
    let validators_secret_keys = test_env.validator_keys();
    let mut block_synchronizer =
        BlockSynchronizer::new_initialized(&mut rng, validator_matrix, Config::default());

    // Register block for fwd sync
    assert!(block_synchronizer.register_block_by_hash(*block.hash(), false));
    assert!(block_synchronizer.forward.is_some());
    block_synchronizer.register_peers(*block.hash(), peers.clone());

    let fwd_builder = block_synchronizer
        .forward
        .as_mut()
        .expect("Forward builder should have been initialized");
    assert!(fwd_builder
        .register_block_header(block.clone_header(), None)
        .is_ok());
    fwd_builder.register_era_validator_weights(&block_synchronizer.validator_matrix);

    // Register finality signatures to reach weak finality
    register_multiple_signatures(
        fwd_builder,
        block,
        validators_secret_keys
            .iter()
            .take(weak_finality_threshold(validators_secret_keys.len())),
        chain_name_hash,
    );

    assert!(fwd_builder.register_block(block.clone(), None).is_ok());

    // Check the block acquisition state
    assert_matches!(
        fwd_builder.block_acquisition_state(),
        BlockAcquisitionState::HaveBlock(acquired_block, _, _) if acquired_block.hash() == block.hash()
    );

    // Since the block doesn't have any deploys,
    // the next step should be to fetch the finality signatures for strict finality.
    let effects = block_synchronizer.need_next(mock_reactor.effect_builder(), &mut rng);
    for event in mock_reactor.process_effects(effects).await {
        assert_matches!(
            event,
            MockReactorEvent::FinalitySignatureFetcherRequest(FetcherRequest {
                id,
                peer,
                ..
            }) if peers.contains(&peer) && id.block_hash() == block.hash() && id.era_id() == block.era_id()
        );
    }
}

#[tokio::test]
async fn fwd_having_block_body_for_block_with_deploys_requires_approvals_hashes() {
    let mut rng = TestRng::new();
    let mock_reactor = MockReactor::new();
    let test_env = TestEnv::random(&mut rng).with_block(
        TestBlockBuilder::new()
            .era(1)
            .random_transactions(1, &mut rng)
            .build(&mut rng)
            .into(),
    );
    let peers = test_env.peers();
    let block = test_env.block();
    let validator_matrix = test_env.gen_validator_matrix();
    let chain_name_hash = validator_matrix.chain_name_hash();
    let validators_secret_keys = test_env.validator_keys();
    let mut block_synchronizer =
        BlockSynchronizer::new_initialized(&mut rng, validator_matrix, Config::default());

    // Register block for fwd sync
    assert!(block_synchronizer.register_block_by_hash(*block.hash(), false));
    assert!(block_synchronizer.forward.is_some());
    block_synchronizer.register_peers(*block.hash(), peers.clone());

    let fwd_builder = block_synchronizer
        .forward
        .as_mut()
        .expect("Forward builder should have been initialized");
    assert!(fwd_builder
        .register_block_header(block.clone_header(), None)
        .is_ok());
    fwd_builder.register_era_validator_weights(&block_synchronizer.validator_matrix);

    // Register finality signatures to reach weak finality
    register_multiple_signatures(
        fwd_builder,
        block,
        validators_secret_keys
            .iter()
            .take(weak_finality_threshold(validators_secret_keys.len())),
        chain_name_hash,
    );

    assert!(fwd_builder.register_block(block.clone(), None).is_ok());

    // Check the block acquisition state
    assert_matches!(
        fwd_builder.block_acquisition_state(),
        BlockAcquisitionState::HaveBlock(acquired_block, _, _) if acquired_block.hash() == block.hash()
    );

    // Since the block has deploys,
    // the next step should be to fetch the approvals hashes.
    let events = need_next(
        &mut rng,
        &mock_reactor,
        &mut block_synchronizer,
        MAX_SIMULTANEOUS_PEERS,
    )
    .await;

    for event in events {
        if !matches!(
            event,
            MockReactorEvent::ApprovalsHashesFetcherRequest(FetcherRequest {
                id,
                peer,
                ..
            }) if peers.contains(&peer) && id == *block.hash()
        ) {
            println!("peers: {:?}", peers);
            println!("{}", block.hash());
            println!("event: {:?}", event);
        }
        assert_matches!(
            event,
            MockReactorEvent::ApprovalsHashesFetcherRequest(FetcherRequest {
                id,
                peer,
                ..
            }) if peers.contains(&peer) && id == *block.hash()
        );
    }
}

#[tokio::test]
async fn fwd_registering_approvals_hashes_triggers_fetch_for_deploys() {
    let mut rng = TestRng::new();
    let mock_reactor = MockReactor::new();
    let txns = [Transaction::random(&mut rng)];
    let test_env = TestEnv::random(&mut rng).with_block(
        TestBlockBuilder::new()
            .era(1)
            .transactions(txns.iter())
            .build(&mut rng)
            .into(),
    );
    let peers = test_env.peers();
    let block = test_env.block();
    let validator_matrix = test_env.gen_validator_matrix();
    let chain_name_hash = validator_matrix.chain_name_hash();
    let validators_secret_keys = test_env.validator_keys();
    let mut block_synchronizer =
        BlockSynchronizer::new_initialized(&mut rng, validator_matrix, Config::default());

    // Register block for fwd sync
    assert!(block_synchronizer.register_block_by_hash(*block.hash(), false));
    assert!(block_synchronizer.forward.is_some());
    block_synchronizer.register_peers(*block.hash(), peers.clone());

    let fwd_builder = block_synchronizer
        .forward
        .as_mut()
        .expect("Forward builder should have been initialized");
    assert!(fwd_builder
        .register_block_header(block.clone_header(), None)
        .is_ok());
    fwd_builder.register_era_validator_weights(&block_synchronizer.validator_matrix);

    // Register finality signatures to reach weak finality
    register_multiple_signatures(
        fwd_builder,
        block,
        validators_secret_keys
            .iter()
            .take(weak_finality_threshold(validators_secret_keys.len())),
        chain_name_hash,
    );

    assert!(fwd_builder.register_block(block.clone(), None).is_ok());

    // Check the block acquisition state
    assert_matches!(
        fwd_builder.block_acquisition_state(),
        BlockAcquisitionState::HaveBlock(acquired_block, _, _) if acquired_block.hash() == block.hash()
    );

    let approvals_hashes = ApprovalsHashes::new_v2(
        *block.hash(),
        txns.iter()
            .map(|txn| txn.compute_approvals_hash().unwrap())
            .collect(),
        dummy_merkle_proof(),
    );

    // Since the block has approvals hashes,
    // the next step should be to fetch the deploys.
    let effects = block_synchronizer.handle_event(
        mock_reactor.effect_builder(),
        &mut rng,
        Event::ApprovalsHashesFetched(Ok(FetchedData::FromPeer {
            item: Box::new(approvals_hashes.clone()),
            peer: peers[0],
        })),
    );
    assert_eq!(effects.len(), MAX_SIMULTANEOUS_PEERS as usize);
    for event in mock_reactor.process_effects(effects).await {
        assert_matches!(
            event,
            MockReactorEvent::TransactionFetcherRequest(FetcherRequest {
                id,
                peer,
                ..
            }) => {
                assert!(peers.contains(&peer));
                assert_eq!(id, txns[0].compute_id());
            }
        );
    }
}

#[tokio::test]
async fn fwd_have_block_body_without_deploys_and_strict_finality_transitions_state_machine() {
    let mut rng = TestRng::new();
    let mock_reactor = MockReactor::new();
    let test_env = TestEnv::random(&mut rng);
    let peers = test_env.peers();
    let block = test_env.block();
    let validator_matrix = test_env.gen_validator_matrix();
    let chain_name_hash = validator_matrix.chain_name_hash();
    let validators_secret_keys = test_env.validator_keys();
    let mut block_synchronizer =
        BlockSynchronizer::new_initialized(&mut rng, validator_matrix, Config::default());

    // Register block for fwd sync
    assert!(block_synchronizer.register_block_by_hash(*block.hash(), false));
    assert!(block_synchronizer.forward.is_some());
    block_synchronizer.register_peers(*block.hash(), peers.clone());

    let fwd_builder = block_synchronizer
        .forward
        .as_mut()
        .expect("Forward builder should have been initialized");
    assert!(fwd_builder
        .register_block_header(block.clone_header(), None)
        .is_ok());
    fwd_builder.register_era_validator_weights(&block_synchronizer.validator_matrix);

    // Register finality signatures to reach strict finality
    register_multiple_signatures(
        fwd_builder,
        block,
        validators_secret_keys.iter(),
        chain_name_hash,
    );

    assert!(fwd_builder.register_block(block.clone(), None).is_ok());

    // Check the block acquisition state
    assert_matches!(
        fwd_builder.block_acquisition_state(),
        BlockAcquisitionState::HaveBlock(acquired_block, _, _) if acquired_block.hash() == block.hash()
    );

    // Since the block doesn't have any deploys and already has achieved strict finality, we expect
    // it to transition directly to HaveStrictFinality and ask for the next piece of work
    // immediately
    let mut effects = block_synchronizer.need_next(mock_reactor.effect_builder(), &mut rng);
    assert_eq!(effects.len(), 1);

    let fwd_builder = block_synchronizer
        .forward
        .as_ref()
        .expect("Forward builder should have been initialized");
    assert_matches!(
        fwd_builder.block_acquisition_state(),
        BlockAcquisitionState::HaveStrictFinalitySignatures(acquired_block, ..) if acquired_block.hash() == block.hash()
    );

    // Expect a single NeedNext event
    let events = effects.remove(0).await;
    assert_eq!(events.len(), 1);
    assert_matches!(
        events[0],
        Event::Request(BlockSynchronizerRequest::NeedNext)
    );
}

#[tokio::test]
async fn fwd_have_block_with_strict_finality_requires_creation_of_finalized_block() {
    let mut rng = TestRng::new();
    let mock_reactor = MockReactor::new();
    let test_env = TestEnv::random(&mut rng);
    let peers = test_env.peers();
    let block = test_env.block();
    let validator_matrix = test_env.gen_validator_matrix();
    let chain_name_hash = validator_matrix.chain_name_hash();
    let validators_secret_keys = test_env.validator_keys();
    let mut block_synchronizer =
        BlockSynchronizer::new_initialized(&mut rng, validator_matrix, Config::default());

    // Register block for fwd sync
    assert!(block_synchronizer.register_block_by_hash(*block.hash(), false));
    assert!(block_synchronizer.forward.is_some());
    block_synchronizer.register_peers(*block.hash(), peers.clone());

    let fwd_builder = block_synchronizer
        .forward
        .as_mut()
        .expect("Forward builder should have been initialized");
    assert!(fwd_builder
        .register_block_header(block.clone_header(), None)
        .is_ok());
    fwd_builder.register_era_validator_weights(&block_synchronizer.validator_matrix);

    // Register signatures for weak finality
    register_multiple_signatures(
        fwd_builder,
        block,
        validators_secret_keys
            .iter()
            .take(weak_finality_threshold(validators_secret_keys.len())),
        chain_name_hash,
    );
    assert!(fwd_builder.register_block(block.clone(), None).is_ok());

    // Check the block acquisition state
    assert_matches!(
        fwd_builder.block_acquisition_state(),
        BlockAcquisitionState::HaveBlock(acquired_block, _, _) if acquired_block.hash() == block.hash()
    );

    // Register the remaining signatures to reach strict finality
    register_multiple_signatures(
        fwd_builder,
        block,
        validators_secret_keys
            .iter()
            .skip(weak_finality_threshold(validators_secret_keys.len())),
        chain_name_hash,
    );

    // Check the block acquisition state
    assert_matches!(
        fwd_builder.block_acquisition_state(),
        BlockAcquisitionState::HaveStrictFinalitySignatures(acquired_block, ..) if acquired_block.hash() == block.hash()
    );

    // Block should have strict finality and will require to be executed
    let events = need_next(&mut rng, &mock_reactor, &mut block_synchronizer, 1).await;

    for event in events {
        assert_matches!(
            event,
            MockReactorEvent::MakeBlockExecutableRequest(MakeBlockExecutableRequest {
                block_hash,
                ..
            }) if block_hash == *block.hash()
        );
    }
}

#[tokio::test]
async fn fwd_have_strict_finality_requests_enqueue_when_finalized_block_is_created() {
    let mut rng = TestRng::new();
    let mock_reactor = MockReactor::new();
    let test_env = TestEnv::random(&mut rng);
    let peers = test_env.peers();
    let block = test_env.block();
    let validator_matrix = test_env.gen_validator_matrix();
    let chain_name_hash = validator_matrix.chain_name_hash();
    let validators_secret_keys = test_env.validator_keys();
    let mut block_synchronizer =
        BlockSynchronizer::new_initialized(&mut rng, validator_matrix, Config::default());

    // Register block for fwd sync
    assert!(block_synchronizer.register_block_by_hash(*block.hash(), false));
    assert!(block_synchronizer.forward.is_some());
    block_synchronizer.register_peers(*block.hash(), peers.clone());

    let fwd_builder = block_synchronizer
        .forward
        .as_mut()
        .expect("Forward builder should have been initialized");
    assert!(fwd_builder
        .register_block_header(block.clone_header(), None)
        .is_ok());
    fwd_builder.register_era_validator_weights(&block_synchronizer.validator_matrix);

    // Register finality signatures to reach weak finality
    register_multiple_signatures(
        fwd_builder,
        block,
        validators_secret_keys
            .iter()
            .take(weak_finality_threshold(validators_secret_keys.len())),
        chain_name_hash,
    );
    assert!(fwd_builder.register_block(block.clone(), None).is_ok());
    // Register the remaining signatures to reach strict finality
    register_multiple_signatures(
        fwd_builder,
        block,
        validators_secret_keys
            .iter()
            .skip(weak_finality_threshold(validators_secret_keys.len())),
        chain_name_hash,
    );

    // Check the block acquisition state
    assert_matches!(
        fwd_builder.block_acquisition_state(),
        BlockAcquisitionState::HaveStrictFinalitySignatures(acquired_block, ..) if acquired_block.hash() == block.hash()
    );

    assert_matches!(
        block_synchronizer.forward_progress(),
        BlockSynchronizerProgress::Syncing(block_hash, _, _) if block_hash == *block.hash()
    );

    // After the FinalizedBlock is created, the block synchronizer will request for it to be
    // enqueued for execution
    let event = Event::MadeFinalizedBlock {
        block_hash: *block.hash(),
        result: Some(ExecutableBlock::from_block_and_transactions(
            block.clone().try_into().expect("Expected a V2 block."),
            Vec::new(),
        )),
    };
    let effects = block_synchronizer.handle_event(mock_reactor.effect_builder(), &mut rng, event);
    assert_eq!(effects.len(), 1);
    let events = mock_reactor.process_effects(effects).await;

    // Check the block acquisition state
    let fwd_builder = block_synchronizer
        .forward
        .as_ref()
        .expect("Forward builder should have been initialized");
    assert_matches!(
        fwd_builder.block_acquisition_state(),
        BlockAcquisitionState::HaveExecutableBlock(actual_block, _, _) if *actual_block.hash() == *block.hash()
    );

    // This is the first of two events created when `EffectBuilder::enqueue_block_for_execution` is
    // called.
    assert_matches!(
        &events[0],
        MockReactorEvent::StorageRequest(
            StorageRequest::GetKeyBlockHeightForActivationPoint { .. }
        )
    );

    // Progress is syncing until we get a confirmation that the block was enqueued for execution
    assert_matches!(
        block_synchronizer.forward_progress(),
        BlockSynchronizerProgress::Syncing(block_hash, _, _) if block_hash == *block.hash()
    );
}

#[tokio::test]
async fn fwd_builder_status_is_executing_when_block_is_enqueued_for_execution() {
    let mut rng = TestRng::new();
    let mock_reactor = MockReactor::new();
    let test_env = TestEnv::random(&mut rng);
    let peers = test_env.peers();
    let block = test_env.block();
    let validator_matrix = test_env.gen_validator_matrix();
    let chain_name_hash = validator_matrix.chain_name_hash();
    let validators_secret_keys = test_env.validator_keys();
    let mut block_synchronizer =
        BlockSynchronizer::new_initialized(&mut rng, validator_matrix, Config::default());

    // Register block for fwd sync
    assert!(block_synchronizer.register_block_by_hash(*block.hash(), false));
    assert!(block_synchronizer.forward.is_some());
    block_synchronizer.register_peers(*block.hash(), peers.clone());

    let fwd_builder = block_synchronizer
        .forward
        .as_mut()
        .expect("Forward builder should have been initialized");
    assert!(fwd_builder
        .register_block_header(block.clone_header(), None)
        .is_ok());
    fwd_builder.register_era_validator_weights(&block_synchronizer.validator_matrix);

    // Register finality signatures to reach weak finality
    register_multiple_signatures(
        fwd_builder,
        block,
        validators_secret_keys
            .iter()
            .take(weak_finality_threshold(validators_secret_keys.len())),
        chain_name_hash,
    );
    assert!(fwd_builder.register_block(block.clone(), None).is_ok());
    // Register the remaining signatures to reach strict finality
    register_multiple_signatures(
        fwd_builder,
        block,
        validators_secret_keys
            .iter()
            .skip(weak_finality_threshold(validators_secret_keys.len())),
        chain_name_hash,
    );

    // Check the block acquisition state
    assert_matches!(
        fwd_builder.block_acquisition_state(),
        BlockAcquisitionState::HaveStrictFinalitySignatures(acquired_block, ..) if acquired_block.hash() == block.hash()
    );

    // Register finalized block
    fwd_builder.register_made_executable_block(ExecutableBlock::from_block_and_transactions(
        block.clone().try_into().expect("Expected a V2 block."),
        Vec::new(),
    ));
    assert_matches!(
        fwd_builder.block_acquisition_state(),
        BlockAcquisitionState::HaveExecutableBlock(actual_block, _, _) if *actual_block.hash() == *block.hash()
    );

    // Simulate that enqueuing the block for execution was successful
    let event = Event::MarkBlockExecutionEnqueued(*block.hash());

    // There is nothing for the synchronizer to do at this point.
    // It will wait for the block to be executed
    let effects = block_synchronizer.handle_event(mock_reactor.effect_builder(), &mut rng, event);
    assert_eq!(effects.len(), 0);

    // Progress should now indicate that the block is executing
    assert_matches!(
        block_synchronizer.forward_progress(),
        BlockSynchronizerProgress::Executing(block_hash, _, _) if block_hash == *block.hash()
    );
}

#[tokio::test]
async fn fwd_sync_is_finished_when_block_is_marked_as_executed() {
    let mut rng = TestRng::new();
    let mock_reactor = MockReactor::new();
    let test_env = TestEnv::random(&mut rng);
    let peers = test_env.peers();
    let block = test_env.block();
    let validator_matrix = test_env.gen_validator_matrix();
    let chain_name_hash = validator_matrix.chain_name_hash();
    let validators_secret_keys = test_env.validator_keys();
    let mut block_synchronizer =
        BlockSynchronizer::new_initialized(&mut rng, validator_matrix, Config::default());

    // Register block for fwd sync
    assert!(block_synchronizer.register_block_by_hash(*block.hash(), false));
    assert!(block_synchronizer.forward.is_some());
    block_synchronizer.register_peers(*block.hash(), peers.clone());

    let fwd_builder = block_synchronizer
        .forward
        .as_mut()
        .expect("Forward builder should have been initialized");
    assert!(fwd_builder
        .register_block_header(block.clone_header(), None)
        .is_ok());
    fwd_builder.register_era_validator_weights(&block_synchronizer.validator_matrix);

    // Register finality signatures to reach weak finality
    register_multiple_signatures(
        fwd_builder,
        block,
        validators_secret_keys
            .iter()
            .take(weak_finality_threshold(validators_secret_keys.len())),
        chain_name_hash,
    );
    assert!(fwd_builder.register_block(block.clone(), None).is_ok());
    // Register the remaining signatures to reach strict finality
    register_multiple_signatures(
        fwd_builder,
        block,
        validators_secret_keys
            .iter()
            .skip(weak_finality_threshold(validators_secret_keys.len())),
        chain_name_hash,
    );

    // Register finalized block
    fwd_builder.register_made_executable_block(ExecutableBlock::from_block_and_transactions(
        block.clone().try_into().expect("Expected a V2 block."),
        Vec::new(),
    ));
    fwd_builder.register_block_execution_enqueued();

    // Progress should now indicate that the block is executing
    assert_matches!(
        block_synchronizer.forward_progress(),
        BlockSynchronizerProgress::Executing(block_hash, _, _) if block_hash == *block.hash()
    );

    // Simulate a MarkBlockExecuted event
    let event = Event::MarkBlockExecuted(*block.hash());

    // There is nothing for the synchronizer to do at this point, the sync is finished.
    let effects = block_synchronizer.handle_event(mock_reactor.effect_builder(), &mut rng, event);
    assert_eq!(effects.len(), 0);

    // Progress should now indicate that the block is executing
    assert_matches!(
        block_synchronizer.forward_progress(),
        BlockSynchronizerProgress::Synced(block_hash, _, _) if block_hash == *block.hash()
    );
}

#[tokio::test]
async fn historical_sync_announces_meta_block() {
    let mut rng = TestRng::new();
    let mock_reactor = MockReactor::new();
    let test_env = TestEnv::random(&mut rng);
    let peers = test_env.peers();
    let block = test_env.block();
    let validator_matrix = test_env.gen_validator_matrix();
    let chain_name_hash = validator_matrix.chain_name_hash();
    let validators_secret_keys = test_env.validator_keys();
    let mut block_synchronizer =
        BlockSynchronizer::new_initialized(&mut rng, validator_matrix, Config::default());

    // Register block for historical sync
    assert!(block_synchronizer.register_block_by_hash(*block.hash(), SHOULD_FETCH_EXECUTION_STATE));
    assert!(block_synchronizer.historical.is_some());
    block_synchronizer.register_peers(*block.hash(), peers.clone());

    let historical_builder = block_synchronizer
        .historical
        .as_mut()
        .expect("Historical builder should have been initialized");
    assert!(historical_builder
        .register_block_header(block.clone_header(), None)
        .is_ok());
    historical_builder.register_era_validator_weights(&block_synchronizer.validator_matrix);

    // Register finality signatures to reach weak finality
    register_multiple_signatures(
        historical_builder,
        block,
        validators_secret_keys
            .iter()
            .take(weak_finality_threshold(validators_secret_keys.len())),
        chain_name_hash,
    );
    assert!(historical_builder
        .register_block(block.clone(), None)
        .is_ok());
    // Register the remaining signatures to reach strict finality
    register_multiple_signatures(
        historical_builder,
        block,
        validators_secret_keys
            .iter()
            .skip(weak_finality_threshold(validators_secret_keys.len())),
        chain_name_hash,
    );

    // Set the builder state to `HaveStrictFinalitySignatures`
    match historical_builder.block_acquisition_state() {
        BlockAcquisitionState::HaveBlock(state_block, state_signatures, _) => historical_builder
            .set_block_acquisition_state(BlockAcquisitionState::HaveStrictFinalitySignatures(
                state_block.clone(),
                state_signatures.clone(),
            )),
        other => panic!("Unexpected state: {:?}", other),
    }
    // Make sure the historical builder is syncing
    assert_matches!(
        block_synchronizer.historical_progress(),
        BlockSynchronizerProgress::Syncing(block_hash, _, _) if block_hash == *block.hash()
    );

    // Simulate a MarkBlockCompleted event
    let event = Event::MarkBlockCompleted {
        block_hash: *block.hash(),
        is_new: true,
    };
    // Put it through to the synchronizer
    let effects = block_synchronizer.handle_event(mock_reactor.effect_builder(), &mut rng, event);
    assert_eq!(effects.len(), 1);
    let mut events = mock_reactor.process_effects(effects).await;

    // We should have a request to get the execution results
    match events.pop().unwrap() {
        MockReactorEvent::StorageRequest(StorageRequest::GetExecutionResults {
            block_hash: actual_block_hash,
            responder,
        }) => {
            assert_eq!(actual_block_hash, *block.hash());
            // We'll just send empty execution results for this case.
            responder.respond(Some(vec![])).await;
        }
        other => panic!("Unexpected event: {:?}", other),
    }
    // Crank one more time because the meta block event is chained onto the
    // execution results fetching
    let event = mock_reactor.crank().await;
    match event {
        MockReactorEvent::MetaBlockAnnouncement(MetaBlockAnnouncement(mut meta_block)) => {
            assert_eq!(meta_block.hash(), *block.hash());
            // The deploy buffer is supposed to get notified
            assert!(meta_block
                .mut_state()
                .register_as_sent_to_deploy_buffer()
                .was_updated());
        }
        other => panic!("Unexpected event: {:?}", other),
    }
    // The historical sync for this block should now be complete
    assert_matches!(
        block_synchronizer.historical_progress(),
        BlockSynchronizerProgress::Synced(block_hash, _, _) if block_hash == *block.hash()
    );
}

#[test]
fn builders_are_purged_when_requested() {
    let mut rng = TestRng::new();
    let test_env = TestEnv::random(&mut rng);
    let block = test_env.block();
    let validator_matrix = test_env.gen_validator_matrix();
    let mut block_synchronizer =
        BlockSynchronizer::new_initialized(&mut rng, validator_matrix, Config::default());

    // Register block for forward sync
    assert!(block_synchronizer.register_block_by_hash(*block.hash(), false));

    // Registering block for historical sync
    assert!(block_synchronizer
        .register_block_by_hash(*TestBlockBuilder::new().build(&mut rng).hash(), true));

    assert!(block_synchronizer.forward.is_some());
    assert!(block_synchronizer.historical.is_some());

    block_synchronizer.purge_historical();
    assert!(block_synchronizer.forward.is_some());
    assert!(block_synchronizer.historical.is_none());

    assert!(block_synchronizer
        .register_block_by_hash(*TestBlockBuilder::new().build(&mut rng).hash(), true));
    assert!(block_synchronizer.forward.is_some());
    assert!(block_synchronizer.historical.is_some());

    block_synchronizer.purge_forward();
    assert!(block_synchronizer.forward.is_none());
    assert!(block_synchronizer.historical.is_some());

    assert!(block_synchronizer.register_block_by_hash(*block.hash(), false));
    assert!(block_synchronizer.forward.is_some());
    assert!(block_synchronizer.historical.is_some());

    block_synchronizer.purge();
    assert!(block_synchronizer.forward.is_none());
    assert!(block_synchronizer.historical.is_none());
}

#[tokio::test]
async fn synchronizer_halts_if_block_cannot_be_made_executable() {
    let mut rng = TestRng::new();
    let mock_reactor = MockReactor::new();
    let test_env = TestEnv::random(&mut rng);
    let peers = test_env.peers();
    let block = test_env.block();
    let validator_matrix = test_env.gen_validator_matrix();
    let chain_name_hash = validator_matrix.chain_name_hash();
    let validators_secret_keys = test_env.validator_keys();
    let mut block_synchronizer =
        BlockSynchronizer::new_initialized(&mut rng, validator_matrix, Config::default());

    // Register block for fwd sync
    assert!(block_synchronizer.register_block_by_hash(*block.hash(), false));
    assert!(block_synchronizer.forward.is_some());
    block_synchronizer.register_peers(*block.hash(), peers.clone());

    let fwd_builder = block_synchronizer
        .forward
        .as_mut()
        .expect("Forward builder should have been initialized");
    assert!(fwd_builder
        .register_block_header(block.clone_header(), None)
        .is_ok());
    fwd_builder.register_era_validator_weights(&block_synchronizer.validator_matrix);
    // Register finality signatures to reach weak finality
    register_multiple_signatures(
        fwd_builder,
        block,
        validators_secret_keys
            .iter()
            .take(weak_finality_threshold(validators_secret_keys.len())),
        chain_name_hash,
    );
    assert!(fwd_builder.register_block(block.clone(), None).is_ok());
    // Register the remaining signatures to reach strict finality
    register_multiple_signatures(
        fwd_builder,
        block,
        validators_secret_keys
            .iter()
            .skip(weak_finality_threshold(validators_secret_keys.len())),
        chain_name_hash,
    );

    // Block should have strict finality and will require to be executed
    let events = need_next(&mut rng, &mock_reactor, &mut block_synchronizer, 1).await;

    for event in events {
        assert_matches!(
            event,
            MockReactorEvent::MakeBlockExecutableRequest(MakeBlockExecutableRequest {
                block_hash,
                ..
            }) if block_hash == *block.hash()
        );
    }

    // Simulate an error (the block couldn't be converted for execution).
    // This can happen if the synchronizer didn't fetch the right approvals hashes.
    // Don't expect to progress any further here. The control logic should
    // leap and backfill this block during a historical sync.
    let effects = block_synchronizer.handle_event(
        mock_reactor.effect_builder(),
        &mut rng,
        Event::MadeFinalizedBlock {
            block_hash: *block.hash(),
            result: None,
        },
    );
    assert_eq!(effects.len(), 0);

    // Check the block acquisition state
    let fwd_builder = block_synchronizer
        .forward
        .as_ref()
        .expect("Forward builder should have been initialized");
    assert_matches!(
        fwd_builder.block_acquisition_state(),
        BlockAcquisitionState::Failed(block_hash, _) if block_hash == block.hash()
    );

    // Progress should now indicate that the block is syncing
    assert_matches!(
        block_synchronizer.forward_progress(),
        BlockSynchronizerProgress::Syncing(block_hash, _, _) if block_hash == *block.hash()
    );
}

fn historical_state(block_synchronizer: &BlockSynchronizer) -> &BlockAcquisitionState {
    block_synchronizer
        .historical
        .as_ref()
        .unwrap()
        .block_acquisition_state()
}

/// When there is no deploy, the state goes from `HaveGlobalState` to `HaveStrictFinalitySignature`
/// directly, skipping `HaveAllExecutionResults`, `HaveApprovalsHashes` and `HaveAllDeploys`.
#[tokio::test]
async fn historical_sync_skips_exec_results_and_deploys_if_block_empty() {
    let rng = &mut TestRng::new();
    let mock_reactor = MockReactor::new();
    let test_env = TestEnv::random(rng);
    let peers = test_env.peers();
    let block = test_env.block();
    let validator_matrix = test_env.gen_validator_matrix();
    let chain_name_hash = validator_matrix.chain_name_hash();
    let validators_secret_keys = test_env.validator_keys();
    let mut block_synchronizer =
        BlockSynchronizer::new_initialized(rng, validator_matrix, Default::default())
            .with_legacy_finality(LegacyRequiredFinality::Strict);

    // Register block for historical sync
    assert!(block_synchronizer.register_block_by_hash(*block.hash(), SHOULD_FETCH_EXECUTION_STATE));
    assert!(block_synchronizer.forward.is_none());
    block_synchronizer.register_peers(*block.hash(), peers.clone());

    // Skip steps HaveBlockHeader, HaveWeakFinalitySignature, HaveBlock

    let historical_builder = block_synchronizer
        .historical
        .as_mut()
        .expect("Historical builder should have been initialized");
    historical_builder
        .register_block_header(block.clone_header(), None)
        .expect("header registration works");
    historical_builder.register_era_validator_weights(&block_synchronizer.validator_matrix);
    register_multiple_signatures(
        historical_builder,
        block,
        validators_secret_keys
            .iter()
            .take(weak_finality_threshold(validators_secret_keys.len())),
        chain_name_hash,
    );
    assert!(historical_builder
        .register_block(block.clone(), None)
        .is_ok());

    let events = need_next(rng, &mock_reactor, &mut block_synchronizer, 1).await;

    let request = match events.try_one() {
        Some(MockReactorEvent::SyncGlobalStateRequest(
            request @ SyncGlobalStateRequest {
                block_hash,
                state_root_hash,
                ..
            },
        )) if block_hash == *block.hash() && &state_root_hash == block.state_root_hash() => request,
        _ => panic!("there should be a unique event of type SyncGlobalStateRequest"),
    };

    let effects = block_synchronizer.handle_event(
        mock_reactor.effect_builder(),
        rng,
        Event::GlobalStateSynchronizer(global_state_synchronizer::Event::Request(request)),
    );

    // ----- HaveBlock -----
    assert_matches!(
        historical_state(&block_synchronizer),
        BlockAcquisitionState::HaveBlock { .. }
    );

    // Those effects are handled directly and not through the reactor:
    let events = effects
        .try_one()
        .expect("there should be only one effect")
        .await;
    assert_matches!(
        events.try_one(),
        Some(Event::GlobalStateSynchronizer(
            GlobalStateSynchronizerEvent::GetPeers(_)
        ))
    );

    let effects = block_synchronizer.handle_event(
        mock_reactor.effect_builder(),
        rng,
        Event::GlobalStateSynced {
            block_hash: *block.hash(),
            result: Ok(GlobalStateSynchronizerResponse::new(
                super::global_state_synchronizer::RootHash::new(*block.state_root_hash()),
                vec![],
            )),
        },
    );

    // ----- HaveGlobalState -----
    assert_matches!(
        historical_state(&block_synchronizer),
        BlockAcquisitionState::HaveGlobalState { .. }
    );
    let events = mock_reactor.process_effects(effects).await;

    for event in events {
        assert_matches!(event, MockReactorEvent::FinalitySignatureFetcherRequest(..));
    }
}

#[tokio::test]
async fn historical_sync_no_legacy_block() {
    let rng = &mut TestRng::new();
    let mock_reactor = MockReactor::new();
    let txn = Transaction::random(rng);
    let test_env = TestEnv::random(rng).with_block(
        TestBlockBuilder::new()
            .era(1)
            .transactions(iter::once(&txn))
            .build(rng)
            .into(),
    );
    let peers = test_env.peers();
    let block = test_env.block();
    let validator_matrix = test_env.gen_validator_matrix();
    let chain_name_hash = validator_matrix.chain_name_hash();
    let validators_secret_keys = test_env.validator_keys();
    let mut block_synchronizer =
        BlockSynchronizer::new_initialized(rng, validator_matrix, Default::default())
            .with_legacy_finality(LegacyRequiredFinality::Strict);

    // Register block for historical sync
    assert!(block_synchronizer.register_block_by_hash(*block.hash(), SHOULD_FETCH_EXECUTION_STATE));
    assert!(block_synchronizer.forward.is_none());
    block_synchronizer.register_peers(*block.hash(), peers.clone());

    let historical_builder = block_synchronizer
        .historical
        .as_mut()
        .expect("Historical builder should have been initialized");
    historical_builder
        .register_block_header(block.clone_header(), None)
        .expect("header registration works");
    historical_builder.register_era_validator_weights(&block_synchronizer.validator_matrix);
    register_multiple_signatures(
        historical_builder,
        block,
        validators_secret_keys
            .iter()
            .take(weak_finality_threshold(validators_secret_keys.len())),
        chain_name_hash,
    );
    assert!(historical_builder
        .register_block(block.clone(), None)
        .is_ok());

    let events = need_next(rng, &mock_reactor, &mut block_synchronizer, 1).await;

    let request = match events.try_one() {
        Some(MockReactorEvent::SyncGlobalStateRequest(
            request @ SyncGlobalStateRequest {
                block_hash,
                state_root_hash,
                ..
            },
        )) if block_hash == *block.hash() && &state_root_hash == block.state_root_hash() => request,
        _ => panic!("there should be a unique event of type SyncGlobalStateRequest"),
    };

    let effects = block_synchronizer.handle_event(
        mock_reactor.effect_builder(),
        rng,
        Event::GlobalStateSynchronizer(global_state_synchronizer::Event::Request(request)),
    );

    // Those effects are handled directly and not through the reactor:
    let events = effects.one().await;
    assert_matches!(
        events.try_one(),
        Some(Event::GlobalStateSynchronizer(
            GlobalStateSynchronizerEvent::GetPeers(_)
        ))
    );

    // ----- HaveBlock -----
    assert_matches!(
        historical_state(&block_synchronizer),
        BlockAcquisitionState::HaveBlock { .. }
    );

    // Let's not test the detail of the global synchronization event,
    // since it is already tested in its unit tests.

    let effects = block_synchronizer.handle_event(
        mock_reactor.effect_builder(),
        rng,
        Event::GlobalStateSynced {
            block_hash: *block.hash(),
            result: Ok(GlobalStateSynchronizerResponse::new(
                super::global_state_synchronizer::RootHash::new(*block.state_root_hash()),
                vec![],
            )),
        },
    );

    // ----- HaveGlobalState -----
    assert_matches!(
        historical_state(&block_synchronizer),
        BlockAcquisitionState::HaveGlobalState { .. }
    );

    let events = mock_reactor.process_effects(effects).await;

    match events.try_one() {
        Some(MockReactorEvent::ContractRuntimeRequest(
            ContractRuntimeRequest::GetExecutionResultsChecksum {
                state_root_hash,
                responder,
            },
        )) => responder.respond(ExecutionResultsChecksumResult::Success {checksum: state_root_hash}).await,
        other => panic!("Event should be of type `ContractRuntimeRequest(ContractRuntimeRequest::GetExecutionResultsChecksum) but it is {:?}", other),
    }

    let effects = block_synchronizer.handle_event(
        mock_reactor.effect_builder(),
        rng,
        Event::GotExecutionResultsChecksum {
            block_hash: *block.hash(),
            result: ExecutionResultsChecksumResult::Success {
                checksum: Digest::SENTINEL_NONE,
            },
        },
    );
    let events = mock_reactor.process_effects(effects).await;

    for event in events {
        assert_matches!(
            event,
            MockReactorEvent::BlockExecutionResultsOrChunkFetcherRequest(FetcherRequest { .. })
        );
    }

    let execution_results = BlockExecutionResultsOrChunk::new_mock_value(rng, *block.hash());
    let effects = block_synchronizer.handle_event(
        mock_reactor.effect_builder(),
        rng,
        Event::ExecutionResultsFetched {
            block_hash: *block.hash(),
            result: Ok(FetchedData::from_storage(Box::new(execution_results))),
        },
    );

    let mut events = mock_reactor.process_effects(effects).await;

    assert_matches!(
        historical_state(&block_synchronizer),
        BlockAcquisitionState::HaveGlobalState { .. }
    );

    assert_matches!(
        events.remove(0),
        MockReactorEvent::StorageRequest(StorageRequest::PutExecutionResults { .. })
    );
    for event in events {
        assert_matches!(
            event,
            MockReactorEvent::ApprovalsHashesFetcherRequest(FetcherRequest { .. })
        );
    }

    let effects = block_synchronizer.handle_event(
        mock_reactor.effect_builder(),
        rng,
        Event::ExecutionResultsStored(*block.hash()),
    );
    // ----- HaveAllExecutionResults -----
    assert_matches!(
        historical_state(&block_synchronizer),
        BlockAcquisitionState::HaveAllExecutionResults(_, _, _, checksum) if checksum.is_checkable()
    );

    let events = mock_reactor.process_effects(effects).await;

    for event in events {
        assert_matches!(
            event,
            MockReactorEvent::ApprovalsHashesFetcherRequest(FetcherRequest { .. })
        );
    }

    let effects = block_synchronizer.handle_event(
        mock_reactor.effect_builder(),
        rng,
        Event::ApprovalsHashesFetched(Ok(FetchedData::from_storage(Box::new(
            ApprovalsHashes::new_v2(
                *block.hash(),
                vec![txn.compute_approvals_hash().unwrap()],
                dummy_merkle_proof(),
            ),
        )))),
    );
    // ----- HaveApprovalsHashes -----
    assert_matches!(
        historical_state(&block_synchronizer),
        BlockAcquisitionState::HaveApprovalsHashes(_, _, _)
    );

    let events = mock_reactor.process_effects(effects).await;
    for event in events {
        assert_matches!(
            event,
            MockReactorEvent::TransactionFetcherRequest(FetcherRequest { .. })
        );
    }

    let effects = block_synchronizer.handle_event(
        mock_reactor.effect_builder(),
        rng,
        Event::DeployFetched {
            block_hash: *block.hash(),
            result: Either::Right(Ok(FetchedData::from_storage(Box::new(txn)))),
        },
    );
    // ----- HaveAllDeploys -----
    assert_matches!(
        historical_state(&block_synchronizer),
        BlockAcquisitionState::HaveAllDeploys(_, _)
    );

    let events = mock_reactor.process_effects(effects).await;

    for event in events {
        assert_matches!(event, MockReactorEvent::FinalitySignatureFetcherRequest(_));
    }

    // Then we get back to the strict finality signature part, which is already tested.
}

#[tokio::test]
async fn historical_sync_legacy_block_strict_finality() {
    let rng = &mut TestRng::new();
    let mock_reactor = MockReactor::new();
    let deploy = Deploy::random(rng);
    let test_env = TestEnv::random(rng).with_block(
        TestBlockV1Builder::new()
            .era(1)
            .deploys(iter::once(&deploy.clone()))
            .build(rng)
            .into(),
    );
    let peers = test_env.peers();
    let block = test_env.block();
    let validator_matrix = test_env.gen_validator_matrix();
    let chain_name_hash = validator_matrix.chain_name_hash();
    let validators_secret_keys = test_env.validator_keys();
    let mut block_synchronizer =
        BlockSynchronizer::new_initialized(rng, validator_matrix, Default::default())
            .with_legacy_finality(LegacyRequiredFinality::Strict);

    // Register block for historical sync
    assert!(block_synchronizer.register_block_by_hash(*block.hash(), SHOULD_FETCH_EXECUTION_STATE));
    assert!(block_synchronizer.forward.is_none());
    block_synchronizer.register_peers(*block.hash(), peers.clone());

    let historical_builder = block_synchronizer
        .historical
        .as_mut()
        .expect("Historical builder should have been initialized");
    historical_builder
        .register_block_header(block.clone_header(), None)
        .expect("header registration works");
    historical_builder.register_era_validator_weights(&block_synchronizer.validator_matrix);
    register_multiple_signatures(
        historical_builder,
        block,
        validators_secret_keys
            .iter()
            .take(weak_finality_threshold(validators_secret_keys.len())),
        chain_name_hash,
    );
    assert!(historical_builder
        .register_block(block.clone(), None)
        .is_ok());

    let events = need_next(rng, &mock_reactor, &mut block_synchronizer, 1).await;

    let request = match events.try_one() {
        Some(MockReactorEvent::SyncGlobalStateRequest(
            request @ SyncGlobalStateRequest {
                block_hash,
                state_root_hash,
                ..
            },
        )) if block_hash == *block.hash() && &state_root_hash == block.state_root_hash() => request,
        _ => panic!("there should be a unique event of type SyncGlobalStateRequest"),
    };

    let effects = block_synchronizer.handle_event(
        mock_reactor.effect_builder(),
        rng,
        Event::GlobalStateSynchronizer(global_state_synchronizer::Event::Request(request)),
    );

    // Those effects are handled directly and not through the reactor:
    let events = effects.one().await;
    assert_matches!(
        events.try_one(),
        Some(Event::GlobalStateSynchronizer(
            GlobalStateSynchronizerEvent::GetPeers(_)
        ))
    );

    // ----- HaveBlock -----
    assert_matches!(
        historical_state(&block_synchronizer),
        BlockAcquisitionState::HaveBlock { .. }
    );

    // Let's not test the detail of the global synchronization event,
    // since it is already tested in its unit tests.

    let effects = block_synchronizer.handle_event(
        mock_reactor.effect_builder(),
        rng,
        Event::GlobalStateSynced {
            block_hash: *block.hash(),
            result: Ok(GlobalStateSynchronizerResponse::new(
                super::global_state_synchronizer::RootHash::new(*block.state_root_hash()),
                vec![],
            )),
        },
    );

    // ----- HaveGlobalState -----
    assert_matches!(
        historical_state(&block_synchronizer),
        BlockAcquisitionState::HaveGlobalState { .. }
    );

    let events = mock_reactor.process_effects(effects).await;

    match events.try_one() {
        Some(MockReactorEvent::ContractRuntimeRequest(
            ContractRuntimeRequest::GetExecutionResultsChecksum {
                state_root_hash,
                responder,
            },
             )) => responder.respond(ExecutionResultsChecksumResult::Success {checksum: state_root_hash}).await,
        other => panic!("Event should be of type `ContractRuntimeRequest(ContractRuntimeRequest::GetExecutionResultsChecksum) but it is {:?}", other),
    }

    let effects = block_synchronizer.handle_event(
        mock_reactor.effect_builder(),
        rng,
        Event::GotExecutionResultsChecksum {
            block_hash: *block.hash(),
            result: ExecutionResultsChecksumResult::RegistryNotFound, // test a legacy block
        },
    );
    let events = mock_reactor.process_effects(effects).await;

    for event in events {
        assert_matches!(
            event,
            MockReactorEvent::BlockExecutionResultsOrChunkFetcherRequest(FetcherRequest { .. })
        );
    }

    let execution_results = BlockExecutionResultsOrChunk::new_mock_value(rng, *block.hash());
    let effects = block_synchronizer.handle_event(
        mock_reactor.effect_builder(),
        rng,
        Event::ExecutionResultsFetched {
            block_hash: *block.hash(),
            result: Ok(FetchedData::from_storage(Box::new(execution_results))),
        },
    );

    let mut events = mock_reactor.process_effects(effects).await;

    assert_matches!(
        historical_state(&block_synchronizer),
        BlockAcquisitionState::HaveGlobalState { .. }
    );

    assert_matches!(
        events.remove(0),
        MockReactorEvent::StorageRequest(StorageRequest::PutExecutionResults { .. })
    );
    for event in events {
        assert_matches!(
            event,
            MockReactorEvent::ApprovalsHashesFetcherRequest(FetcherRequest { .. })
        );
    }

    let effects = block_synchronizer.handle_event(
        mock_reactor.effect_builder(),
        rng,
        Event::ExecutionResultsStored(*block.hash()),
    );
    // ----- HaveAllExecutionResults -----
    assert_matches!(
        historical_state(&block_synchronizer),
        BlockAcquisitionState::HaveAllExecutionResults(_, _, _, checksum)
            if checksum.is_checkable() == false
    );

    let events = mock_reactor.process_effects(effects).await;

    for event in events {
        assert_matches!(
            event,
            MockReactorEvent::LegacyDeployFetcherRequest(FetcherRequest { .. })
        );
    }

    let effects = block_synchronizer.handle_event(
        mock_reactor.effect_builder(),
        rng,
        Event::DeployFetched {
            block_hash: *block.hash(),
            result: Either::Left(Ok(FetchedData::from_storage(Box::new(deploy.into())))),
        },
    );
    // ----- HaveAllDeploys -----
    assert_matches!(
        historical_state(&block_synchronizer),
        BlockAcquisitionState::HaveAllDeploys(_, _)
    );

    let events = mock_reactor.process_effects(effects).await;

    for event in events {
        assert_matches!(event, MockReactorEvent::FinalitySignatureFetcherRequest(_));
    }

    // Then we get back to the strict finality signature part, which is already tested.
}

#[tokio::test]
async fn historical_sync_legacy_block_weak_finality() {
    let rng = &mut TestRng::new();
    let mock_reactor = MockReactor::new();
    let deploy = Deploy::random(rng);
    let test_env = TestEnv::random(rng).with_block(
        TestBlockV1Builder::new()
            .era(1)
            .deploys(iter::once(&deploy.clone()))
            .build(rng)
            .into(),
    );
    let peers = test_env.peers();
    let block = test_env.block();
    let validator_matrix = test_env.gen_validator_matrix();
    let chain_name_hash = validator_matrix.chain_name_hash();
    let validators_secret_keys = test_env.validator_keys();
    let mut block_synchronizer =
        BlockSynchronizer::new_initialized(rng, validator_matrix, Default::default())
            .with_legacy_finality(LegacyRequiredFinality::Weak);

    // Register block for historical sync
    assert!(block_synchronizer.register_block_by_hash(*block.hash(), SHOULD_FETCH_EXECUTION_STATE));
    assert!(block_synchronizer.forward.is_none());
    block_synchronizer.register_peers(*block.hash(), peers.clone());

    let historical_builder = block_synchronizer
        .historical
        .as_mut()
        .expect("Historical builder should have been initialized");
    historical_builder
        .register_block_header(block.clone_header(), None)
        .expect("header registration works");
    historical_builder.register_era_validator_weights(&block_synchronizer.validator_matrix);
    register_multiple_signatures(
        historical_builder,
        block,
        validators_secret_keys
            .iter()
            .take(weak_finality_threshold(validators_secret_keys.len())),
        chain_name_hash,
    );
    assert!(historical_builder
        .register_block(block.clone(), None)
        .is_ok());

    let events = need_next(rng, &mock_reactor, &mut block_synchronizer, 1).await;

    let request = match events.try_one() {
        Some(MockReactorEvent::SyncGlobalStateRequest(
            request @ SyncGlobalStateRequest {
                block_hash,
                state_root_hash,
                ..
            },
        )) if block_hash == *block.hash() && &state_root_hash == block.state_root_hash() => request,
        _ => panic!("there should be a unique event of type SyncGlobalStateRequest"),
    };

    let effects = block_synchronizer.handle_event(
        mock_reactor.effect_builder(),
        rng,
        Event::GlobalStateSynchronizer(global_state_synchronizer::Event::Request(request)),
    );

    // Those effects are handled directly and not through the reactor:
    let events = effects.one().await;
    assert_matches!(
        events.try_one(),
        Some(Event::GlobalStateSynchronizer(
            GlobalStateSynchronizerEvent::GetPeers(_)
        ))
    );

    // ----- HaveBlock -----
    assert_matches!(
        historical_state(&block_synchronizer),
        BlockAcquisitionState::HaveBlock { .. }
    );

    // Let's not test the detail of the global synchronization event,
    // since it is already tested in its unit tests.

    let effects = block_synchronizer.handle_event(
        mock_reactor.effect_builder(),
        rng,
        Event::GlobalStateSynced {
            block_hash: *block.hash(),
            result: Ok(GlobalStateSynchronizerResponse::new(
                super::global_state_synchronizer::RootHash::new(*block.state_root_hash()),
                vec![],
            )),
        },
    );

    // ----- HaveGlobalState -----
    assert_matches!(
        historical_state(&block_synchronizer),
        BlockAcquisitionState::HaveGlobalState { .. }
    );

    let events = mock_reactor.process_effects(effects).await;

    match events.try_one() {
        Some(MockReactorEvent::ContractRuntimeRequest(
            ContractRuntimeRequest::GetExecutionResultsChecksum {
                state_root_hash,
                responder,
            },
             )) => responder.respond(ExecutionResultsChecksumResult::Success {checksum: state_root_hash}).await,
        other => panic!("Event should be of type `ContractRuntimeRequest(ContractRuntimeRequest::GetExecutionResultsChecksum) but it is {:?}", other),
    }

    let effects = block_synchronizer.handle_event(
        mock_reactor.effect_builder(),
        rng,
        Event::GotExecutionResultsChecksum {
            block_hash: *block.hash(),
            result: ExecutionResultsChecksumResult::RegistryNotFound, // test a legacy block
        },
    );
    let events = mock_reactor.process_effects(effects).await;

    for event in events {
        assert_matches!(
            event,
            MockReactorEvent::BlockExecutionResultsOrChunkFetcherRequest(FetcherRequest { .. })
        );
    }

    let execution_results = BlockExecutionResultsOrChunk::new_mock_value(rng, *block.hash());
    let effects = block_synchronizer.handle_event(
        mock_reactor.effect_builder(),
        rng,
        Event::ExecutionResultsFetched {
            block_hash: *block.hash(),
            result: Ok(FetchedData::from_storage(Box::new(execution_results))),
        },
    );

    let mut events = mock_reactor.process_effects(effects).await;

    assert_matches!(
        historical_state(&block_synchronizer),
        BlockAcquisitionState::HaveGlobalState { .. }
    );

    assert_matches!(
        events.remove(0),
        MockReactorEvent::StorageRequest(StorageRequest::PutExecutionResults { .. })
    );
    for event in events {
        assert_matches!(
            event,
            MockReactorEvent::ApprovalsHashesFetcherRequest(FetcherRequest { .. })
        );
    }

    let effects = block_synchronizer.handle_event(
        mock_reactor.effect_builder(),
        rng,
        Event::ExecutionResultsStored(*block.hash()),
    );
    // ----- HaveAllExecutionResults -----
    assert_matches!(
        historical_state(&block_synchronizer),
        BlockAcquisitionState::HaveAllExecutionResults(_, _, _, checksum)
            if checksum.is_checkable() == false
    );

    let events = mock_reactor.process_effects(effects).await;

    for event in events {
        assert_matches!(
            event,
            MockReactorEvent::LegacyDeployFetcherRequest(FetcherRequest { .. })
        );
    }

    let effects = block_synchronizer.handle_event(
        mock_reactor.effect_builder(),
        rng,
        Event::DeployFetched {
            block_hash: *block.hash(),
            result: Either::Left(Ok(FetchedData::from_storage(Box::new(deploy.into())))),
        },
    );

    // ----- HaveStrictFinalitySignatures -----
    assert_matches!(
        historical_state(&block_synchronizer),
        BlockAcquisitionState::HaveStrictFinalitySignatures(_, _)
    );

    let events = effects.one().await;

    let event = match events.try_one() {
        Some(event @ Event::Request(BlockSynchronizerRequest::NeedNext)) => event,
        _ => panic!("Expected a NeedNext request here"),
    };

    let effects = block_synchronizer.handle_event(mock_reactor.effect_builder(), rng, event);

    assert_matches!(
        historical_state(&block_synchronizer),
        BlockAcquisitionState::HaveStrictFinalitySignatures(_, _)
    );

    let events = mock_reactor.process_effects(effects).await;

    for event in events {
        assert_matches!(event, MockReactorEvent::MarkBlockCompletedRequest(_));
    }
}

#[tokio::test]
async fn historical_sync_legacy_block_any_finality() {
    let rng = &mut TestRng::new();
    let mock_reactor = MockReactor::new();
    let deploy = Deploy::random(rng);
    let test_env = TestEnv::random(rng).with_block(
        TestBlockV1Builder::new()
            .era(1)
            .deploys(iter::once(&deploy.clone()))
            .build(rng)
            .into(),
    );
    let peers = test_env.peers();
    let block = test_env.block();
    let validator_matrix = test_env.gen_validator_matrix();
    let chain_name_hash = validator_matrix.chain_name_hash();
    let validators_secret_keys = test_env.validator_keys();
    let mut block_synchronizer =
        BlockSynchronizer::new_initialized(rng, validator_matrix, Default::default())
            .with_legacy_finality(LegacyRequiredFinality::Any);

    // Register block for historical sync
    assert!(block_synchronizer.register_block_by_hash(*block.hash(), SHOULD_FETCH_EXECUTION_STATE));
    assert!(block_synchronizer.forward.is_none());
    block_synchronizer.register_peers(*block.hash(), peers.clone());

    let historical_builder = block_synchronizer
        .historical
        .as_mut()
        .expect("Historical builder should have been initialized");
    historical_builder
        .register_block_header(block.clone_header(), None)
        .expect("header registration works");
    historical_builder.register_era_validator_weights(&block_synchronizer.validator_matrix);
    register_multiple_signatures(
        historical_builder,
        block,
        validators_secret_keys.iter().take(1),
        chain_name_hash,
    );
    assert!(historical_builder
        .register_block(block.clone(), None)
        .is_ok());

    let events = need_next(rng, &mock_reactor, &mut block_synchronizer, 1).await;

    let request = match events.try_one() {
        Some(MockReactorEvent::SyncGlobalStateRequest(
            request @ SyncGlobalStateRequest {
                block_hash,
                state_root_hash,
                ..
            },
        )) if block_hash == *block.hash() && &state_root_hash == block.state_root_hash() => request,
        _ => panic!("there should be a unique event of type SyncGlobalStateRequest"),
    };

    let effects = block_synchronizer.handle_event(
        mock_reactor.effect_builder(),
        rng,
        Event::GlobalStateSynchronizer(global_state_synchronizer::Event::Request(request)),
    );

    // Those effects are handled directly and not through the reactor:
    let events = effects.one().await;
    assert_matches!(
        events.try_one(),
        Some(Event::GlobalStateSynchronizer(
            GlobalStateSynchronizerEvent::GetPeers(_)
        ))
    );

    // ----- HaveBlock -----
    assert_matches!(
        historical_state(&block_synchronizer),
        BlockAcquisitionState::HaveBlock { .. }
    );

    // Let's not test the detail of the global synchronization event,
    // since it is already tested in its unit tests.

    let effects = block_synchronizer.handle_event(
        mock_reactor.effect_builder(),
        rng,
        Event::GlobalStateSynced {
            block_hash: *block.hash(),
            result: Ok(GlobalStateSynchronizerResponse::new(
                super::global_state_synchronizer::RootHash::new(*block.state_root_hash()),
                vec![],
            )),
        },
    );

    // ----- HaveGlobalState -----
    assert_matches!(
        historical_state(&block_synchronizer),
        BlockAcquisitionState::HaveGlobalState { .. }
    );

    let events = mock_reactor.process_effects(effects).await;

    match events.try_one() {
        Some(MockReactorEvent::ContractRuntimeRequest(
            ContractRuntimeRequest::GetExecutionResultsChecksum {
                state_root_hash,
                responder,
            },
             )) => responder.respond(ExecutionResultsChecksumResult::Success {checksum: state_root_hash}).await,
        other => panic!("Event should be of type `ContractRuntimeRequest(ContractRuntimeRequest::GetExecutionResultsChecksum) but it is {:?}", other),
    }

    let effects = block_synchronizer.handle_event(
        mock_reactor.effect_builder(),
        rng,
        Event::GotExecutionResultsChecksum {
            block_hash: *block.hash(),
            result: ExecutionResultsChecksumResult::RegistryNotFound, // test a legacy block
        },
    );
    let events = mock_reactor.process_effects(effects).await;

    for event in events {
        assert_matches!(
            event,
            MockReactorEvent::BlockExecutionResultsOrChunkFetcherRequest(FetcherRequest { .. })
        );
    }

    let execution_results = BlockExecutionResultsOrChunk::new_mock_value(rng, *block.hash());
    let effects = block_synchronizer.handle_event(
        mock_reactor.effect_builder(),
        rng,
        Event::ExecutionResultsFetched {
            block_hash: *block.hash(),
            result: Ok(FetchedData::from_storage(Box::new(execution_results))),
        },
    );

    let mut events = mock_reactor.process_effects(effects).await;

    assert_matches!(
        historical_state(&block_synchronizer),
        BlockAcquisitionState::HaveGlobalState { .. }
    );

    assert_matches!(
        events.remove(0),
        MockReactorEvent::StorageRequest(StorageRequest::PutExecutionResults { .. })
    );
    for event in events {
        assert_matches!(
            event,
            MockReactorEvent::ApprovalsHashesFetcherRequest(FetcherRequest { .. })
        );
    }

    let effects = block_synchronizer.handle_event(
        mock_reactor.effect_builder(),
        rng,
        Event::ExecutionResultsStored(*block.hash()),
    );
    // ----- HaveAllExecutionResults -----
    assert_matches!(
        historical_state(&block_synchronizer),
        BlockAcquisitionState::HaveAllExecutionResults(_, _, _, checksum)
            if checksum.is_checkable() == false
    );

    let events = mock_reactor.process_effects(effects).await;

    for event in events {
        assert_matches!(
            event,
            MockReactorEvent::LegacyDeployFetcherRequest(FetcherRequest { .. })
        );
    }

    let effects = block_synchronizer.handle_event(
        mock_reactor.effect_builder(),
        rng,
        Event::DeployFetched {
            block_hash: *block.hash(),
            result: Either::Left(Ok(FetchedData::from_storage(Box::new(deploy.into())))),
        },
    );

    // ----- HaveStrictFinalitySignatures -----
    assert_matches!(
        historical_state(&block_synchronizer),
        BlockAcquisitionState::HaveStrictFinalitySignatures(_, _)
    );

    let events = effects.one().await;

    let event = match events.try_one() {
        Some(event @ Event::Request(BlockSynchronizerRequest::NeedNext)) => event,
        _ => panic!("Expected a NeedNext request here"),
    };

    let effects = block_synchronizer.handle_event(mock_reactor.effect_builder(), rng, event);

    assert_matches!(
        historical_state(&block_synchronizer),
        BlockAcquisitionState::HaveStrictFinalitySignatures(_, _)
    );

    let events = mock_reactor.process_effects(effects).await;

    for event in events {
        assert_matches!(event, MockReactorEvent::MarkBlockCompletedRequest(_));
    }
}

#[tokio::test]
async fn fwd_sync_latch_should_not_decrement_for_old_responses() {
    let mut rng = TestRng::new();
    let mock_reactor = MockReactor::new();
    let txn = Transaction::random(&mut rng);
    let test_env = TestEnv::random(&mut rng).with_block(
        TestBlockBuilder::new()
            .era(1)
            .transactions(iter::once(&txn))
            .build(&mut rng)
            .into(),
    );
    let peers = test_env.peers();
    let block = test_env.block();
    let validator_matrix = test_env.gen_validator_matrix();
    let chain_name_hash = validator_matrix.chain_name_hash();
    let validators_secret_keys = test_env.validator_keys();
    let mut block_synchronizer =
        BlockSynchronizer::new_initialized(&mut rng, validator_matrix, Config::default());

    // Register block for fwd sync
    assert!(block_synchronizer.register_block_by_hash(*block.hash(), false));
    assert!(block_synchronizer.forward.is_some());

    // Start syncing.
    {
        let effects = block_synchronizer.handle_event(
            mock_reactor.effect_builder(),
            &mut rng,
            Event::Request(BlockSynchronizerRequest::NeedNext),
        );
        assert_eq!(effects.len(), 1);

        // First, the synchronizer should get peers.
        let events = mock_reactor.process_effects(effects).await;
        assert_matches!(
            events[0],
            MockReactorEvent::BlockAccumulatorRequest(BlockAccumulatorRequest::GetPeersForBlock {
                block_hash,
                ..
            }) if block_hash == *block.hash()
        );

        latch_inner_check(
            block_synchronizer.forward.as_ref(),
            true,
            "should be latched waiting for peers",
        );
    }

    // Register peers. This would make the synchronizer ask for the block header.
    {
        let effects = block_synchronizer.handle_event(
            mock_reactor.effect_builder(),
            &mut rng,
            Event::AccumulatedPeers(*block.hash(), Some(peers.clone())),
        );
        let events = mock_reactor.process_effects(effects).await;

        let mut peers_asked = Vec::new();
        for event in events {
            assert_matches!(
                event,
                MockReactorEvent::BlockHeaderFetcherRequest(FetcherRequest {
                    id,
                    peer,
                    ..
                }) if peers.contains(&peer) && id == *block.hash() => {
                    peers_asked.push(peer);
                }
            );
        }

        latch_count_check(
            block_synchronizer.forward.as_ref(),
            MAX_SIMULTANEOUS_PEERS,
            format!(
                "Latch count should be {} since no block header was received.",
                MAX_SIMULTANEOUS_PEERS
            )
            .as_str(),
        );

        // Simulate successful fetch of the block header.
        let effects = block_synchronizer.handle_event(
            mock_reactor.effect_builder(),
            &mut rng,
            Event::BlockHeaderFetched(Ok(FetchedData::FromPeer {
                item: Box::new(block.clone_header()),
                peer: peers_asked[0],
            })),
        );
        let events = mock_reactor.process_effects(effects).await;

        let expected_latch_count = events.len() as u8; // number of finality sig fetches.

        // Check what signatures were requested
        let mut sigs_requested = Vec::new();
        for event in events {
            assert_matches!(
                event,
                MockReactorEvent::FinalitySignatureFetcherRequest(FetcherRequest {
                    id,
                    peer,
                    ..
                }) => {
                    assert_eq!(id.block_hash(), block.hash());
                    assert_eq!(id.era_id(), block.era_id());
                    sigs_requested.push((peer, id.public_key().clone()));
                }
            );
        }

        latch_count_check(
            block_synchronizer.forward.as_ref(),
            expected_latch_count,
            format!(
                "Latch count should be {} since no finality sigs were received.",
                expected_latch_count
            )
            .as_str(),
        );

        // Receive a late response with the block header.
        let effects = block_synchronizer.handle_event(
            mock_reactor.effect_builder(),
            &mut rng,
            Event::BlockHeaderFetched(Ok(FetchedData::FromPeer {
                item: Box::new(block.clone_header()),
                peer: peers_asked[1],
            })),
        );

        assert_eq!(effects.len(), 0);
        latch_count_check(
            block_synchronizer.forward.as_ref(),
            expected_latch_count,
            format!(
                "Latch count should be {} since no finality sigs were received.",
                expected_latch_count
            )
            .as_str(),
        );
    }

    // Register finality sigs. This would make the synchronizer switch to have weak finality and
    // continue asking for the block body.
    {
        let mut generated_effects = Effects::new();
        for secret_key in validators_secret_keys
            .iter()
            .take(weak_finality_threshold(validators_secret_keys.len()))
        {
            // Register a finality signature
            let signature = FinalitySignatureV2::create(
                *block.hash(),
                block.height(),
                block.era_id(),
                chain_name_hash,
                secret_key.as_ref(),
            );
            assert!(signature.is_verified().is_ok());
            let effects = block_synchronizer.handle_event(
                mock_reactor.effect_builder(),
                &mut rng,
                Event::FinalitySignatureFetched(Ok(FetchedData::FromPeer {
                    item: Box::new(signature.into()),
                    peer: peers[2],
                })),
            );
            generated_effects.extend(effects);
        }

        let events = mock_reactor
            .process_effects(
                generated_effects
                    .into_iter()
                    .rev()
                    .take(MAX_SIMULTANEOUS_PEERS as usize),
            )
            .await;

        for event in events {
            assert_matches!(
                event,
                MockReactorEvent::BlockFetcherRequest(FetcherRequest {
                    id,
                    peer,
                    ..
                }) => {
                    assert!(peers.contains(&peer));
                    assert_eq!(id, *block.hash());
                }
            );
        }

        latch_count_check(
            block_synchronizer.forward.as_ref(),
            MAX_SIMULTANEOUS_PEERS,
            format!(
                "Latch count should be {} since no block was received.",
                MAX_SIMULTANEOUS_PEERS
            )
            .as_str(),
        );

        // Receive some more finality signatures to check if the latch decrements.
        let mut generated_effects = Effects::new();
        for secret_key in validators_secret_keys
            .iter()
            .skip(weak_finality_threshold(validators_secret_keys.len()))
            .take(2)
        {
            // Register a finality signature
            let signature = FinalitySignatureV2::create(
                *block.hash(),
                block.height(),
                block.era_id(),
                chain_name_hash,
                secret_key.as_ref(),
            );
            assert!(signature.is_verified().is_ok());
            let effects = block_synchronizer.handle_event(
                mock_reactor.effect_builder(),
                &mut rng,
                Event::FinalitySignatureFetched(Ok(FetchedData::FromPeer {
                    item: Box::new(signature.into()),
                    peer: peers[2],
                })),
            );
            generated_effects.extend(effects);
        }

        assert_eq!(generated_effects.len(), 0);

        latch_count_check(
            block_synchronizer.forward.as_ref(),
            MAX_SIMULTANEOUS_PEERS,
            format!(
                "Latch count should be {} since no block was received.",
                MAX_SIMULTANEOUS_PEERS
            )
            .as_str(),
        );
    }

    // Register a block response. This would make the synchronizer switch to HaveBlock and continue
    // asking for the approvals hashes.
    {
        let effects = block_synchronizer.handle_event(
            mock_reactor.effect_builder(),
            &mut rng,
            Event::BlockFetched(Ok(FetchedData::FromPeer {
                item: Box::new(block.clone()),
                peer: peers[0],
            })),
        );
        let events = mock_reactor.process_effects(effects).await;

        for event in events {
            assert_matches!(
                event,
                MockReactorEvent::ApprovalsHashesFetcherRequest(FetcherRequest {
                    id,
                    peer,
                    ..
                }) if peers.contains(&peer) && id == *block.hash()
            );
        }

        latch_count_check(
            block_synchronizer.forward.as_ref(),
            MAX_SIMULTANEOUS_PEERS,
            format!(
                "Latch count should be {} since no approval hashes were received.",
                MAX_SIMULTANEOUS_PEERS
            )
            .as_str(),
        );

        // Receive another response with the block. This is the second response out of the 5 we sent
        // out earlier.
        let effects = block_synchronizer.handle_event(
            mock_reactor.effect_builder(),
            &mut rng,
            Event::BlockFetched(Ok(FetchedData::FromPeer {
                item: Box::new(block.clone()),
                peer: peers[1],
            })),
        );
        assert_eq!(effects.len(), 0);

        latch_count_check(
            block_synchronizer.forward.as_ref(),
            MAX_SIMULTANEOUS_PEERS,
            format!(
                "Latch count should be {} since no approval hashes were received.",
                MAX_SIMULTANEOUS_PEERS
            )
            .as_str(),
        );
    }

    // Register approvals hashes. This would make the synchronizer switch to HaveApprovalsHashes and
    // continue asking for the deploys.
    {
        let approvals_hashes = ApprovalsHashes::new_v2(
            *block.hash(),
            vec![txn.compute_approvals_hash().unwrap()],
            dummy_merkle_proof(),
        );
        let effects = block_synchronizer.handle_event(
            mock_reactor.effect_builder(),
            &mut rng,
            Event::ApprovalsHashesFetched(Ok(FetchedData::FromPeer {
                item: Box::new(approvals_hashes.clone()),
                peer: peers[0],
            })),
        );
        assert_eq!(effects.len(), MAX_SIMULTANEOUS_PEERS as usize);
        for event in mock_reactor.process_effects(effects).await {
            assert_matches!(
                event,
                MockReactorEvent::TransactionFetcherRequest(FetcherRequest {
                    id,
                    peer,
                    ..
                }) => {
                    assert!(peers.contains(&peer));
                    assert_eq!(id, txn.compute_id());
                }
            );
        }

        latch_count_check(
            block_synchronizer.forward.as_ref(),
            MAX_SIMULTANEOUS_PEERS,
            format!(
                "Latch count should be {} since no deploys were received.",
                MAX_SIMULTANEOUS_PEERS
            )
            .as_str(),
        );

        // Receive a late response with the approvals hashes.
        let effects = block_synchronizer.handle_event(
            mock_reactor.effect_builder(),
            &mut rng,
            Event::ApprovalsHashesFetched(Ok(FetchedData::FromPeer {
                item: Box::new(approvals_hashes.clone()),
                peer: peers[1],
            })),
        );

        assert_eq!(effects.len(), 0);
        latch_count_check(
            block_synchronizer.forward.as_ref(),
            MAX_SIMULTANEOUS_PEERS,
            format!(
                "Latch count should be {} since no deploys were received.",
                MAX_SIMULTANEOUS_PEERS
            )
            .as_str(),
        );
    }

    // Receive a deploy. This would make the synchonizer switch to HaveAllDeploys and continue
    // asking for more finality signatures in order to reach strict finality.
    {
        let effects = block_synchronizer.handle_event(
            mock_reactor.effect_builder(),
            &mut rng,
            Event::DeployFetched {
                block_hash: *block.hash(),
                result: Either::Right(Ok(FetchedData::from_storage(Box::new(txn.clone())))),
            },
        );
        let events = mock_reactor.process_effects(effects).await;
        let expected_latch_count = events.len() as u8;

        latch_count_check(
            block_synchronizer.forward.as_ref(),
            expected_latch_count,
            format!(
                "Latch count should be {} since no new signatures were received.",
                expected_latch_count
            )
            .as_str(),
        );

        // Since it's the single deploy in the block, the next step is to get the rest of the
        // finality signatures to get strict finality.
        for event in events {
            assert_matches!(
                event,
                MockReactorEvent::FinalitySignatureFetcherRequest(FetcherRequest {
                    id,
                    ..
                }) => {
                    assert_eq!(id.block_hash(), block.hash());
                    assert_eq!(id.era_id(), block.era_id());
                }
            );
        }

        // Receive a late deploy response.
        let effects = block_synchronizer.handle_event(
            mock_reactor.effect_builder(),
            &mut rng,
            Event::DeployFetched {
                block_hash: *block.hash(),
                result: Either::Right(Ok(FetchedData::from_storage(Box::new(txn.clone())))),
            },
        );

        assert_eq!(effects.len(), 0);
        latch_count_check(
            block_synchronizer.forward.as_ref(),
            expected_latch_count,
            "Latch should not have changed since we did not receive a new signature yet.",
        );
    }

    // Receive the rest of the missing signatures to get strict finality. This would switch the
    // state to HaveStrictFinality and continue to request to make the block executable.
    {
        let mut generated_effects = Effects::new();
        for secret_key in validators_secret_keys.iter().rev().take(
            strict_finality_threshold(validators_secret_keys.len())
                - weak_finality_threshold(validators_secret_keys.len()),
        ) {
            // Register a finality signature
            let signature = FinalitySignatureV2::create(
                *block.hash(),
                block.height(),
                block.era_id(),
                chain_name_hash,
                secret_key.as_ref(),
            );
            assert!(signature.is_verified().is_ok());
            let effects = block_synchronizer.handle_event(
                mock_reactor.effect_builder(),
                &mut rng,
                Event::FinalitySignatureFetched(Ok(FetchedData::FromPeer {
                    item: Box::new(signature.into()),
                    peer: peers[2],
                })),
            );
            generated_effects.extend(effects);
        }

        // Once strict finality is achieved, the synchronizer will try to make the block executable.
        let events = mock_reactor
            .process_effects(generated_effects.into_iter().rev().take(1))
            .await;

        for event in events {
            assert_matches!(
                event,
                MockReactorEvent::MakeBlockExecutableRequest(MakeBlockExecutableRequest {
                    block_hash,
                    ..
                }) if block_hash == *block.hash()
            );
        }

        latch_count_check(
            block_synchronizer.forward.as_ref(),
            1,
            "Latch count should still be 1 since no FinalizedBlock was received.",
        );
    }
}

#[tokio::test]
async fn historical_sync_latch_should_not_decrement_for_old_deploy_fetch_responses() {
    let rng = &mut TestRng::new();
    let mock_reactor = MockReactor::new();
    let transactions: BTreeMap<_, _> = iter::repeat_with(|| {
        let txn = Transaction::random(rng);
        let hash = txn.hash();
        (hash, txn)
    })
    .take(3)
    .collect();
    let test_env = TestEnv::random(rng).with_block(
        TestBlockBuilder::new()
            .era(1)
            .transactions(transactions.values())
            .build(rng)
            .into(),
    );

    let block = test_env.block();
    let block_v2: BlockV2 = block.clone().try_into().unwrap();
    let first_txn = transactions
        .get(block_v2.all_transactions().next().unwrap())
        .unwrap();
    let second_txn = transactions
        .get(block_v2.all_transactions().nth(1).unwrap())
        .unwrap();
    let third_txn = transactions
        .get(block_v2.all_transactions().nth(2).unwrap())
        .unwrap();

    let peers = test_env.peers();
    let block = test_env.block();
    let validator_matrix = test_env.gen_validator_matrix();
    let chain_name_hash = validator_matrix.chain_name_hash();
    let validators_secret_keys = test_env.validator_keys();
    let mut block_synchronizer =
        BlockSynchronizer::new_initialized(rng, validator_matrix, Default::default())
            .with_legacy_finality(LegacyRequiredFinality::Strict);

    // Register block for historical sync
    assert!(block_synchronizer.register_block_by_hash(*block.hash(), SHOULD_FETCH_EXECUTION_STATE));
    block_synchronizer.register_peers(*block.hash(), peers.clone());

    let historical_builder = block_synchronizer
        .historical
        .as_mut()
        .expect("Historical builder should have been initialized");
    historical_builder
        .register_block_header(block.clone_header(), None)
        .expect("header registration works");
    historical_builder.register_era_validator_weights(&block_synchronizer.validator_matrix);
    register_multiple_signatures(
        historical_builder,
        block,
        validators_secret_keys
            .iter()
            .take(weak_finality_threshold(validators_secret_keys.len())),
        chain_name_hash,
    );
    assert!(historical_builder
        .register_block(block.clone(), None)
        .is_ok());

    let _effects = block_synchronizer.handle_event(
        mock_reactor.effect_builder(),
        rng,
        Event::GlobalStateSynced {
            block_hash: *block.hash(),
            result: Ok(GlobalStateSynchronizerResponse::new(
                super::global_state_synchronizer::RootHash::new(*block.state_root_hash()),
                vec![],
            )),
        },
    );

    assert_matches!(
        historical_state(&block_synchronizer),
        BlockAcquisitionState::HaveGlobalState { .. }
    );

    let _effects = block_synchronizer.handle_event(
        mock_reactor.effect_builder(),
        rng,
        Event::GotExecutionResultsChecksum {
            block_hash: *block.hash(),
            result: ExecutionResultsChecksumResult::Success {
                checksum: Digest::SENTINEL_NONE,
            },
        },
    );

    let execution_results =
        BlockExecutionResultsOrChunk::new_mock_value_with_multiple_random_results(
            rng,
            *block.hash(),
            3,
        );
    let _effects = block_synchronizer.handle_event(
        mock_reactor.effect_builder(),
        rng,
        Event::ExecutionResultsFetched {
            block_hash: *block.hash(),
            result: Ok(FetchedData::from_storage(Box::new(execution_results))),
        },
    );

    let _effects = block_synchronizer.handle_event(
        mock_reactor.effect_builder(),
        rng,
        Event::ExecutionResultsStored(*block.hash()),
    );

    assert_matches!(
        historical_state(&block_synchronizer),
        BlockAcquisitionState::HaveAllExecutionResults(_, _, _, checksum)
            if checksum.is_checkable() == true
    );

    let effects = block_synchronizer.handle_event(
        mock_reactor.effect_builder(),
        rng,
        Event::ApprovalsHashesFetched(Ok(FetchedData::from_storage(Box::new(
            ApprovalsHashes::new_v2(
                *block.hash(),
                vec![
                    first_txn.compute_approvals_hash().unwrap(),
                    second_txn.compute_approvals_hash().unwrap(),
                    third_txn.compute_approvals_hash().unwrap(),
                ],
                dummy_merkle_proof(),
            ),
        )))),
    );

    assert_matches!(
        historical_state(&block_synchronizer),
        BlockAcquisitionState::HaveApprovalsHashes(_, _, _)
    );

    let events = mock_reactor.process_effects(effects).await;
    for event in events {
        assert_matches!(
            event,
            MockReactorEvent::TransactionFetcherRequest(FetcherRequest { .. })
        );
    }

    latch_count_check(
        block_synchronizer.historical.as_ref(),
        MAX_SIMULTANEOUS_PEERS,
        format!(
            "Latch count should be {} since no deploys were received.",
            MAX_SIMULTANEOUS_PEERS
        )
        .as_str(),
    );

    // Receive 1 out of MAX_SIMULTANEOUS_PEERS requests for the first deploy.
    let effects = block_synchronizer.handle_event(
        mock_reactor.effect_builder(),
        rng,
        Event::DeployFetched {
            block_hash: *block.hash(),
            result: Either::Right(Ok(FetchedData::from_storage(Box::new(first_txn.clone())))),
        },
    );

    // The first deploy was registered. The synchronizer will create MAX_SIMULTANEOUS_PEERS fetch
    // requests for another deploy.
    for event in mock_reactor.process_effects(effects).await {
        assert_matches!(
            event,
            MockReactorEvent::TransactionFetcherRequest(FetcherRequest { .. })
        );
    }
    latch_count_check(
        block_synchronizer.historical.as_ref(),
        MAX_SIMULTANEOUS_PEERS,
        format!(
            "Latch count should be {} since the node should ask for the second deploy.",
            MAX_SIMULTANEOUS_PEERS
        )
        .as_str(),
    );

    // Receive 1 out of MAX_SIMULTANEOUS_PEERS requests for the second deploy.
    let effects = block_synchronizer.handle_event(
        mock_reactor.effect_builder(),
        rng,
        Event::DeployFetched {
            block_hash: *block.hash(),
            result: Either::Right(Ok(FetchedData::from_storage(Box::new(second_txn.clone())))),
        },
    );

    // The second deploy was registered. The synchronizer will create MAX_SIMULTANEOUS_PEERS fetch
    // requests for another deploy.
    for event in mock_reactor.process_effects(effects).await {
        assert_matches!(
            event,
            MockReactorEvent::TransactionFetcherRequest(FetcherRequest { .. })
        );
    }
    latch_count_check(
        block_synchronizer.historical.as_ref(),
        MAX_SIMULTANEOUS_PEERS,
        format!(
            "Latch count should be {} since the node should ask for the third deploy.",
            MAX_SIMULTANEOUS_PEERS
        )
        .as_str(),
    );

    // The current state is:
    // * Sent out MAX_SIMULTANEOUS_PEERS requests for the first deploy and received 1 response.
    // * Sent out MAX_SIMULTANEOUS_PEERS requests for the second deploy and received 1 response.
    // * Sent out MAX_SIMULTANEOUS_PEERS requests for the third deploy and haven't received anything
    //   yet.
    //
    // So we can receive at this point MAX_SIMULTANEOUS_PEERS - 2 "late" responses for the first and
    // second deploys and MAX_SIMULTANEOUS_PEERS responses for the third deploy.
    //
    // Simulate that we receive the "late" responses first. The synchronizer shouldn't unlatch and
    // try to send out more requests for the third deploy. It should hold off until the right
    // response comes through.

    // Receive the late responses for the first deploy
    for _ in 1..MAX_SIMULTANEOUS_PEERS {
        let effects = block_synchronizer.handle_event(
            mock_reactor.effect_builder(),
            rng,
            Event::DeployFetched {
                block_hash: *block.hash(),
                result: Either::Right(Ok(FetchedData::from_storage(Box::new(first_txn.clone())))),
            },
        );

        assert_eq!(effects.len(), 0);

        latch_count_check(
            block_synchronizer.historical.as_ref(),
            MAX_SIMULTANEOUS_PEERS,
            "Shouldn't decrement the latch since this was a late response",
        );
    }

    // Receive the late responses for the second deploy
    for _ in 1..MAX_SIMULTANEOUS_PEERS {
        let effects = block_synchronizer.handle_event(
            mock_reactor.effect_builder(),
            rng,
            Event::DeployFetched {
                block_hash: *block.hash(),
                result: Either::Right(Ok(FetchedData::from_storage(Box::new(second_txn.clone())))),
            },
        );

        assert_eq!(effects.len(), 0);

        latch_count_check(
            block_synchronizer.historical.as_ref(),
            MAX_SIMULTANEOUS_PEERS,
            "Shouldn't decrement the latch since this was a late response",
        );
    }

    let effects = block_synchronizer.handle_event(
        mock_reactor.effect_builder(),
        rng,
        Event::DeployFetched {
            block_hash: *block.hash(),
            result: Either::Right(Ok(FetchedData::from_storage(Box::new(third_txn.clone())))),
        },
    );

    // ----- HaveAllDeploys -----
    assert_matches!(
        historical_state(&block_synchronizer),
        BlockAcquisitionState::HaveAllDeploys(_, _)
    );

    let events = mock_reactor.process_effects(effects).await;
    for event in events {
        assert_matches!(event, MockReactorEvent::FinalitySignatureFetcherRequest(_));
    }
}

#[tokio::test]
async fn historical_sync_latch_should_not_decrement_for_old_execution_results() {
    let rng = &mut TestRng::new();
    let mock_reactor = MockReactor::new();
    let first_txn = Transaction::random(rng);
    let second_txn = Transaction::random(rng);
    let third_txn = Transaction::random(rng);
    let test_env = TestEnv::random(rng).with_block(
        TestBlockBuilder::new()
            .era(1)
            .transactions([first_txn, second_txn, third_txn].iter())
            .build(rng)
            .into(),
    );
    let peers = test_env.peers();
    let block = test_env.block();
    let validator_matrix = test_env.gen_validator_matrix();
    let chain_name_hash = validator_matrix.chain_name_hash();
    let validators_secret_keys = test_env.validator_keys();
    let mut block_synchronizer =
        BlockSynchronizer::new_initialized(rng, validator_matrix, Default::default())
            .with_legacy_finality(LegacyRequiredFinality::Strict);

    // Register block for historical sync
    assert!(block_synchronizer.register_block_by_hash(*block.hash(), SHOULD_FETCH_EXECUTION_STATE));
    block_synchronizer.register_peers(*block.hash(), peers.clone());

    let historical_builder = block_synchronizer
        .historical
        .as_mut()
        .expect("Historical builder should have been initialized");
    historical_builder
        .register_block_header(block.clone_header(), None)
        .expect("header registration works");
    historical_builder.register_era_validator_weights(&block_synchronizer.validator_matrix);
    register_multiple_signatures(
        historical_builder,
        block,
        validators_secret_keys
            .iter()
            .take(weak_finality_threshold(validators_secret_keys.len())),
        chain_name_hash,
    );
    assert!(historical_builder
        .register_block(block.clone(), None)
        .is_ok());

    let _effects = block_synchronizer.handle_event(
        mock_reactor.effect_builder(),
        rng,
        Event::GlobalStateSynced {
            block_hash: *block.hash(),
            result: Ok(GlobalStateSynchronizerResponse::new(
                super::global_state_synchronizer::RootHash::new(*block.state_root_hash()),
                vec![],
            )),
        },
    );

    assert_matches!(
        historical_state(&block_synchronizer),
        BlockAcquisitionState::HaveGlobalState { .. }
    );

    latch_count_check(
        block_synchronizer.historical.as_ref(),
        1,
        "Latch count should be 1 since we're waiting for execution results checksum.",
    );

    // Create chunked execution results.
    let execution_results =
        BlockExecutionResultsOrChunk::new_mock_value_with_multiple_random_results(
            rng,
            *block.hash(),
            100000, // Lots of results to achieve chunking.
        );
    let checksum = assert_matches!(
        execution_results.value(),
        ValueOrChunk::ChunkWithProof(chunk) => chunk.proof().root_hash()
    );

    let effects = block_synchronizer.handle_event(
        mock_reactor.effect_builder(),
        rng,
        Event::GotExecutionResultsChecksum {
            block_hash: *block.hash(),
            result: ExecutionResultsChecksumResult::Success { checksum },
        },
    );

    for event in mock_reactor.process_effects(effects).await {
        assert_matches!(
            event,
            MockReactorEvent::BlockExecutionResultsOrChunkFetcherRequest(FetcherRequest { .. })
        );
    }

    latch_count_check(
        block_synchronizer.historical.as_ref(),
        MAX_SIMULTANEOUS_PEERS,
        format!(
            "Latch count should be {} since no chunks of execution results were received.",
            MAX_SIMULTANEOUS_PEERS
        )
        .as_str(),
    );

    // Receive the first chunk of execution results.
    let effects = block_synchronizer.handle_event(
        mock_reactor.effect_builder(),
        rng,
        Event::ExecutionResultsFetched {
            block_hash: *block.hash(),
            result: Ok(FetchedData::from_storage(Box::new(
                execution_results.clone(),
            ))),
        },
    );

    // It's expected that the synchronizer will ask for the next chunks of execution results.
    for event in mock_reactor.process_effects(effects).await {
        assert_matches!(
            event,
            MockReactorEvent::BlockExecutionResultsOrChunkFetcherRequest(FetcherRequest { id, .. }) if id.chunk_index() != 0
        );
    }

    latch_count_check(
        block_synchronizer.historical.as_ref(),
        MAX_SIMULTANEOUS_PEERS,
        format!(
            "Latch count should be {} since no responses with chunks != 0 were received.",
            MAX_SIMULTANEOUS_PEERS
        )
        .as_str(),
    );

    // Receive the first chunk of execution results again (late response).
    let _effects = block_synchronizer.handle_event(
        mock_reactor.effect_builder(),
        rng,
        Event::ExecutionResultsFetched {
            block_hash: *block.hash(),
            result: Ok(FetchedData::from_storage(Box::new(execution_results))),
        },
    );

    latch_count_check(
        block_synchronizer.historical.as_ref(),
        MAX_SIMULTANEOUS_PEERS,
        format!(
            "Latch count should be {} since we already had the first chunk and no responses with chunks != 0 were received.",
            MAX_SIMULTANEOUS_PEERS
        )
        .as_str(),
    );

    // Receive a fetch error.
    let _effects = block_synchronizer.handle_event(
        mock_reactor.effect_builder(),
        rng,
        Event::ExecutionResultsFetched {
            block_hash: *block.hash(),
            result: Err(FetcherError::Absent {
                id: Box::new(BlockExecutionResultsOrChunkId::new(*block.hash())),
                peer: peers[0],
            }),
        },
    );

    latch_count_check(
        block_synchronizer.historical.as_ref(),
        MAX_SIMULTANEOUS_PEERS - 1,
        format!(
            "Latch count should be {} since we received an `Absent` response.",
            MAX_SIMULTANEOUS_PEERS - 1
        )
        .as_str(),
    );
}<|MERGE_RESOLUTION|>--- conflicted
+++ resolved
@@ -15,14 +15,10 @@
 
 use casper_storage::data_access_layer::ExecutionResultsChecksumResult;
 use casper_types::{
-<<<<<<< HEAD
-    global_state::TrieMerkleProof, testing::TestRng, AccessRights, BlockV2, CLValue, Chainspec,
-    Deploy, Digest, EraId, Key, LegacyRequiredFinality, ProtocolVersion, PublicKey, SecretKey,
-=======
-    testing::TestRng, AccessRights, BlockV2, CLValue, ChainNameDigest, Chainspec, Deploy, Digest,
-    EraId, FinalitySignatureV2, Key, LegacyRequiredFinality, ProtocolVersion, PublicKey, SecretKey,
->>>>>>> 95280b16
-    StoredValue, TestBlockBuilder, TestBlockV1Builder, TimeDiff, URef, U512,
+    global_state::TrieMerkleProof, testing::TestRng, AccessRights, BlockV2, CLValue,
+    ChainNameDigest, Chainspec, Deploy, Digest, EraId, FinalitySignatureV2, Key,
+    LegacyRequiredFinality, ProtocolVersion, PublicKey, SecretKey, StoredValue, TestBlockBuilder,
+    TestBlockV1Builder, TimeDiff, URef, U512,
 };
 
 use super::*;
