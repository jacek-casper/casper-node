use std::fmt::{self, Display, Formatter};

use derive_more::From;
use either::Either;
use serde::Serialize;

use casper_execution_engine::core::engine_state;
use casper_types::{Deploy, Digest};

use super::GlobalStateSynchronizerEvent;
use crate::{
    components::{
        block_synchronizer::{GlobalStateSynchronizerError, GlobalStateSynchronizerResponse},
        fetcher::FetchResult,
    },
    effect::requests::BlockSynchronizerRequest,
    types::{
<<<<<<< HEAD
        ApprovalsHashes, BlockExecutionResultsOrChunk, BlockHash, BlockHeader, Deploy,
        FinalitySignature, FinalizedBlock, LegacyDeploy, NodeId, SyncLeap, VersionedBlock,
=======
        ApprovalsHashes, Block, BlockExecutionResultsOrChunk, BlockHash, BlockHeader,
        FinalitySignature, FinalizedBlock, LegacyDeploy, NodeId, SyncLeap,
>>>>>>> 78db4ef0
    },
};

#[derive(From, Debug, Serialize)]
pub(crate) enum Event {
    Initialize,
    #[from]
    Request(BlockSynchronizerRequest),
    DisconnectFromPeer(NodeId),
    #[from]
    MadeFinalizedBlock {
        block_hash: BlockHash,
        result: Option<(FinalizedBlock, Vec<Deploy>)>,
    },
    MarkBlockExecutionEnqueued(BlockHash),
    MarkBlockExecuted(BlockHash),
    MarkBlockCompleted {
        block_hash: BlockHash,
        is_new: bool,
    },
    #[from]
    BlockHeaderFetched(FetchResult<BlockHeader>),
    #[from]
    BlockFetched(FetchResult<VersionedBlock>),
    #[from]
    ApprovalsHashesFetched(FetchResult<ApprovalsHashes>),
    #[from]
    FinalitySignatureFetched(FetchResult<FinalitySignature>),
    #[from]
    SyncLeapFetched(FetchResult<SyncLeap>),
    GlobalStateSynced {
        block_hash: BlockHash,
        #[serde(skip_serializing)]
        result: Result<GlobalStateSynchronizerResponse, GlobalStateSynchronizerError>,
    },
    GotExecutionResultsChecksum {
        block_hash: BlockHash,
        #[serde(skip_serializing)]
        result: Result<Option<Digest>, engine_state::Error>,
    },
    DeployFetched {
        block_hash: BlockHash,
        result: Either<FetchResult<LegacyDeploy>, FetchResult<Deploy>>,
    },
    ExecutionResultsFetched {
        block_hash: BlockHash,
        result: FetchResult<BlockExecutionResultsOrChunk>,
    },
    ExecutionResultsStored(BlockHash),
    AccumulatedPeers(BlockHash, Option<Vec<NodeId>>),
    NetworkPeers(BlockHash, Vec<NodeId>),
    #[from]
    GlobalStateSynchronizer(GlobalStateSynchronizerEvent),
}

impl Display for Event {
    fn fmt(&self, f: &mut Formatter<'_>) -> fmt::Result {
        match self {
            Event::Request(BlockSynchronizerRequest::NeedNext { .. }) => {
                write!(f, "block synchronizer need next request")
            }
            Event::Request(BlockSynchronizerRequest::SyncGlobalStates(global_states)) => {
                write!(f, "global states to be synced: [")?;
                for (block_hash, global_state_hash) in global_states {
                    write!(
                        f,
                        "(block {}, global state {}), ",
                        block_hash, global_state_hash
                    )?;
                }
                write!(f, "]")
            }
            Event::Request(_) => {
                write!(f, "block synchronizer request from effect builder")
            }
            Event::Initialize => {
                write!(f, "initialize this component")
            }
            Event::DisconnectFromPeer(peer) => {
                write!(f, "disconnected from peer {}", peer)
            }
            Event::BlockHeaderFetched(Ok(fetched_item)) => {
                write!(f, "{}", fetched_item)
            }
            Event::BlockHeaderFetched(Err(fetcher_error)) => {
                write!(f, "{}", fetcher_error)
            }
            Event::BlockFetched(Ok(fetched_item)) => {
                write!(f, "{}", fetched_item)
            }
            Event::BlockFetched(Err(fetcher_error)) => {
                write!(f, "{}", fetcher_error)
            }
            Event::ApprovalsHashesFetched(Ok(fetched_item)) => {
                write!(f, "{}", fetched_item)
            }
            Event::ApprovalsHashesFetched(Err(fetcher_error)) => {
                write!(f, "{}", fetcher_error)
            }
            Event::FinalitySignatureFetched(Ok(fetched_item)) => {
                write!(f, "{}", fetched_item)
            }
            Event::FinalitySignatureFetched(Err(fetcher_error)) => {
                write!(f, "{}", fetcher_error)
            }
            Event::SyncLeapFetched(Ok(fetched_item)) => {
                write!(f, "{}", fetched_item)
            }
            Event::SyncLeapFetched(Err(fetcher_error)) => {
                write!(f, "{}", fetcher_error)
            }
            Event::GlobalStateSynced {
                block_hash: _,
                result,
            } => match result {
                Ok(response) => write!(f, "synced global state under root {}", response.hash()),
                Err(error) => write!(f, "failed to sync global state: {}", error),
            },
            Event::GotExecutionResultsChecksum {
                block_hash: _,
                result,
            } => match result {
                Ok(Some(digest)) => write!(f, "got exec results checksum {}", digest),
                Ok(None) => write!(f, "got no exec results checksum"),
                Err(error) => write!(f, "failed to get exec results checksum: {}", error),
            },
            Event::DeployFetched {
                block_hash: _,
                result,
            } => match result {
                Either::Left(Ok(fetched_item)) => write!(f, "{}", fetched_item),
                Either::Left(Err(fetcher_error)) => write!(f, "{}", fetcher_error),
                Either::Right(Ok(fetched_item)) => write!(f, "{}", fetched_item),
                Either::Right(Err(fetcher_error)) => write!(f, "{}", fetcher_error),
            },
            Event::ExecutionResultsFetched {
                block_hash: _,
                result,
            } => match result {
                Ok(fetched_item) => write!(f, "{}", fetched_item),
                Err(fetcher_error) => write!(f, "{}", fetcher_error),
            },
            Event::ExecutionResultsStored { .. } => write!(f, "stored execution results"),
            Event::GlobalStateSynchronizer(event) => {
                write!(f, "{:?}", event)
            }
            Event::NetworkPeers(..) => {
                write!(f, "network peers")
            }
            Event::AccumulatedPeers(..) => {
                write!(f, "accumulated peers")
            }
            Event::MadeFinalizedBlock { .. } => {
                write!(f, "made finalized block")
            }
            Event::MarkBlockExecutionEnqueued(..) => {
                write!(f, "mark block enqueued for execution")
            }
            Event::MarkBlockExecuted(..) => {
                write!(f, "block execution complete")
            }
            Event::MarkBlockCompleted { .. } => {
                write!(f, "mark block completed")
            }
        }
    }
}<|MERGE_RESOLUTION|>--- conflicted
+++ resolved
@@ -15,13 +15,10 @@
     },
     effect::requests::BlockSynchronizerRequest,
     types::{
-<<<<<<< HEAD
-        ApprovalsHashes, BlockExecutionResultsOrChunk, BlockHash, BlockHeader, Deploy,
-        FinalitySignature, FinalizedBlock, LegacyDeploy, NodeId, SyncLeap, VersionedBlock,
-=======
-        ApprovalsHashes, Block, BlockExecutionResultsOrChunk, BlockHash, BlockHeader,
-        FinalitySignature, FinalizedBlock, LegacyDeploy, NodeId, SyncLeap,
->>>>>>> 78db4ef0
+        ApprovalsHashes, ApprovalsHashes, Block, BlockExecutionResultsOrChunk,
+        BlockExecutionResultsOrChunk, BlockHash, BlockHash, BlockHeader, BlockHeader, Deploy,
+        FinalitySignature, FinalitySignature, FinalizedBlock, FinalizedBlock, LegacyDeploy,
+        LegacyDeploy, NodeId, NodeId, SyncLeap, SyncLeap, VersionedBlock,
     },
 };
 
