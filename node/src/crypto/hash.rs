--- conflicted
+++ resolved
@@ -6,7 +6,7 @@
 use std::{
     array::TryFromSliceError,
     convert::{TryFrom, TryInto},
-    fmt::{self, Debug, Display, Formatter},
+    fmt::{self, Debug, Display, Formatter, LowerHex, UpperHex},
 };
 
 use blake2::{
@@ -14,12 +14,7 @@
     VarBlake2b,
 };
 use datasize::DataSize;
-<<<<<<< HEAD
-=======
-use hex_buffer_serde::{Hex, HexForm};
-use hex_fmt::HexFmt;
 use itertools::Itertools;
->>>>>>> e628e0a1
 #[cfg(test)]
 use rand::Rng;
 use schemars::JsonSchema;
@@ -138,6 +133,26 @@
     }
 }
 
+impl UpperHex for Digest {
+    fn fmt(&self, formatter: &mut Formatter<'_>) -> Result<(), fmt::Error> {
+        if formatter.alternate() {
+            write!(formatter, "0x{}", base16::encode_upper(&self.0))
+        } else {
+            write!(formatter, "{}", base16::encode_upper(&self.0))
+        }
+    }
+}
+
+impl LowerHex for Digest {
+    fn fmt(&self, formatter: &mut Formatter<'_>) -> Result<(), fmt::Error> {
+        if formatter.alternate() {
+            write!(formatter, "0x{}", base16::encode_lower(&self.0))
+        } else {
+            write!(formatter, "{}", base16::encode_lower(&self.0))
+        }
+    }
+}
+
 /// Returns the hash of `data`.
 pub fn hash<T: AsRef<[u8]>>(data: T) -> Digest {
     let mut result = [0; Digest::LENGTH];
@@ -313,8 +328,6 @@
     #[test]
     fn should_print_digest_hex() {
         let hash = Digest([10u8; 32]);
-<<<<<<< HEAD
-=======
         let hash_upper_hex = format!("{:X}", hash);
         assert_eq!(
             hash_upper_hex,
@@ -326,10 +339,9 @@
     fn alternate_should_prepend_0x() {
         let hash = Digest([0u8; 32]);
         let hash_hex_alt = format!("{:#x}", hash);
->>>>>>> e628e0a1
-        assert_eq!(
-            check_summed_hex::encode(&hash),
-            "0a0a0A0A0a0A0a0a0A0a0a0a0a0a0a0A0A0A0a0A0A0a0a0A0a0A0A0a0a0a0a0a"
+        assert_eq!(
+            hash_hex_alt,
+            "0x0000000000000000000000000000000000000000000000000000000000000000"
         )
     }
 
