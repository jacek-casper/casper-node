//! Announcement effects.
//!
//! Announcements indicate new incoming data or events from various sources. See the top-level
//! module documentation for details.

use std::{
    collections::BTreeMap,
    fmt::{self, Debug, Display, Formatter},
    fs::File,
    sync::Arc,
};

use datasize::DataSize;
use itertools::Itertools;
use serde::Serialize;

use casper_types::{
    Block, Deploy, DeployHash, EraId, ExecutionEffect, FinalitySignature, PublicKey, Timestamp,
    U512,
};

use crate::{
    components::{
        consensus::{ClContext, ProposedBlock},
        diagnostics_port::FileSerializer,
        fetcher::FetchItem,
        gossiper::GossipItem,
        network::blocklist::BlocklistJustification,
        upgrade_watcher::NextUpgrade,
    },
    effect::Responder,
<<<<<<< HEAD
    types::{FinalitySignature, FinalizedBlock, MetaBlock, NodeId, VersionedBlock},
=======
    types::{FinalizedBlock, MetaBlock, NodeId},
>>>>>>> 44babf93
    utils::Source,
};

/// Control announcements are special announcements handled directly by the runtime/runner.
///
/// Reactors are never passed control announcements back in and every reactor event must be able to
/// be constructed from a `ControlAnnouncement` to be run.
///
/// Control announcements also use a priority queue to ensure that a component that reports a fatal
/// error is given as few follow-up events as possible. However, there currently is no guarantee
/// that this happens.
#[derive(Serialize)]
#[must_use]
pub(crate) enum ControlAnnouncement {
    /// A shutdown has been requested by the user.
    ShutdownDueToUserRequest,

    /// The node should shut down with exit code 0 in readiness for the next binary to start.
    ShutdownForUpgrade,

    /// The component has encountered a fatal error and cannot continue.
    ///
    /// This usually triggers a shutdown of the application.
    FatalError {
        file: &'static str,
        line: u32,
        msg: String,
    },
    /// An external event queue dump has been requested.
    QueueDumpRequest {
        /// The format to dump the queue in.
        #[serde(skip)]
        dump_format: QueueDumpFormat,
        /// Responder called when the dump has been finished.
        finished: Responder<()>,
    },
}

impl Debug for ControlAnnouncement {
    fn fmt(&self, f: &mut Formatter<'_>) -> fmt::Result {
        match self {
            ControlAnnouncement::ShutdownDueToUserRequest => write!(f, "ShutdownDueToUserRequest"),
            ControlAnnouncement::ShutdownForUpgrade => write!(f, "ShutdownForUpgrade"),
            ControlAnnouncement::FatalError { file, line, msg } => f
                .debug_struct("FatalError")
                .field("file", file)
                .field("line", line)
                .field("msg", msg)
                .finish(),
            ControlAnnouncement::QueueDumpRequest { .. } => {
                f.debug_struct("QueueDump").finish_non_exhaustive()
            }
        }
    }
}

impl Display for ControlAnnouncement {
    fn fmt(&self, f: &mut Formatter<'_>) -> fmt::Result {
        match self {
            ControlAnnouncement::ShutdownDueToUserRequest => {
                write!(f, "shutdown due to user request")
            }
            ControlAnnouncement::ShutdownForUpgrade => write!(f, "shutdown for upgrade"),
            ControlAnnouncement::FatalError { file, line, msg } => {
                write!(f, "fatal error [{}:{}]: {}", file, line, msg)
            }
            ControlAnnouncement::QueueDumpRequest { .. } => {
                write!(f, "dump event queue")
            }
        }
    }
}

/// A component has encountered a fatal error and cannot continue.
///
/// This usually triggers a shutdown of the application.
#[derive(Serialize, Debug)]
#[must_use]
pub(crate) struct FatalAnnouncement {
    pub(crate) file: &'static str,
    pub(crate) line: u32,
    pub(crate) msg: String,
}

impl Display for FatalAnnouncement {
    fn fmt(&self, f: &mut Formatter<'_>) -> fmt::Result {
        write!(f, "fatal error [{}:{}]: {}", self.file, self.line, self.msg)
    }
}

#[derive(DataSize, Serialize, Debug)]
pub(crate) struct MetaBlockAnnouncement(pub(crate) MetaBlock);

impl Display for MetaBlockAnnouncement {
    fn fmt(&self, f: &mut Formatter<'_>) -> fmt::Result {
        write!(
            f,
            "announcement for meta block {} at height {}",
            self.0.block.hash(),
            self.0.block.height(),
        )
    }
}

#[derive(DataSize, Serialize, Debug)]
pub(crate) struct UnexecutedBlockAnnouncement(pub(crate) u64);

impl Display for UnexecutedBlockAnnouncement {
    fn fmt(&self, f: &mut Formatter<'_>) -> fmt::Result {
        write!(
            f,
            "announcement for unexecuted finalized block at height {}",
            self.0,
        )
    }
}

/// Queue dump format with handler.
#[derive(Serialize)]
pub(crate) enum QueueDumpFormat {
    /// Dump using given serde serializer.
    Serde(#[serde(skip)] FileSerializer),
    /// Dump writing debug output to file.
    Debug(#[serde(skip)] File),
}

impl QueueDumpFormat {
    /// Creates a new queue dump serde format.
    pub(crate) fn serde(serializer: FileSerializer) -> Self {
        QueueDumpFormat::Serde(serializer)
    }

    /// Creates a new queue dump debug format.
    pub(crate) fn debug(file: File) -> Self {
        QueueDumpFormat::Debug(file)
    }
}

/// A `DeployAcceptor` announcement.
#[derive(Debug, Serialize)]
pub(crate) enum DeployAcceptorAnnouncement {
    /// A deploy which wasn't previously stored on this node has been accepted and stored.
    AcceptedNewDeploy {
        /// The new deploy.
        deploy: Arc<Deploy>,
        /// The source (peer or client) of the deploy.
        source: Source,
    },

    /// An invalid deploy was received.
    InvalidDeploy {
        /// The invalid deploy.
        deploy: Arc<Deploy>,
        /// The source (peer or client) of the deploy.
        source: Source,
    },
}

impl Display for DeployAcceptorAnnouncement {
    fn fmt(&self, formatter: &mut Formatter<'_>) -> fmt::Result {
        match self {
            DeployAcceptorAnnouncement::AcceptedNewDeploy { deploy, source } => write!(
                formatter,
                "accepted new deploy {} from {}",
                deploy.hash(),
                source
            ),
            DeployAcceptorAnnouncement::InvalidDeploy { deploy, source } => {
                write!(
                    formatter,
                    "invalid deploy {} from {}",
                    deploy.hash(),
                    source
                )
            }
        }
    }
}

#[derive(Debug, Serialize)]
pub(crate) enum DeployBufferAnnouncement {
    /// Hashes of the deploys that expired.
    DeploysExpired(Vec<DeployHash>),
}

impl Display for DeployBufferAnnouncement {
    fn fmt(&self, f: &mut Formatter<'_>) -> fmt::Result {
        match self {
            DeployBufferAnnouncement::DeploysExpired(hashes) => {
                write!(f, "pruned hashes: {}", hashes.iter().join(", "))
            }
        }
    }
}

/// A consensus announcement.
#[derive(Debug)]
pub(crate) enum ConsensusAnnouncement {
    /// A block was proposed.
    Proposed(Box<ProposedBlock<ClContext>>),
    /// A block was finalized.
    Finalized(Box<FinalizedBlock>),
    /// An equivocation has been detected.
    Fault {
        /// The Id of the era in which the equivocation was detected
        era_id: EraId,
        /// The public key of the equivocator.
        public_key: Box<PublicKey>,
        /// The timestamp when the evidence of the equivocation was detected.
        timestamp: Timestamp,
    },
}

impl Display for ConsensusAnnouncement {
    fn fmt(&self, formatter: &mut Formatter<'_>) -> fmt::Result {
        match self {
            ConsensusAnnouncement::Proposed(block) => {
                write!(formatter, "proposed block payload {}", block)
            }
            ConsensusAnnouncement::Finalized(block) => {
                write!(formatter, "finalized block payload {}", block)
            }
            ConsensusAnnouncement::Fault {
                era_id,
                public_key,
                timestamp,
            } => write!(
                formatter,
                "Validator fault with public key: {} has been identified at time: {} in {}",
                public_key, timestamp, era_id,
            ),
        }
    }
}

/// Notable / unexpected peer behavior has been detected by some part of the system.
#[derive(Debug, Serialize)]
pub(crate) enum PeerBehaviorAnnouncement {
    /// A given peer committed a blockable offense.
    OffenseCommitted {
        /// The peer ID of the offending node.
        offender: Box<NodeId>,
        /// Justification for blocking the peer.
        justification: Box<BlocklistJustification>,
    },
}

impl Display for PeerBehaviorAnnouncement {
    fn fmt(&self, f: &mut Formatter<'_>) -> fmt::Result {
        match self {
            PeerBehaviorAnnouncement::OffenseCommitted {
                offender,
                justification,
            } => {
                write!(f, "peer {} committed offense: {}", offender, justification)
            }
        }
    }
}

/// A Gossiper announcement.
#[derive(Debug)]
pub(crate) enum GossiperAnnouncement<T: GossipItem> {
    /// A new gossip has been received, but not necessarily the full item.
    GossipReceived { item_id: T::Id, sender: NodeId },

    /// A new item has been received, where the item's ID is the complete item.
    NewCompleteItem(T::Id),

    /// A new item has been received where the item's ID is NOT the complete item.
    NewItemBody { item: Box<T>, sender: NodeId },

    /// Finished gossiping about the indicated item.
    FinishedGossiping(T::Id),
}

impl<T: GossipItem> Display for GossiperAnnouncement<T> {
    fn fmt(&self, f: &mut Formatter<'_>) -> fmt::Result {
        match self {
            GossiperAnnouncement::GossipReceived { item_id, sender } => {
                write!(f, "new gossiped item {} from sender {}", item_id, sender)
            }
            GossiperAnnouncement::NewCompleteItem(item) => write!(f, "new complete item {}", item),
            GossiperAnnouncement::NewItemBody { item, sender } => {
                write!(f, "new item body {} from {}", item.gossip_id(), sender)
            }
            GossiperAnnouncement::FinishedGossiping(item_id) => {
                write!(f, "finished gossiping {}", item_id)
            }
        }
    }
}

/// A chainspec loader announcement.
#[derive(Debug, Serialize)]
pub(crate) enum UpgradeWatcherAnnouncement {
    /// New upgrade recognized.
    UpgradeActivationPointRead(NextUpgrade),
}

impl Display for UpgradeWatcherAnnouncement {
    fn fmt(&self, f: &mut Formatter<'_>) -> fmt::Result {
        match self {
            UpgradeWatcherAnnouncement::UpgradeActivationPointRead(next_upgrade) => {
                write!(f, "read {}", next_upgrade)
            }
        }
    }
}

/// A ContractRuntime announcement.
#[derive(Debug, Serialize)]
pub(crate) enum ContractRuntimeAnnouncement {
    /// A step was committed successfully and has altered global state.
    CommitStepSuccess {
        /// The era id in which the step was committed to global state.
        era_id: EraId,
        /// The operations and transforms committed to global state.
        execution_effect: ExecutionEffect,
    },
    /// New era validators.
    UpcomingEraValidators {
        /// The era id in which the step was committed to global state.
        era_that_is_ending: EraId,
        /// The validators for the eras after the `era_that_is_ending` era.
        upcoming_era_validators: BTreeMap<EraId, BTreeMap<PublicKey, U512>>,
    },
}

impl Display for ContractRuntimeAnnouncement {
    fn fmt(&self, f: &mut Formatter<'_>) -> fmt::Result {
        match self {
            ContractRuntimeAnnouncement::CommitStepSuccess { era_id, .. } => {
                write!(f, "commit step completed for {}", era_id)
            }
            ContractRuntimeAnnouncement::UpcomingEraValidators {
                era_that_is_ending, ..
            } => {
                write!(
                    f,
                    "upcoming era validators after current {}.",
                    era_that_is_ending,
                )
            }
        }
    }
}

#[derive(Debug, Serialize)]
pub(crate) enum BlockAccumulatorAnnouncement {
    /// A finality signature which wasn't previously stored on this node has been accepted and
    /// stored.
    AcceptedNewFinalitySignature {
        finality_signature: Box<FinalitySignature>,
    },
}

impl Display for BlockAccumulatorAnnouncement {
    fn fmt(&self, f: &mut Formatter<'_>) -> fmt::Result {
        match self {
            BlockAccumulatorAnnouncement::AcceptedNewFinalitySignature { finality_signature } => {
                write!(
                    f,
                    "finality signature {} accepted",
                    finality_signature.gossip_id()
                )
            }
        }
    }
}

/// A block which wasn't previously stored on this node has been fetched and stored.
#[derive(Debug, Serialize)]
pub(crate) struct FetchedNewBlockAnnouncement {
    pub(crate) block: Arc<VersionedBlock>,
    pub(crate) peer: NodeId,
}

impl Display for FetchedNewBlockAnnouncement {
    fn fmt(&self, f: &mut Formatter<'_>) -> fmt::Result {
        write!(
            f,
            "new block {} fetched from {}",
            self.block.fetch_id(),
            self.peer
        )
    }
}

/// A finality signature which wasn't previously stored on this node has been fetched and stored.
#[derive(Debug, Serialize)]
pub(crate) struct FetchedNewFinalitySignatureAnnouncement {
    pub(crate) finality_signature: Box<FinalitySignature>,
    pub(crate) peer: NodeId,
}

impl Display for FetchedNewFinalitySignatureAnnouncement {
    fn fmt(&self, f: &mut Formatter<'_>) -> fmt::Result {
        write!(
            f,
            "new finality signature {} fetched from {}",
            self.finality_signature.fetch_id(),
            self.peer
        )
    }
}<|MERGE_RESOLUTION|>--- conflicted
+++ resolved
@@ -29,11 +29,8 @@
         upgrade_watcher::NextUpgrade,
     },
     effect::Responder,
-<<<<<<< HEAD
     types::{FinalitySignature, FinalizedBlock, MetaBlock, NodeId, VersionedBlock},
-=======
     types::{FinalizedBlock, MetaBlock, NodeId},
->>>>>>> 44babf93
     utils::Source,
 };
 
