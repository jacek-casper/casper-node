//! Request effects.
//!
//! Requests typically ask other components to perform a service and report back the result. See the
//! top-level module documentation for details.

use std::{
    collections::{BTreeMap, HashMap, HashSet},
    fmt::{self, Debug, Display, Formatter},
    mem,
    sync::Arc,
};

use datasize::DataSize;
use serde::Serialize;
use smallvec::SmallVec;
use static_assertions::const_assert;

use casper_execution_engine::engine_state::{self};
use casper_storage::data_access_layer::{
    get_bids::{BidsRequest, BidsResult},
    AddressableEntityResult, BalanceRequest, BalanceResult, EraValidatorsRequest,
    EraValidatorsResult, ExecutionResultsChecksumResult, PutTrieRequest, PutTrieResult,
    QueryRequest, QueryResult, RoundSeigniorageRateRequest, RoundSeigniorageRateResult,
    TotalSupplyRequest, TotalSupplyResult, TrieRequest, TrieResult,
};
use casper_types::{
    contract_messages::Messages,
    execution::{ExecutionResult, ExecutionResultV2},
    Block, BlockHash, BlockHeader, BlockSignatures, BlockV2, ChainspecRawBytes, DeployHash, Digest,
<<<<<<< HEAD
    DisplayIter, EraId, FinalitySignature, FinalitySignatureId, FinalizedApprovals, Key,
    ProtocolVersion, PublicKey, TimeDiff, Timestamp, Transaction, TransactionHash,
    TransactionHeader, TransactionId, TransactionWithFinalizedApprovals, Transfer, URef, U512,
=======
    DisplayIter, EraId, FinalitySignature, FinalitySignatureId, Key, ProtocolVersion, PublicKey,
    TimeDiff, Timestamp, Transaction, TransactionHash, TransactionHeader, TransactionId, Transfer,
    URef,
>>>>>>> a483a0e6
};

use super::{AutoClosingResponder, GossipTarget, Responder};
use crate::{
    components::{
        block_synchronizer::{
            BlockSynchronizerStatus, GlobalStateSynchronizerError, GlobalStateSynchronizerResponse,
            TrieAccumulatorError, TrieAccumulatorResponse,
        },
        consensus::{ClContext, ProposedBlock, ValidatorChange},
        diagnostics_port::StopAtSpec,
        fetcher::{FetchItem, FetchResult},
        gossiper::GossipItem,
        network::NetworkInsights,
        transaction_acceptor,
        upgrade_watcher::NextUpgrade,
    },
    contract_runtime::SpeculativeExecutionState,
    reactor::main_reactor::ReactorState,
    rpcs::docs::OpenRpcSchema,
    types::{
<<<<<<< HEAD
        appendable_block::AppendableBlock, AvailableBlockRange, BlockExecutionResultsOrChunk,
        BlockExecutionResultsOrChunkId, BlockWithMetadata, ExecutableBlock, ExecutionInfo,
        LegacyDeploy, MetaBlockState, NodeId, SignedBlock, StatusFeed, TrieOrChunk, TrieOrChunkId,
=======
        appendable_block::AppendableBlock, ApprovalsHashes, AvailableBlockRange,
        BlockExecutionResultsOrChunk, BlockExecutionResultsOrChunkId, BlockWithMetadata,
        ExecutableBlock, ExecutionInfo, FinalizedApprovals, LegacyDeploy, MetaBlockState, NodeId,
        SignedBlock, StatusFeed, TransactionWithFinalizedApprovals,
>>>>>>> a483a0e6
    },
    utils::Source,
};
use casper_storage::block_store::types::ApprovalsHashes;

const _STORAGE_REQUEST_SIZE: usize = mem::size_of::<StorageRequest>();
const_assert!(_STORAGE_REQUEST_SIZE < 97);

/// A metrics request.
#[derive(Debug)]
pub(crate) enum MetricsRequest {
    /// Render current node metrics as prometheus-formatted string.
    RenderNodeMetricsText {
        /// Responder returning the rendered metrics or `None`, if an internal error occurred.
        responder: Responder<Option<String>>,
    },
}

impl Display for MetricsRequest {
    fn fmt(&self, formatter: &mut Formatter<'_>) -> fmt::Result {
        match self {
            MetricsRequest::RenderNodeMetricsText { .. } => write!(formatter, "get metrics text"),
        }
    }
}

const _NETWORK_EVENT_SIZE: usize = mem::size_of::<NetworkRequest<String>>();
const_assert!(_NETWORK_EVENT_SIZE < 105);

/// A networking request.
#[derive(Debug, Serialize)]
#[must_use]
pub(crate) enum NetworkRequest<P> {
    /// Send a message on the network to a specific peer.
    SendMessage {
        /// Message destination.
        dest: Box<NodeId>,
        /// Message payload.
        payload: Box<P>,
        /// If `true`, the responder will be called early after the message has been queued, not
        /// waiting until it has passed to the kernel.
        respond_after_queueing: bool,
        /// Responder to be called when the message has been *buffered for sending*.
        #[serde(skip_serializing)]
        auto_closing_responder: AutoClosingResponder<()>,
    },
    /// Send a message on the network to validator peers in the given era.
    ValidatorBroadcast {
        /// Message payload.
        payload: Box<P>,
        /// Era whose validators are recipients.
        era_id: EraId,
        /// Responder to be called when all messages are queued.
        #[serde(skip_serializing)]
        auto_closing_responder: AutoClosingResponder<()>,
    },
    /// Gossip a message to a random subset of peers.
    Gossip {
        /// Payload to gossip.
        payload: Box<P>,
        /// Type of peers that should receive the gossip message.
        gossip_target: GossipTarget,
        /// Number of peers to gossip to. This is an upper bound, otherwise best-effort.
        count: usize,
        /// Node IDs of nodes to exclude from gossiping to.
        #[serde(skip_serializing)]
        exclude: HashSet<NodeId>,
        /// Responder to be called when all messages are queued.
        #[serde(skip_serializing)]
        auto_closing_responder: AutoClosingResponder<HashSet<NodeId>>,
    },
}

impl<P> NetworkRequest<P> {
    /// Transform a network request by mapping the contained payload.
    ///
    /// This is a replacement for a `From` conversion that is not possible without specialization.
    pub(crate) fn map_payload<F, P2>(self, wrap_payload: F) -> NetworkRequest<P2>
    where
        F: FnOnce(P) -> P2,
    {
        match self {
            NetworkRequest::SendMessage {
                dest,
                payload,
                respond_after_queueing,
                auto_closing_responder,
            } => NetworkRequest::SendMessage {
                dest,
                payload: Box::new(wrap_payload(*payload)),
                respond_after_queueing,
                auto_closing_responder,
            },
            NetworkRequest::ValidatorBroadcast {
                payload,
                era_id,
                auto_closing_responder,
            } => NetworkRequest::ValidatorBroadcast {
                payload: Box::new(wrap_payload(*payload)),
                era_id,
                auto_closing_responder,
            },
            NetworkRequest::Gossip {
                payload,
                gossip_target,
                count,
                exclude,
                auto_closing_responder,
            } => NetworkRequest::Gossip {
                payload: Box::new(wrap_payload(*payload)),
                gossip_target,
                count,
                exclude,
                auto_closing_responder,
            },
        }
    }
}

impl<P> Display for NetworkRequest<P>
where
    P: Display,
{
    fn fmt(&self, formatter: &mut Formatter<'_>) -> fmt::Result {
        match self {
            NetworkRequest::SendMessage { dest, payload, .. } => {
                write!(formatter, "send to {}: {}", dest, payload)
            }
            NetworkRequest::ValidatorBroadcast { payload, .. } => {
                write!(formatter, "broadcast: {}", payload)
            }
            NetworkRequest::Gossip { payload, .. } => write!(formatter, "gossip: {}", payload),
        }
    }
}

/// A networking info request.
#[derive(Debug, Serialize)]
pub(crate) enum NetworkInfoRequest {
    /// Get incoming and outgoing peers.
    Peers {
        /// Responder to be called with all connected peers.
        /// Responds with a map from [NodeId]s to a socket address, represented as a string.
        responder: Responder<BTreeMap<NodeId, String>>,
    },
    /// Get up to `count` fully-connected peers in random order.
    FullyConnectedPeers {
        count: usize,
        /// Responder to be called with the peers.
        responder: Responder<Vec<NodeId>>,
    },
    /// Get detailed insights into the nodes networking.
    Insight {
        responder: Responder<NetworkInsights>,
    },
}

impl Display for NetworkInfoRequest {
    fn fmt(&self, formatter: &mut Formatter<'_>) -> fmt::Result {
        match self {
            NetworkInfoRequest::Peers { responder: _ } => {
                formatter.write_str("get peers-to-socket-address map")
            }
            NetworkInfoRequest::FullyConnectedPeers {
                count,
                responder: _,
            } => {
                write!(formatter, "get up to {} fully connected peers", count)
            }
            NetworkInfoRequest::Insight { responder: _ } => {
                formatter.write_str("get networking insights")
            }
        }
    }
}

/// A gossip request.
///
/// This request usually initiates gossiping process of the specified item. Note that the gossiper
/// will fetch the item itself, so only the ID is needed.
///
/// The responder will be called as soon as the gossiper has initiated the process.
// Note: This request should eventually entirely replace `ItemReceived`.
#[derive(Debug, Serialize)]
#[must_use]
pub(crate) struct BeginGossipRequest<T>
where
    T: GossipItem,
{
    pub(crate) item_id: T::Id,
    pub(crate) source: Source,
    pub(crate) target: GossipTarget,
    pub(crate) responder: Responder<()>,
}

impl<T> Display for BeginGossipRequest<T>
where
    T: GossipItem,
{
    fn fmt(&self, f: &mut Formatter<'_>) -> fmt::Result {
        write!(f, "begin gossip of {} from {}", self.item_id, self.source)
    }
}

#[derive(Debug, Serialize)]
/// A storage request.
pub(crate) enum StorageRequest {
    /// Store given block.
    PutBlock {
        /// Block to be stored.
        block: Arc<Block>,
        /// Responder to call with the result.  Returns true if the block was stored on this
        /// attempt or false if it was previously stored.
        responder: Responder<bool>,
    },
    /// Store the approvals hashes.
    PutApprovalsHashes {
        /// Approvals hashes to store.
        approvals_hashes: Box<ApprovalsHashes>,
        responder: Responder<bool>,
    },
    /// Store the block and approvals hashes.
    PutExecutedBlock {
        /// Block to be stored.
        block: Arc<BlockV2>,
        /// Approvals hashes to store.
        approvals_hashes: Box<ApprovalsHashes>,
        execution_results: HashMap<TransactionHash, ExecutionResult>,
        responder: Responder<bool>,
    },
    /// Retrieve block with given hash.
    GetBlock {
        /// Hash of block to be retrieved.
        block_hash: BlockHash,
        /// Responder to call with the result.  Returns `None` if the block doesn't exist in local
        /// storage.
        responder: Responder<Option<Block>>,
    },
    IsBlockStored {
        block_hash: BlockHash,
        responder: Responder<bool>,
    },
    /// Retrieve the approvals hashes.
    GetApprovalsHashes {
        /// Hash of the block for which to retrieve approvals hashes.
        block_hash: BlockHash,
        /// Responder to call with the result.  Returns `None` if the approvals hashes don't exist
        /// in local storage.
        responder: Responder<Option<ApprovalsHashes>>,
    },
    /// Retrieve highest complete block.
    GetHighestCompleteBlock {
        /// Responder.
        responder: Responder<Option<Block>>,
    },
    /// Retrieve highest complete block header.
    GetHighestCompleteBlockHeader {
        /// Responder.
        responder: Responder<Option<BlockHeader>>,
    },
    /// Retrieve the era IDs of the blocks in which the given transactions were executed.
    GetTransactionsEraIds {
        transaction_hashes: HashSet<TransactionHash>,
        responder: Responder<HashSet<EraId>>,
    },
    /// Retrieve block header with given hash.
    GetBlockHeader {
        /// Hash of block to get header of.
        block_hash: BlockHash,
        /// If true, only return `Some` if the block is in the available block range, i.e. the
        /// highest contiguous range of complete blocks.
        only_from_available_block_range: bool,
        /// Responder to call with the result.  Returns `None` if the block header doesn't exist in
        /// local storage.
        responder: Responder<Option<BlockHeader>>,
    },
    GetBlockHeaderByHeight {
        /// Height of block to get header of.
        block_height: u64,
        /// If true, only return `Some` if the block is in the available block range, i.e. the
        /// highest contiguous range of complete blocks.
        only_from_available_block_range: bool,
        /// Responder to call with the result.  Returns `None` if the block header doesn't exist in
        /// local storage.
        responder: Responder<Option<BlockHeader>>,
    },
    GetSwitchBlockHeaderByEra {
        /// Era ID for which to get the block header.
        era_id: EraId,
        /// Responder to call with the result.
        responder: Responder<Option<BlockHeader>>,
    },
    /// Retrieve all transfers in a block with given hash.
    GetBlockTransfers {
        /// Hash of block to get transfers of.
        block_hash: BlockHash,
        /// Responder to call with the result.  Returns `None` if the transfers do not exist in
        /// local storage under the block_hash provided.
        responder: Responder<Option<Vec<Transfer>>>,
    },
    PutTransaction {
        transaction: Arc<Transaction>,
        /// Returns `true` if the transaction was stored on this attempt or false if it was
        /// previously stored.
        responder: Responder<bool>,
    },
    /// Retrieve transaction with given hashes.
    GetTransactions {
        transaction_hashes: Vec<TransactionHash>,
        responder: Responder<SmallVec<[Option<TransactionWithFinalizedApprovals>; 1]>>,
    },
    /// Retrieve legacy deploy with given hash.
    GetLegacyDeploy {
        deploy_hash: DeployHash,
        responder: Responder<Option<LegacyDeploy>>,
    },
    GetTransaction {
        transaction_id: TransactionId,
        responder: Responder<Option<Transaction>>,
    },
    IsTransactionStored {
        transaction_id: TransactionId,
        responder: Responder<bool>,
    },
    /// Store execution results for a set of deploys of a single block.
    ///
    /// Will return a fatal error if there are already execution results known for a specific
    /// deploy/block combination and a different result is inserted.
    ///
    /// Inserting the same block/deploy combination multiple times with the same execution results
    /// is not an error and will silently be ignored.
    PutExecutionResults {
        /// Hash of block.
        block_hash: Box<BlockHash>,
        block_height: u64,
        era_id: EraId,
        /// Mapping of transactions to execution results of the block.
        execution_results: HashMap<TransactionHash, ExecutionResult>,
        /// Responder to call when done storing.
        responder: Responder<()>,
    },
    GetExecutionResults {
        block_hash: BlockHash,
        responder: Responder<Option<Vec<(TransactionHash, TransactionHeader, ExecutionResult)>>>,
    },
    GetBlockExecutionResultsOrChunk {
        /// Request ID.
        id: BlockExecutionResultsOrChunkId,
        /// Responder to call with the execution results.
        /// None is returned when we don't have the block in the storage.
        responder: Responder<Option<BlockExecutionResultsOrChunk>>,
    },
    GetTransactionAndExecutionInfo {
        transaction_hash: TransactionHash,
        responder: Responder<Option<(TransactionWithFinalizedApprovals, Option<ExecutionInfo>)>>,
    },
    /// Retrieve block and its signatures by its hash.
    GetSignedBlockByHash {
        /// The hash of the block.
        block_hash: BlockHash,
        /// If true, only return `Some` if the block is in the available block range, i.e. the
        /// highest contiguous range of complete blocks.
        only_from_available_block_range: bool,
        /// The responder to call with the results.
        responder: Responder<Option<SignedBlock>>,
    },
    /// Retrieve a finality signature by block hash and public key.
    GetFinalitySignature {
        id: Box<FinalitySignatureId>,
        responder: Responder<Option<FinalitySignature>>,
    },
    IsFinalitySignatureStored {
        id: Box<FinalitySignatureId>,
        responder: Responder<bool>,
    },
    /// Retrieve block and its signatures at a given height.
    GetSignedBlockByHeight {
        /// The height of the block.
        block_height: BlockHeight,
        /// If true, only return `Some` if the block is in the available block range, i.e. the
        /// highest contiguous range of complete blocks.
        only_from_available_block_range: bool,
        /// The responder to call with the results.
        responder: Responder<Option<SignedBlock>>,
    },
    /// Retrieve block and its metadata at a given height.
    GetBlockAndMetadataByHeight {
        /// The height of the block.
        block_height: BlockHeight,
        /// Flag indicating whether storage should check the block availability before trying to
        /// retrieve it.
        only_from_available_block_range: bool,
        /// The responder to call with the results.
        responder: Responder<Option<BlockWithMetadata>>,
    },
    /// Get the highest block and its signatures.
    GetHighestSignedBlock {
        /// If true, only consider blocks in the available block range, i.e. the highest contiguous
        /// range of complete blocks.
        only_from_available_block_range: bool,
        /// The responder to call the results with.
        responder: Responder<Option<SignedBlock>>,
    },
    /// Get a single finality signature for a block hash.
    GetBlockSignature {
        /// The hash for the request.
        block_hash: BlockHash,
        /// The public key of the signer.
        public_key: Box<PublicKey>,
        /// Responder to call with the result.
        responder: Responder<Option<FinalitySignature>>,
    },
    /// Store finality signatures.
    PutBlockSignatures {
        /// Signatures that are to be stored.
        signatures: BlockSignatures,
        /// Responder to call with the result, if true then the signatures were successfully
        /// stored.
        responder: Responder<bool>,
    },
    PutFinalitySignature {
        signature: Box<FinalitySignature>,
        responder: Responder<bool>,
    },
    /// Store a block header.
    PutBlockHeader {
        /// Block header that is to be stored.
        block_header: Box<BlockHeader>,
        /// Responder to call with the result, if true then the block header was successfully
        /// stored.
        responder: Responder<bool>,
    },
    /// Retrieve the height range of fully available blocks (not just block headers). Returns
    /// `[u64::MAX, u64::MAX]` when there are no sequences.
    GetAvailableBlockRange {
        /// Responder to call with the result.
        responder: Responder<AvailableBlockRange>,
    },
    /// Store a set of finalized approvals for a specific transaction.
    StoreFinalizedApprovals {
        /// The transaction hash to store the finalized approvals for.
        transaction_hash: TransactionHash,
        /// The set of finalized approvals.
        finalized_approvals: FinalizedApprovals,
        /// Responder, responded to once the approvals are written.  If true, new approvals were
        /// written.
        responder: Responder<bool>,
    },
    /// Retrieve the height of the final block of the previous protocol version, if known.
    GetKeyBlockHeightForActivationPoint { responder: Responder<Option<u64>> },
}

impl Display for StorageRequest {
    fn fmt(&self, formatter: &mut Formatter<'_>) -> fmt::Result {
        match self {
            StorageRequest::PutBlock { block, .. } => {
                write!(formatter, "put {}", block)
            }
            StorageRequest::PutApprovalsHashes {
                approvals_hashes, ..
            } => {
                write!(formatter, "put {}", approvals_hashes)
            }
            StorageRequest::GetBlock { block_hash, .. } => {
                write!(formatter, "get block {}", block_hash)
            }
            StorageRequest::IsBlockStored { block_hash, .. } => {
                write!(formatter, "is block {} stored", block_hash)
            }
            StorageRequest::GetApprovalsHashes { block_hash, .. } => {
                write!(formatter, "get approvals hashes {}", block_hash)
            }
            StorageRequest::GetHighestCompleteBlock { .. } => {
                write!(formatter, "get highest complete block")
            }
            StorageRequest::GetHighestCompleteBlockHeader { .. } => {
                write!(formatter, "get highest complete block header")
            }
            StorageRequest::GetTransactionsEraIds {
                transaction_hashes, ..
            } => {
                write!(
                    formatter,
                    "get era ids for {} transactions",
                    transaction_hashes.len()
                )
            }
            StorageRequest::GetBlockHeader { block_hash, .. } => {
                write!(formatter, "get {}", block_hash)
            }
            StorageRequest::GetBlockHeaderByHeight { block_height, .. } => {
                write!(formatter, "get header for height {}", block_height)
            }
            StorageRequest::GetSwitchBlockHeaderByEra { era_id, .. } => {
                write!(formatter, "get header for era {}", era_id)
            }
            StorageRequest::GetBlockTransfers { block_hash, .. } => {
                write!(formatter, "get transfers for {}", block_hash)
            }
            StorageRequest::PutTransaction { transaction, .. } => {
                write!(formatter, "put {}", transaction)
            }
            StorageRequest::GetTransactions {
                transaction_hashes, ..
            } => {
                write!(
                    formatter,
                    "get {}",
                    DisplayIter::new(transaction_hashes.iter())
                )
            }
            StorageRequest::GetLegacyDeploy { deploy_hash, .. } => {
                write!(formatter, "get legacy deploy {}", deploy_hash)
            }
            StorageRequest::GetTransaction { transaction_id, .. } => {
                write!(formatter, "get transaction {}", transaction_id)
            }
            StorageRequest::IsTransactionStored { transaction_id, .. } => {
                write!(formatter, "is transaction {} stored", transaction_id)
            }
            StorageRequest::PutExecutionResults { block_hash, .. } => {
                write!(formatter, "put execution results for {}", block_hash)
            }
            StorageRequest::GetExecutionResults { block_hash, .. } => {
                write!(formatter, "get execution results for {}", block_hash)
            }
            StorageRequest::GetBlockExecutionResultsOrChunk { id, .. } => {
                write!(formatter, "get block execution results or chunk for {}", id)
            }

            StorageRequest::GetTransactionAndExecutionInfo {
                transaction_hash, ..
            } => {
                write!(
                    formatter,
                    "get transaction and metadata for {}",
                    transaction_hash
                )
            }
            StorageRequest::GetFinalitySignature { id, .. } => {
                write!(formatter, "get finality signature {}", id)
            }
            StorageRequest::IsFinalitySignatureStored { id, .. } => {
                write!(formatter, "is finality signature {} stored", id)
            }
            StorageRequest::GetSignedBlockByHash { block_hash, .. } => {
                write!(
                    formatter,
                    "get signed block for block with hash: {}",
                    block_hash
                )
            }
            StorageRequest::GetBlockAndMetadataByHeight { block_height, .. } => {
                write!(
                    formatter,
                    "get block and metadata for block at height: {}",
                    block_height
                )
            }
            StorageRequest::GetSignedBlockByHeight { block_height, .. } => {
                write!(
                    formatter,
                    "get signed block for block at height: {}",
                    block_height
                )
            }
            StorageRequest::GetHighestSignedBlock { .. } => {
                write!(formatter, "get highest signed block")
            }
            StorageRequest::GetBlockSignature {
                block_hash,
                public_key,
                ..
            } => {
                write!(
                    formatter,
                    "get finality signature for block hash {} from {}",
                    block_hash, public_key
                )
            }
            StorageRequest::PutBlockSignatures { .. } => {
                write!(formatter, "put finality signatures")
            }
            StorageRequest::PutFinalitySignature { .. } => {
                write!(formatter, "put finality signature")
            }
            StorageRequest::PutBlockHeader { block_header, .. } => {
                write!(formatter, "put block header: {}", block_header)
            }
            StorageRequest::GetAvailableBlockRange { .. } => {
                write!(formatter, "get available block range",)
            }
            StorageRequest::StoreFinalizedApprovals {
                transaction_hash: deploy_hash,
                ..
            } => {
                write!(formatter, "finalized approvals for deploy {}", deploy_hash)
            }
            StorageRequest::PutExecutedBlock { block, .. } => {
                write!(formatter, "put executed block {}", block.hash(),)
            }
            StorageRequest::GetKeyBlockHeightForActivationPoint { .. } => {
                write!(
                    formatter,
                    "get key block height for current activation point"
                )
            }
        }
    }
}

#[derive(Debug, Serialize)]
pub(crate) struct MakeBlockExecutableRequest {
    /// Hash of the block to be made executable.
    pub block_hash: BlockHash,
    /// Responder with the executable block and it's deploys
    pub responder: Responder<Option<ExecutableBlock>>,
}

impl Display for MakeBlockExecutableRequest {
    fn fmt(&self, f: &mut Formatter<'_>) -> fmt::Result {
        write!(f, "block made executable: {}", self.block_hash)
    }
}

/// A request to mark a block at a specific height completed.
///
/// A block is considered complete if
///
/// * the block header and the actual block are persisted in storage,
/// * all of its deploys are persisted in storage, and
/// * the global state root the block refers to has no missing dependencies locally.
#[derive(Debug, Serialize)]
pub(crate) struct MarkBlockCompletedRequest {
    pub block_height: u64,
    /// Responds `true` if the block was not previously marked complete.
    pub responder: Responder<bool>,
}

impl Display for MarkBlockCompletedRequest {
    fn fmt(&self, f: &mut Formatter<'_>) -> fmt::Result {
        write!(f, "block completed: height {}", self.block_height)
    }
}

#[derive(DataSize, Debug, Serialize)]
pub(crate) enum DeployBufferRequest {
    GetAppendableBlock {
        timestamp: Timestamp,
        responder: Responder<AppendableBlock>,
    },
}

impl Display for DeployBufferRequest {
    fn fmt(&self, formatter: &mut Formatter<'_>) -> fmt::Result {
        match self {
            DeployBufferRequest::GetAppendableBlock { timestamp, .. } => {
                write!(
                    formatter,
                    "request for appendable block at instant {}",
                    timestamp
                )
            }
        }
    }
}

/// Abstract RPC request.
///
/// An RPC request is an abstract request that does not concern itself with serialization or
/// transport.
#[derive(Debug)]
#[must_use]
pub(crate) enum RpcRequest {
    /// Return transfers for block by hash (if any).
    GetBlockTransfers {
        /// The hash of the block to retrieve transfers for.
        block_hash: BlockHash,
        /// Responder to call with the result.
        responder: Responder<Option<Vec<Transfer>>>,
    },
    /// Query the global state at the given root hash.
    QueryGlobalState {
        /// The state root hash.
        state_root_hash: Digest,
        /// Hex-encoded `casper_types::Key`.
        base_key: Key,
        /// The path components starting from the key as base.
        path: Vec<String>,
        /// Responder to call with the result.
        responder: Responder<QueryResult>,
    },
    /// Query the global state at the given root hash.
    QueryEraValidators {
        /// The global state hash.
        state_root_hash: Digest,
        /// The protocol version.
        protocol_version: ProtocolVersion,
        /// Responder to call with the result.
        responder: Responder<EraValidatorsResult>,
    },
    /// Get the bids at the given root hash.
    GetBids {
        /// The global state hash.
        state_root_hash: Digest,
        /// Responder to call with the result.
        responder: Responder<BidsResult>,
    },

    /// Query the global state at the given root hash.
    GetBalance {
        /// The state root hash.
        state_root_hash: Digest,
        /// The purse URef.
        purse_uref: URef,
        /// Responder to call with the result.
        responder: Responder<BalanceResult>,
    },
    /// Return the connected peers.
    GetPeers {
        /// Responder to call with the result.
        responder: Responder<BTreeMap<NodeId, String>>,
    },
    /// Return string formatted status or `None` if an error occurred.
    GetStatus {
        /// Responder to call with the result.
        responder: Responder<StatusFeed>,
    },
    /// Return the height range of fully available blocks.
    GetAvailableBlockRange {
        /// Responder to call with the result.
        responder: Responder<AvailableBlockRange>,
    },
}

impl Display for RpcRequest {
    fn fmt(&self, formatter: &mut Formatter<'_>) -> fmt::Result {
        match self {
            RpcRequest::GetBlockTransfers { block_hash, .. } => {
                write!(formatter, "get transfers {}", block_hash)
            }

            RpcRequest::QueryGlobalState {
                state_root_hash,
                base_key,
                path,
                ..
            } => write!(
                formatter,
                "query {}, base_key: {}, path: {:?}",
                state_root_hash, base_key, path
            ),
            RpcRequest::QueryEraValidators {
                state_root_hash, ..
            } => write!(formatter, "auction {}", state_root_hash),
            RpcRequest::GetBids {
                state_root_hash, ..
            } => {
                write!(formatter, "bids {}", state_root_hash)
            }
            RpcRequest::GetBalance {
                state_root_hash,
                purse_uref,
                ..
            } => write!(
                formatter,
                "balance {}, purse_uref: {}",
                state_root_hash, purse_uref
            ),
            RpcRequest::GetPeers { .. } => write!(formatter, "get peers"),
            RpcRequest::GetStatus { .. } => write!(formatter, "get status"),
            RpcRequest::GetAvailableBlockRange { .. } => {
                write!(formatter, "get available block range")
            }
        }
    }
}

/// Abstract REST request.
///
/// An REST request is an abstract request that does not concern itself with serialization or
/// transport.
#[derive(Debug)]
#[must_use]
pub(crate) enum RestRequest {
    /// Return string formatted status or `None` if an error occurred.
    Status {
        /// Responder to call with the result.
        responder: Responder<StatusFeed>,
    },
    /// Return string formatted, prometheus compatible metrics or `None` if an error occurred.
    Metrics {
        /// Responder to call with the result.
        responder: Responder<Option<String>>,
    },
    /// Returns schema of client-facing JSON-RPCs in OpenRPC format.
    RpcSchema {
        /// Responder to call with the result
        responder: Responder<OpenRpcSchema>,
    },
}

impl Display for RestRequest {
    fn fmt(&self, formatter: &mut Formatter<'_>) -> fmt::Result {
        match self {
            RestRequest::Status { .. } => write!(formatter, "get status"),
            RestRequest::Metrics { .. } => write!(formatter, "get metrics"),
            RestRequest::RpcSchema { .. } => write!(formatter, "get openrpc"),
        }
    }
}

/// A contract runtime request.
#[derive(Debug, Serialize)]
#[must_use]
pub(crate) enum ContractRuntimeRequest {
    /// A request to enqueue a `ExecutableBlock` for execution.
    EnqueueBlockForExecution {
        /// A `ExecutableBlock` to enqueue.
        executable_block: ExecutableBlock,
        /// The key block height for the current protocol version's activation point.
        key_block_height_for_activation_point: u64,
        meta_block_state: MetaBlockState,
    },
    /// A query request.
    Query {
        /// Query request.
        #[serde(skip_serializing)]
        request: QueryRequest,
        /// Responder to call with the query result.
        responder: Responder<QueryResult>,
    },
    /// A balance request.
    GetBalance {
        /// Balance request.
        #[serde(skip_serializing)]
        request: BalanceRequest,
        /// Responder to call with the balance result.
        responder: Responder<BalanceResult>,
    },
    /// Get the total supply on the chain.
    GetTotalSupply {
        #[serde(skip_serializing)]
        request: TotalSupplyRequest,
        responder: Responder<TotalSupplyResult>,
    },
    /// Get the round seigniorage rate.
    GetRoundSeigniorageRate {
        #[serde(skip_serializing)]
        request: RoundSeigniorageRateRequest,
        responder: Responder<RoundSeigniorageRateResult>,
    },
    /// Returns validator weights.
    GetEraValidators {
        /// Get validators weights request.
        #[serde(skip_serializing)]
        request: EraValidatorsRequest,
        /// Responder to call with the result.
        responder: Responder<EraValidatorsResult>,
    },
    /// Return bids at a given state root hash
    GetBids {
        /// Get bids request.
        #[serde(skip_serializing)]
        request: BidsRequest,
        /// Responder to call with the result.
        responder: Responder<BidsResult>,
    },
    /// Returns the value of the execution results checksum stored in the ChecksumRegistry for the
    /// given state root hash.
    GetExecutionResultsChecksum {
        state_root_hash: Digest,
        responder: Responder<ExecutionResultsChecksumResult>,
    },
    /// Returns an `AddressableEntity` if found under the given key.  If a legacy `Account`
    /// or contract exists under the given key, it will be migrated to an `AddressableEntity`
    /// and returned. However, global state is not altered and the migrated record does not
    /// actually exist.
    GetAddressableEntity {
        state_root_hash: Digest,
        key: Key,
        responder: Responder<AddressableEntityResult>,
    },
    /// Get a trie or chunk by its ID.
    GetTrie {
        /// A request for a trie element.
        #[serde(skip_serializing)]
        request: TrieRequest,
        /// Responder to call with the result.
        responder: Responder<TrieResult>,
    },
    /// Insert a trie into global storage
    PutTrie {
        /// A request to persist a trie element.
        #[serde(skip_serializing)]
        request: PutTrieRequest,
        /// Responder to call with the result. Contains the hash of the persisted trie.
        responder: Responder<PutTrieResult>,
    },
    /// Execute transaction without committing results
    SpeculativelyExecute {
        /// Hash of a block on top of which to execute the transaction.
        execution_prestate: SpeculativeExecutionState,
        /// Transaction to execute.
        transaction: Box<Transaction>,
        /// Results
        responder: Responder<Result<Option<(ExecutionResultV2, Messages)>, engine_state::Error>>,
    },
}

impl Display for ContractRuntimeRequest {
    fn fmt(&self, formatter: &mut Formatter<'_>) -> fmt::Result {
        match self {
            ContractRuntimeRequest::EnqueueBlockForExecution {
                executable_block, ..
            } => {
                write!(formatter, "executable_block: {}", executable_block)
            }
            ContractRuntimeRequest::Query {
                request: query_request,
                ..
            } => {
                write!(formatter, "query request: {:?}", query_request)
            }
            ContractRuntimeRequest::GetBalance {
                request: balance_request,
                ..
            } => write!(formatter, "balance request: {:?}", balance_request),
            ContractRuntimeRequest::GetTotalSupply {
                request: total_supply_request,
                ..
            } => {
                write!(formatter, "get total supply: {:?}", total_supply_request)
            }
            ContractRuntimeRequest::GetRoundSeigniorageRate {
                request: round_seigniorage_rate_request,
                ..
            } => {
                write!(
                    formatter,
                    "get round seigniorage rate: {:?}",
                    round_seigniorage_rate_request
                )
            }
            ContractRuntimeRequest::GetEraValidators { request, .. } => {
                write!(formatter, "get era validators: {:?}", request)
            }
            ContractRuntimeRequest::GetBids {
                request: get_bids_request,
                ..
            } => {
                write!(formatter, "get bids request: {:?}", get_bids_request)
            }
            ContractRuntimeRequest::GetExecutionResultsChecksum {
                state_root_hash, ..
            } => write!(
                formatter,
                "get execution results checksum under {}",
                state_root_hash
            ),
            ContractRuntimeRequest::GetAddressableEntity {
                state_root_hash,
                key,
                ..
            } => {
                write!(
                    formatter,
                    "get addressable_entity {} under {}",
                    key, state_root_hash
                )
            }
            ContractRuntimeRequest::GetTrie { request, .. } => {
                write!(formatter, "get trie: {:?}", request)
            }
            ContractRuntimeRequest::PutTrie { request, .. } => {
                write!(formatter, "trie: {:?}", request)
            }
            ContractRuntimeRequest::SpeculativelyExecute {
                execution_prestate,
                transaction,
                ..
            } => {
                write!(
                    formatter,
                    "Execute {} on {}",
                    transaction.hash(),
                    execution_prestate.state_root_hash
                )
            }
        }
    }
}

/// Fetcher related requests.
#[derive(Debug, Serialize)]
#[must_use]
pub(crate) struct FetcherRequest<T: FetchItem> {
    /// The ID of the item to be retrieved.
    pub(crate) id: T::Id,
    /// The peer id of the peer to be asked if the item is not held locally
    pub(crate) peer: NodeId,
    /// Metadata used during validation of the fetched item.
    pub(crate) validation_metadata: Box<T::ValidationMetadata>,
    /// Responder to call with the result.
    pub(crate) responder: Responder<FetchResult<T>>,
}

impl<T: FetchItem> Display for FetcherRequest<T> {
    fn fmt(&self, formatter: &mut Formatter<'_>) -> fmt::Result {
        write!(formatter, "request item by id {}", self.id)
    }
}

/// TrieAccumulator related requests.
#[derive(Debug, Serialize, DataSize)]
#[must_use]
pub(crate) struct TrieAccumulatorRequest {
    /// The hash of the trie node.
    pub(crate) hash: Digest,
    /// The peers to try to fetch from.
    pub(crate) peers: Vec<NodeId>,
    /// Responder to call with the result.
    pub(crate) responder: Responder<Result<TrieAccumulatorResponse, TrieAccumulatorError>>,
}

impl Display for TrieAccumulatorRequest {
    fn fmt(&self, formatter: &mut Formatter<'_>) -> fmt::Result {
        write!(formatter, "request trie by hash {}", self.hash)
    }
}

#[derive(Debug, Serialize)]
pub(crate) struct SyncGlobalStateRequest {
    pub(crate) block_hash: BlockHash,
    pub(crate) state_root_hash: Digest,
    #[serde(skip)]
    pub(crate) responder:
        Responder<Result<GlobalStateSynchronizerResponse, GlobalStateSynchronizerError>>,
}

impl Display for SyncGlobalStateRequest {
    fn fmt(&self, formatter: &mut Formatter<'_>) -> fmt::Result {
        write!(
            formatter,
            "request to sync global state at {}",
            self.block_hash
        )
    }
}

/// A block validator request.
#[derive(Debug, DataSize)]
#[must_use]
pub(crate) struct BlockValidationRequest {
    /// The height of the proposed block in the chain.
    pub(crate) proposed_block_height: u64,
    /// The block to be validated.
    pub(crate) block: ProposedBlock<ClContext>,
    /// The sender of the block, which will be asked to provide all missing deploys.
    pub(crate) sender: NodeId,
    /// Responder to call with the result.
    ///
    /// Indicates whether or not validation was successful.
    pub(crate) responder: Responder<bool>,
}

impl Display for BlockValidationRequest {
    fn fmt(&self, f: &mut Formatter<'_>) -> fmt::Result {
        let BlockValidationRequest { block, sender, .. } = self;
        write!(f, "validate block {} from {}", block, sender)
    }
}

type BlockHeight = u64;

#[derive(DataSize, Debug)]
#[must_use]
/// Consensus component requests.
pub(crate) enum ConsensusRequest {
    /// Request for our public key, and if we're a validator, the next round length.
    Status(Responder<Option<(PublicKey, Option<TimeDiff>)>>),
    /// Request for a list of validator status changes, by public key.
    ValidatorChanges(Responder<BTreeMap<PublicKey, Vec<(EraId, ValidatorChange)>>>),
}

/// ChainspecLoader component requests.
#[derive(Debug, Serialize)]
pub(crate) enum ChainspecRawBytesRequest {
    /// Request for the chainspec file bytes with the genesis_accounts and global_state bytes, if
    /// they are present.
    GetChainspecRawBytes(Responder<Arc<ChainspecRawBytes>>),
}

impl Display for ChainspecRawBytesRequest {
    fn fmt(&self, f: &mut Formatter<'_>) -> fmt::Result {
        match self {
            ChainspecRawBytesRequest::GetChainspecRawBytes(_) => {
                write!(f, "get chainspec raw bytes")
            }
        }
    }
}

/// UpgradeWatcher component request to get the next scheduled upgrade, if any.
#[derive(Debug, Serialize)]
pub(crate) struct UpgradeWatcherRequest(pub(crate) Responder<Option<NextUpgrade>>);

impl Display for UpgradeWatcherRequest {
    fn fmt(&self, f: &mut Formatter<'_>) -> fmt::Result {
        write!(f, "get next upgrade")
    }
}

#[derive(Debug, Serialize)]
pub(crate) struct ReactorStatusRequest(pub(crate) Responder<(ReactorState, Timestamp)>);

impl Display for ReactorStatusRequest {
    fn fmt(&self, f: &mut Formatter<'_>) -> fmt::Result {
        write!(f, "get reactor status")
    }
}

#[derive(Debug, Serialize)]
#[allow(clippy::enum_variant_names)]
pub(crate) enum BlockAccumulatorRequest {
    GetPeersForBlock {
        block_hash: BlockHash,
        responder: Responder<Option<Vec<NodeId>>>,
    },
}

impl Display for BlockAccumulatorRequest {
    fn fmt(&self, f: &mut Formatter<'_>) -> fmt::Result {
        match self {
            BlockAccumulatorRequest::GetPeersForBlock { block_hash, .. } => {
                write!(f, "get peers for {}", block_hash)
            }
        }
    }
}

#[derive(Debug, Serialize)]
pub(crate) enum BlockSynchronizerRequest {
    NeedNext,
    DishonestPeers,
    SyncGlobalStates(Vec<(BlockHash, Digest)>),
    Status {
        responder: Responder<BlockSynchronizerStatus>,
    },
}

impl Display for BlockSynchronizerRequest {
    fn fmt(&self, f: &mut Formatter<'_>) -> fmt::Result {
        match self {
            BlockSynchronizerRequest::NeedNext => {
                write!(f, "block synchronizer request: need next")
            }
            BlockSynchronizerRequest::DishonestPeers => {
                write!(f, "block synchronizer request: dishonest peers")
            }
            BlockSynchronizerRequest::Status { .. } => {
                write!(f, "block synchronizer request: status")
            }
            BlockSynchronizerRequest::SyncGlobalStates(_) => {
                write!(f, "request to sync global states")
            }
        }
    }
}

/// A request to set the current shutdown trigger.
#[derive(DataSize, Debug, Serialize)]
pub(crate) struct SetNodeStopRequest {
    /// The specific stop-at spec.
    ///
    /// If `None`, clears the current stop at setting.
    pub(crate) stop_at: Option<StopAtSpec>,
    /// Responder to send the previously set stop-at spec to, if any.
    pub(crate) responder: Responder<Option<StopAtSpec>>,
}

impl Display for SetNodeStopRequest {
    fn fmt(&self, f: &mut Formatter<'_>) -> fmt::Result {
        match self.stop_at {
            None => f.write_str("clear node stop"),
            Some(stop_at) => write!(f, "set node stop to: {}", stop_at),
        }
    }
}

/// A request to accept a new transaction.
#[derive(DataSize, Debug, Serialize)]
pub(crate) struct AcceptTransactionRequest {
    pub(crate) transaction: Transaction,
    pub(crate) speculative_exec_at_block: Option<Box<BlockHeader>>,
    pub(crate) responder: Responder<Result<(), transaction_acceptor::Error>>,
}

impl Display for AcceptTransactionRequest {
    fn fmt(&self, f: &mut Formatter<'_>) -> fmt::Result {
        if self.speculative_exec_at_block.is_some() {
            write!(
                f,
                "accept transaction {} for speculative exec",
                self.transaction.hash()
            )
        } else {
            write!(f, "accept transaction {}", self.transaction.hash())
        }
    }
}<|MERGE_RESOLUTION|>--- conflicted
+++ resolved
@@ -27,15 +27,9 @@
     contract_messages::Messages,
     execution::{ExecutionResult, ExecutionResultV2},
     Block, BlockHash, BlockHeader, BlockSignatures, BlockV2, ChainspecRawBytes, DeployHash, Digest,
-<<<<<<< HEAD
     DisplayIter, EraId, FinalitySignature, FinalitySignatureId, FinalizedApprovals, Key,
     ProtocolVersion, PublicKey, TimeDiff, Timestamp, Transaction, TransactionHash,
-    TransactionHeader, TransactionId, TransactionWithFinalizedApprovals, Transfer, URef, U512,
-=======
-    DisplayIter, EraId, FinalitySignature, FinalitySignatureId, Key, ProtocolVersion, PublicKey,
-    TimeDiff, Timestamp, Transaction, TransactionHash, TransactionHeader, TransactionId, Transfer,
-    URef,
->>>>>>> a483a0e6
+    TransactionHeader, TransactionId, TransactionWithFinalizedApprovals, Transfer, URef,
 };
 
 use super::{AutoClosingResponder, GossipTarget, Responder};
@@ -57,16 +51,9 @@
     reactor::main_reactor::ReactorState,
     rpcs::docs::OpenRpcSchema,
     types::{
-<<<<<<< HEAD
         appendable_block::AppendableBlock, AvailableBlockRange, BlockExecutionResultsOrChunk,
         BlockExecutionResultsOrChunkId, BlockWithMetadata, ExecutableBlock, ExecutionInfo,
-        LegacyDeploy, MetaBlockState, NodeId, SignedBlock, StatusFeed, TrieOrChunk, TrieOrChunkId,
-=======
-        appendable_block::AppendableBlock, ApprovalsHashes, AvailableBlockRange,
-        BlockExecutionResultsOrChunk, BlockExecutionResultsOrChunkId, BlockWithMetadata,
-        ExecutableBlock, ExecutionInfo, FinalizedApprovals, LegacyDeploy, MetaBlockState, NodeId,
-        SignedBlock, StatusFeed, TransactionWithFinalizedApprovals,
->>>>>>> a483a0e6
+        LegacyDeploy, MetaBlockState, NodeId, SignedBlock, StatusFeed,
     },
     utils::Source,
 };
