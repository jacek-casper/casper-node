--- conflicted
+++ resolved
@@ -179,10 +179,7 @@
     /// Get incoming and outgoing peers.
     GetPeers {
         /// Responder to be called with all connected peers.
-<<<<<<< HEAD
         /// Responds with a map from [NodeId]s to a socket address, represented as a string.
-=======
->>>>>>> f61f17c5
         responder: Responder<BTreeMap<I, String>>,
     },
     /// Get the peers in random order.
@@ -198,17 +195,11 @@
 {
     fn fmt(&self, formatter: &mut Formatter<'_>) -> fmt::Result {
         match self {
-<<<<<<< HEAD
             NetworkInfoRequest::GetPeers { responder: _ } => {
                 write!(formatter, "get peers-to-socket-address map")
             }
-            NetworkInfoRequest::GetPeersInRandomOrder { responder: _ } => {
-                write!(formatter, "get peers in random order")
-=======
-            NetworkInfoRequest::GetPeers { responder: _ } => write!(formatter, "get peers"),
             NetworkInfoRequest::GetFullyConnectedPeers { responder: _ } => {
                 write!(formatter, "get fully connected peers")
->>>>>>> f61f17c5
             }
         }
     }
