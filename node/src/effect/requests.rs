//! Request effects.
//!
//! Requests typically ask other components to perform a service and report back the result. See the
//! top-level module documentation for details.

use std::{
    borrow::Cow,
    collections::{BTreeMap, HashMap, HashSet},
    fmt::{self, Debug, Display, Formatter},
    mem,
    sync::Arc,
};

use datasize::DataSize;
use serde::Serialize;
use smallvec::SmallVec;
use static_assertions::const_assert;

use casper_execution_engine::{
    core::engine_state::{
        self,
        balance::{BalanceRequest, BalanceResult},
        era_validators::GetEraValidatorsError,
        genesis::GenesisSuccess,
        get_bids::{GetBidsRequest, GetBidsResult},
        query::{QueryRequest, QueryResult},
        UpgradeConfig, UpgradeSuccess,
    },
    storage::trie::{TrieOrChunk, TrieOrChunkId},
};
use casper_hashing::Digest;
use casper_types::{
    bytesrepr::Bytes, system::auction::EraValidators, EraId, ExecutionResult, Key, ProtocolVersion,
    PublicKey, Transfer, URef,
};

use crate::{
    components::{
        block_validator::ValidatingBlock,
        chainspec_loader::CurrentRunInfo,
        consensus::{BlockContext, ClContext, ValidatorChange},
        contract_runtime::{
            BlockAndExecutionEffects, BlockExecutionError, EraValidatorsRequest, ExecutionPreState,
        },
        deploy_acceptor::Error,
        fetcher::FetchResult,
    },
    effect::Responder,
    rpcs::{chain::BlockIdentifier, docs::OpenRpcSchema},
    types::{
<<<<<<< HEAD
        Block, BlockHash, BlockHeader, BlockHeaderWithMetadata, BlockPayload, BlockSignatures,
        BlockWithMetadata, Chainspec, ChainspecInfo, ChainspecRawBytes, Deploy, DeployHash,
        DeployMetadata, DeployWithFinalizedApprovals, FinalizedApprovals, FinalizedBlock, Item,
        NodeId, StatusFeed, TimeDiff,
=======
        AvailableBlockRange, Block, BlockHash, BlockHeader, BlockHeaderWithMetadata, BlockPayload,
        BlockSignatures, BlockWithMetadata, Chainspec, ChainspecInfo, ChainspecRawBytes, Deploy,
        DeployHash, DeployMetadata, FinalizedBlock, Item, NodeId, StatusFeed, TimeDiff,
>>>>>>> 4e6367fb
    },
    utils::{DisplayIter, Source},
};

// Redirection for reactor macro.
#[allow(unused_imports)]
pub(crate) use super::diagnostics_port::DumpConsensusStateRequest;

const _STORAGE_REQUEST_SIZE: usize = mem::size_of::<StorageRequest>();
const_assert!(_STORAGE_REQUEST_SIZE < 89);

/// A metrics request.
#[derive(Debug)]
pub(crate) enum MetricsRequest {
    /// Render current node metrics as prometheus-formatted string.
    RenderNodeMetricsText {
        /// Responder returning the rendered metrics or `None`, if an internal error occurred.
        responder: Responder<Option<String>>,
    },
}

impl Display for MetricsRequest {
    fn fmt(&self, formatter: &mut Formatter<'_>) -> fmt::Result {
        match self {
            MetricsRequest::RenderNodeMetricsText { .. } => write!(formatter, "get metrics text"),
        }
    }
}

const _NETWORK_EVENT_SIZE: usize = mem::size_of::<NetworkRequest<String>>();
const_assert!(_NETWORK_EVENT_SIZE < 89);

/// A networking request.
#[derive(Debug, Serialize)]
#[must_use]
pub(crate) enum NetworkRequest<P> {
    /// Send a message on the network to a specific peer.
    SendMessage {
        /// Message destination.
        dest: Box<NodeId>,
        /// Message payload.
        payload: Box<P>,
        /// Responder to be called when the message is queued.
        #[serde(skip_serializing)]
        responder: Responder<()>,
    },
    /// Send a message on the network to all peers.
    /// Note: This request is deprecated and should be phased out, as not every network
    ///       implementation is likely to implement broadcast support.
    Broadcast {
        /// Message payload.
        payload: Box<P>,
        /// Responder to be called when all messages are queued.
        #[serde(skip_serializing)]
        responder: Responder<()>,
    },
    /// Gossip a message to a random subset of peers.
    Gossip {
        /// Payload to gossip.
        payload: Box<P>,
        /// Number of peers to gossip to. This is an upper bound, otherwise best-effort.
        count: usize,
        /// Node IDs of nodes to exclude from gossiping to.
        #[serde(skip_serializing)]
        exclude: HashSet<NodeId>,
        /// Responder to be called when all messages are queued.
        #[serde(skip_serializing)]
        responder: Responder<HashSet<NodeId>>,
    },
}

impl<P> NetworkRequest<P> {
    /// Transform a network request by mapping the contained payload.
    ///
    /// This is a replacement for a `From` conversion that is not possible without specialization.
    pub(crate) fn map_payload<F, P2>(self, wrap_payload: F) -> NetworkRequest<P2>
    where
        F: FnOnce(P) -> P2,
    {
        match self {
            NetworkRequest::SendMessage {
                dest,
                payload,
                responder,
            } => NetworkRequest::SendMessage {
                dest,
                payload: Box::new(wrap_payload(*payload)),
                responder,
            },
            NetworkRequest::Broadcast { payload, responder } => NetworkRequest::Broadcast {
                payload: Box::new(wrap_payload(*payload)),
                responder,
            },
            NetworkRequest::Gossip {
                payload,
                count,
                exclude,
                responder,
            } => NetworkRequest::Gossip {
                payload: Box::new(wrap_payload(*payload)),
                count,
                exclude,
                responder,
            },
        }
    }
}

impl<P> Display for NetworkRequest<P>
where
    P: Display,
{
    fn fmt(&self, formatter: &mut Formatter<'_>) -> fmt::Result {
        match self {
            NetworkRequest::SendMessage { dest, payload, .. } => {
                write!(formatter, "send to {}: {}", dest, payload)
            }
            NetworkRequest::Broadcast { payload, .. } => {
                write!(formatter, "broadcast: {}", payload)
            }
            NetworkRequest::Gossip { payload, .. } => write!(formatter, "gossip: {}", payload),
        }
    }
}

/// A networking info request.
#[derive(Debug)]
pub(crate) enum NetworkInfoRequest {
    /// Get incoming and outgoing peers.
    GetPeers {
        /// Responder to be called with all connected peers.
        /// Responds with a map from [NodeId]s to a socket address, represented as a string.
        responder: Responder<BTreeMap<NodeId, String>>,
    },
    /// Get the peers in random order.
    GetFullyConnectedPeers {
        /// Responder to be called with all connected in random order peers.
        responder: Responder<Vec<NodeId>>,
    },
}

impl Display for NetworkInfoRequest {
    fn fmt(&self, formatter: &mut Formatter<'_>) -> fmt::Result {
        match self {
            NetworkInfoRequest::GetPeers { responder: _ } => {
                write!(formatter, "get peers-to-socket-address map")
            }
            NetworkInfoRequest::GetFullyConnectedPeers { responder: _ } => {
                write!(formatter, "get fully connected peers")
            }
        }
    }
}

/// A gossip request.
///
/// This request usually initiates gossiping process of the specifed item. Note that the gossiper
/// will fetch the item itself, so only the ID is needed.
///
/// The responder will be called as soon as the gossiper has initiated the process.
// Note: This request should eventually entirely replace `ItemReceived`.
#[derive(Debug, Serialize)]
#[must_use]
pub(crate) struct BeginGossipRequest<T>
where
    T: Item,
{
    /// The ID of the item received.
    pub(crate) item_id: T::Id,
    /// The origin of this request.
    pub(crate) source: Source,
    /// Responder to notify that gossiping is complete.
    pub(crate) responder: Responder<()>,
}

impl<T> Display for BeginGossipRequest<T>
where
    T: Item,
{
    fn fmt(&self, f: &mut Formatter<'_>) -> fmt::Result {
        write!(f, "begin gossip of {} from {}", self.item_id, self.source)
    }
}

#[derive(Debug, Serialize)]
/// A storage request.
pub(crate) enum StorageRequest {
    /// Store given block.
    PutBlock {
        /// Block to be stored.
        block: Box<Block>,
        /// Responder to call with the result.  Returns true if the block was stored on this
        /// attempt or false if it was previously stored.
        responder: Responder<bool>,
    },
    /// Retrieve block with given hash.
    GetBlock {
        /// Hash of block to be retrieved.
        block_hash: BlockHash,
        /// Responder to call with the result.  Returns `None` is the block doesn't exist in local
        /// storage.
        responder: Responder<Option<Block>>,
    },
    /// Retrieve highest block.
    GetHighestBlock {
        /// Responder.
        responder: Responder<Option<Block>>,
    },
    /// Retrieve highest block header.
    GetHighestBlockHeader {
        /// Responder.
        responder: Responder<Option<BlockHeader>>,
    },
    /// Retrieve switch block header with given era ID.
    GetSwitchBlockHeaderAtEraId {
        /// Era ID of the switch block.
        era_id: EraId,
        /// Responder.
        responder: Responder<Option<BlockHeader>>,
    },
    /// Retrieve the header of the block containing the deploy.
    GetBlockHeaderForDeploy {
        /// Hash of the deploy.
        deploy_hash: DeployHash,
        /// Responder.
        responder: Responder<Option<BlockHeader>>,
    },
    /// Retrieve block header with given hash.
    GetBlockHeader {
        /// Hash of block to get header of.
        block_hash: BlockHash,
        /// Flag indicating whether storage should check the block availability before trying to
        /// retrieve it.
        only_from_available_block_range: bool,
        /// Responder to call with the result.  Returns `None` is the block header doesn't exist in
        /// local storage.
        responder: Responder<Option<BlockHeader>>,
    },
    /// Checks if a block header at the given height exists in storage.
    CheckBlockHeaderExistence {
        /// Height of the block to check.
        block_height: u64,
        /// Responder to call with the result.
        responder: Responder<bool>,
    },
    /// Retrieve block header with sufficient finality signatures by height.
    GetBlockHeaderAndSufficientFinalitySignaturesByHeight {
        /// Height of block to get header of.
        block_height: u64,
        /// Responder to call with the result.  Returns `None` if the block header doesn't exist in
        /// local storage.
        responder: Responder<Option<BlockHeaderWithMetadata>>,
    },
    /// Retrieves a block header with sufficient finality signatures by height.
    GetBlockAndSufficientFinalitySignaturesByHeight {
        /// Height of block to get header of.
        block_height: u64,
        /// Responder to call with the result.  Returns `None` if the block header doesn't exist or
        /// does not have sufficient finality signatures by height.
        responder: Responder<Option<BlockWithMetadata>>,
    },
    /// Retrieve all transfers in a block with given hash.
    GetBlockTransfers {
        /// Hash of block to get transfers of.
        block_hash: BlockHash,
        /// Responder to call with the result.  Returns `None` is the transfers do not exist in
        /// local storage under the block_hash provided.
        responder: Responder<Option<Vec<Transfer>>>,
    },
    /// Store given deploy.
    PutDeploy {
        /// Deploy to store.
        deploy: Box<Deploy>,
        /// Responder to call with the result.  Returns true if the deploy was stored on this
        /// attempt or false if it was previously stored.
        responder: Responder<bool>,
    },
    /// Retrieve deploys with given hashes.
    GetDeploys {
        /// Hashes of deploys to be retrieved.
        deploy_hashes: Vec<DeployHash>,
        /// Responder to call with the results.
        responder: Responder<SmallVec<[Option<DeployWithFinalizedApprovals>; 1]>>,
    },
    /// Retrieve finalized blocks that whose deploy TTL hasn't expired yet.
    GetFinalizedBlocks {
        /// Maximum TTL of block we're interested in.
        /// I.e. we don't want deploys from blocks that are older than this.
        ttl: TimeDiff,
        /// Responder to call with the results.
        responder: Responder<Vec<Block>>,
    },
    /// Store execution results for a set of deploys of a single block.
    ///
    /// Will return a fatal error if there are already execution results known for a specific
    /// deploy/block combination and a different result is inserted.
    ///
    /// Inserting the same block/deploy combination multiple times with the same execution results
    /// is not an error and will silently be ignored.
    PutExecutionResults {
        /// Hash of block.
        block_hash: Box<BlockHash>,
        /// Mapping of deploys to execution results of the block.
        execution_results: HashMap<DeployHash, ExecutionResult>,
        /// Responder to call when done storing.
        responder: Responder<()>,
    },
    /// Retrieve deploy and its metadata.
    GetDeployAndMetadata {
        /// Hash of deploy to be retrieved.
        deploy_hash: DeployHash,
        /// Responder to call with the results.
        responder: Responder<Option<(DeployWithFinalizedApprovals, DeployMetadata)>>,
    },
    /// Retrieve block and its metadata by its hash.
    GetBlockAndMetadataByHash {
        /// The hash of the block.
        block_hash: BlockHash,
        /// Flag indicating whether storage should check the block availability before trying to
        /// retrieve it.
        only_from_available_block_range: bool,
        /// The responder to call with the results.
        responder: Responder<Option<BlockWithMetadata>>,
    },
    /// Retrieve block and its metadata at a given height.
    GetBlockAndMetadataByHeight {
        /// The height of the block.
        block_height: BlockHeight,
        /// Flag indicating whether storage should check the block availability before trying to
        /// retrieve it.
        only_from_available_block_range: bool,
        /// The responder to call with the results.
        responder: Responder<Option<BlockWithMetadata>>,
    },
    /// Get the highest block and its metadata.
    GetHighestBlockWithMetadata {
        /// The responder to call the results with.
        responder: Responder<Option<BlockWithMetadata>>,
    },
    /// Get finality signatures for a Block hash.
    GetBlockSignatures {
        /// The hash for the request
        block_hash: BlockHash,
        /// Responder to call with the result.
        responder: Responder<Option<BlockSignatures>>,
    },
    /// Store finality signatures.
    PutBlockSignatures {
        /// Signatures that are to be stored.
        signatures: BlockSignatures,
        /// Responder to call with the result, if true then the signatures were successfully
        /// stored.
        responder: Responder<bool>,
    },
    /// Store a block header.
    PutBlockHeader {
        /// Block header that is to be stored.
        block_header: Box<BlockHeader>,
        /// Responder to call with the result, if true then the block header was successfully
        /// stored.
        responder: Responder<bool>,
    },
    /// Update the lowest available block height in storage.
    // Note - this is a request rather than an announcement as the chain synchronizer needs to
    // ensure the request has been completed before it can exit, i.e. it awaits the response.
    // Otherwise, the joiner reactor might exit before handling the announcement and it would go
    // un-actioned.
    UpdateLowestAvailableBlockHeight {
        /// The new height.
        height: u64,
        /// Responder to call when complete.
        responder: Responder<()>,
    },
    /// Retrieve the height range of fully available blocks (not just block headers). Returns
    /// `[u64::MAX, u64::MAX]` when there are no sequences.
    GetAvailableBlockRange {
        /// Responder to call with the result.
        responder: Responder<AvailableBlockRange>,
    },
    /// Store a set of finalized approvals for a specific deploy.
    StoreFinalizedApprovals {
        /// The deploy hash to store the finalized approvals for.
        deploy_hash: DeployHash,
        /// The set of finalized approvals.
        finalized_approvals: FinalizedApprovals,
        /// Responder, responded to once the approvals are written.
        responder: Responder<()>,
    },
}

impl Display for StorageRequest {
    fn fmt(&self, formatter: &mut Formatter<'_>) -> fmt::Result {
        match self {
            StorageRequest::PutBlock { block, .. } => write!(formatter, "put {}", block),
            StorageRequest::GetBlock { block_hash, .. } => write!(formatter, "get {}", block_hash),
            StorageRequest::GetHighestBlock { .. } => write!(formatter, "get highest block"),
            StorageRequest::GetHighestBlockHeader { .. } => {
                write!(formatter, "get highest block header")
            }
            StorageRequest::GetSwitchBlockHeaderAtEraId { era_id, .. } => {
                write!(formatter, "get switch block header at era id {}", era_id)
            }
            StorageRequest::GetBlockHeaderForDeploy { deploy_hash, .. } => {
                write!(formatter, "get block header for deploy {}", deploy_hash)
            }
            StorageRequest::GetBlockHeader { block_hash, .. } => {
                write!(formatter, "get {}", block_hash)
            }
            StorageRequest::CheckBlockHeaderExistence { block_height, .. } => {
                write!(formatter, "check existence {}", block_height)
            }
            StorageRequest::GetBlockTransfers { block_hash, .. } => {
                write!(formatter, "get transfers for {}", block_hash)
            }
            StorageRequest::PutDeploy { deploy, .. } => write!(formatter, "put {}", deploy),
            StorageRequest::GetDeploys { deploy_hashes, .. } => {
                write!(formatter, "get {}", DisplayIter::new(deploy_hashes.iter()))
            }
            StorageRequest::PutExecutionResults { block_hash, .. } => {
                write!(formatter, "put execution results for {}", block_hash)
            }
            StorageRequest::GetDeployAndMetadata { deploy_hash, .. } => {
                write!(formatter, "get deploy and metadata for {}", deploy_hash)
            }
            StorageRequest::GetBlockAndMetadataByHash { block_hash, .. } => {
                write!(
                    formatter,
                    "get block and metadata for block with hash: {}",
                    block_hash
                )
            }
            StorageRequest::GetBlockAndMetadataByHeight { block_height, .. } => {
                write!(
                    formatter,
                    "get block and metadata for block at height: {}",
                    block_height
                )
            }
            StorageRequest::GetHighestBlockWithMetadata { .. } => {
                write!(formatter, "get highest block with metadata")
            }
            StorageRequest::GetBlockSignatures { block_hash, .. } => {
                write!(
                    formatter,
                    "get finality signatures for block hash {}",
                    block_hash
                )
            }
            StorageRequest::PutBlockSignatures { .. } => {
                write!(formatter, "put finality signatures")
            }
            StorageRequest::GetFinalizedBlocks { ttl, .. } => {
                write!(formatter, "get finalized blocks, ttl: {:?}", ttl)
            }
            StorageRequest::GetBlockHeaderAndSufficientFinalitySignaturesByHeight {
                block_height,
                ..
            } => {
                write!(
                    formatter,
                    "get block and metadata for block by height: {}",
                    block_height
                )
            }
            StorageRequest::PutBlockHeader { block_header, .. } => {
                write!(formatter, "put block header: {}", block_header)
            }
            StorageRequest::GetBlockAndSufficientFinalitySignaturesByHeight {
                block_height,
                ..
            } => {
                write!(
                    formatter,
                    "get block and sufficient finality signatures by height: {}",
                    block_height
                )
            }
            StorageRequest::UpdateLowestAvailableBlockHeight { height, .. } => {
                write!(
                    formatter,
                    "update lowest available block height to {}",
                    height
                )
            }
            StorageRequest::GetAvailableBlockRange { .. } => {
                write!(formatter, "get available block range",)
            }
            StorageRequest::StoreFinalizedApprovals { deploy_hash, .. } => {
                write!(formatter, "finalized approvals for deploy {}", deploy_hash)
            }
        }
    }
}

/// State store request.
#[derive(DataSize, Debug, Serialize)]
#[repr(u8)]
pub(crate) enum StateStoreRequest {
    /// Stores a piece of state to storage.
    Save {
        /// Key to store under.
        key: Cow<'static, [u8]>,
        /// Value to store, already serialized.
        #[serde(skip_serializing)]
        data: Vec<u8>,
        /// Notification when storing is complete.
        responder: Responder<()>,
    },
    /// Loads a piece of state from storage.
    Load {
        /// Key to load from.
        key: Cow<'static, [u8]>,
        /// Responder for value, if found, returning the previously passed in serialization form.
        responder: Responder<Option<Vec<u8>>>,
    },
}

impl Display for StateStoreRequest {
    fn fmt(&self, f: &mut Formatter<'_>) -> fmt::Result {
        match self {
            StateStoreRequest::Save { key, data, .. } => {
                write!(
                    f,
                    "save data under {} ({} bytes)",
                    base16::encode_lower(key),
                    data.len()
                )
            }
            StateStoreRequest::Load { key, .. } => {
                write!(f, "load data from key {}", base16::encode_lower(key))
            }
        }
    }
}

/// Details of a request for a list of deploys to propose in a new block.
#[derive(DataSize, Debug)]
pub(crate) struct BlockPayloadRequest {
    /// The context in which the new block will be proposed.
    pub(crate) context: BlockContext<ClContext>,
    /// The height of the next block to be finalized at the point the request was made.
    /// This is _only_ a way of expressing how many blocks have been finalized at the moment the
    /// request was made. Block Proposer uses this in order to determine if there might be any
    /// deploys that are neither in `past_deploys`, nor among the finalized deploys it knows of.
    pub(crate) next_finalized: u64,
    /// A list of validators reported as malicious in this block.
    pub(crate) accusations: Vec<PublicKey>,
    /// Random bit with which to construct the `BlockPayload` requested.
    pub(crate) random_bit: bool,
    /// Responder to call with the result.
    pub(crate) responder: Responder<Arc<BlockPayload>>,
}

/// A `BlockProposer` request.
#[derive(DataSize, Debug)]
#[must_use]
pub(crate) enum BlockProposerRequest {
    /// Request a list of deploys to propose in a new block.
    RequestBlockPayload(BlockPayloadRequest),
}

impl Display for BlockProposerRequest {
    fn fmt(&self, formatter: &mut Formatter<'_>) -> fmt::Result {
        match self {
            BlockProposerRequest::RequestBlockPayload(BlockPayloadRequest {
                context,
                next_finalized,
                responder: _,
                accusations: _,
                random_bit: _,
            }) => write!(
                formatter,
                "list for inclusion: instant {} height {} next_finalized {}",
                context.timestamp(),
                context.height(),
                next_finalized
            ),
        }
    }
}

/// Abstract RPC request.
///
/// An RPC request is an abstract request that does not concern itself with serialization or
/// transport.
#[derive(Debug)]
#[must_use]
pub(crate) enum RpcRequest {
    /// Submit a deploy to be announced.
    SubmitDeploy {
        /// The deploy to be announced.
        deploy: Box<Deploy>,
        /// Responder to call.
        responder: Responder<Result<(), Error>>,
    },
    /// If `maybe_identifier` is `Some`, return the specified block if it exists, else `None`.  If
    /// `maybe_identifier` is `None`, return the latest block.
    GetBlock {
        /// The identifier (can either be a hash or the height) of the block to be retrieved.
        maybe_id: Option<BlockIdentifier>,
        /// Flag indicating whether storage should check the block availability before trying to
        /// retrieve it.
        only_from_available_block_range: bool,
        /// Responder to call with the result.
        responder: Responder<Option<BlockWithMetadata>>,
    },
    /// Return transfers for block by hash (if any).
    GetBlockTransfers {
        /// The hash of the block to retrieve transfers for.
        block_hash: BlockHash,
        /// Responder to call with the result.
        responder: Responder<Option<Vec<Transfer>>>,
    },
    /// Query the global state at the given root hash.
    QueryGlobalState {
        /// The state root hash.
        state_root_hash: Digest,
        /// Hex-encoded `casper_types::Key`.
        base_key: Key,
        /// The path components starting from the key as base.
        path: Vec<String>,
        /// Responder to call with the result.
        responder: Responder<Result<QueryResult, engine_state::Error>>,
    },
    /// Query the global state at the given root hash.
    QueryEraValidators {
        /// The global state hash.
        state_root_hash: Digest,
        /// The protocol version.
        protocol_version: ProtocolVersion,
        /// Responder to call with the result.
        responder: Responder<Result<EraValidators, GetEraValidatorsError>>,
    },
    /// Get the bids at the given root hash.
    GetBids {
        /// The global state hash.
        state_root_hash: Digest,
        /// Responder to call with the result.
        responder: Responder<Result<GetBidsResult, engine_state::Error>>,
    },

    /// Query the global state at the given root hash.
    GetBalance {
        /// The state root hash.
        state_root_hash: Digest,
        /// The purse URef.
        purse_uref: URef,
        /// Responder to call with the result.
        responder: Responder<Result<BalanceResult, engine_state::Error>>,
    },
    /// Return the specified deploy and metadata if it exists, else `None`.
    GetDeploy {
        /// The hash of the deploy to be retrieved.
        hash: DeployHash,
        /// Whether to return finalized approvals.
        finalized_approvals: bool,
        /// Responder to call with the result.
        responder: Responder<Option<(Deploy, DeployMetadata)>>,
    },
    /// Return the connected peers.
    GetPeers {
        /// Responder to call with the result.
        responder: Responder<BTreeMap<NodeId, String>>,
    },
    /// Return string formatted status or `None` if an error occurred.
    GetStatus {
        /// Responder to call with the result.
        responder: Responder<StatusFeed>,
    },
    /// Return the height range of fully available blocks.
    GetAvailableBlockRange {
        /// Responder to call with the result.
        responder: Responder<AvailableBlockRange>,
    },
}

impl Display for RpcRequest {
    fn fmt(&self, formatter: &mut Formatter<'_>) -> fmt::Result {
        match self {
            RpcRequest::SubmitDeploy { deploy, .. } => write!(formatter, "submit {}", *deploy),
            RpcRequest::GetBlock {
                maybe_id: Some(BlockIdentifier::Hash(hash)),
                ..
            } => write!(formatter, "get {}", hash),
            RpcRequest::GetBlock {
                maybe_id: Some(BlockIdentifier::Height(height)),
                ..
            } => write!(formatter, "get {}", height),
            RpcRequest::GetBlock { maybe_id: None, .. } => write!(formatter, "get latest block"),
            RpcRequest::GetBlockTransfers { block_hash, .. } => {
                write!(formatter, "get transfers {}", block_hash)
            }

            RpcRequest::QueryGlobalState {
                state_root_hash,
                base_key,
                path,
                ..
            } => write!(
                formatter,
                "query {}, base_key: {}, path: {:?}",
                state_root_hash, base_key, path
            ),
            RpcRequest::QueryEraValidators {
                state_root_hash, ..
            } => write!(formatter, "auction {}", state_root_hash),
            RpcRequest::GetBids {
                state_root_hash, ..
            } => {
                write!(formatter, "bids {}", state_root_hash)
            }
            RpcRequest::GetBalance {
                state_root_hash,
                purse_uref,
                ..
            } => write!(
                formatter,
                "balance {}, purse_uref: {}",
                state_root_hash, purse_uref
            ),
            RpcRequest::GetDeploy {
                hash,
                finalized_approvals,
                ..
            } => write!(
                formatter,
                "get {} (finalized approvals: {})",
                hash, finalized_approvals
            ),
            RpcRequest::GetPeers { .. } => write!(formatter, "get peers"),
            RpcRequest::GetStatus { .. } => write!(formatter, "get status"),
            RpcRequest::GetAvailableBlockRange { .. } => {
                write!(formatter, "get available block range")
            }
        }
    }
}

/// Abstract REST request.
///
/// An REST request is an abstract request that does not concern itself with serialization or
/// transport.
#[derive(Debug)]
#[must_use]
pub(crate) enum RestRequest {
    /// Return string formatted status or `None` if an error occurred.
    Status {
        /// Responder to call with the result.
        responder: Responder<StatusFeed>,
    },
    /// Return string formatted, prometheus compatible metrics or `None` if an error occurred.
    Metrics {
        /// Responder to call with the result.
        responder: Responder<Option<String>>,
    },
    /// Returns schema of client-facing JSON-RPCs in OpenRPC format.
    RpcSchema {
        /// Responder to call with the result
        responder: Responder<OpenRpcSchema>,
    },
}

impl Display for RestRequest {
    fn fmt(&self, formatter: &mut Formatter<'_>) -> fmt::Result {
        match self {
            RestRequest::Status { .. } => write!(formatter, "get status"),
            RestRequest::Metrics { .. } => write!(formatter, "get metrics"),
            RestRequest::RpcSchema { .. } => write!(formatter, "get openrpc"),
        }
    }
}

/// A contract runtime request.
#[derive(Debug, Serialize)]
#[must_use]
pub(crate) enum ContractRuntimeRequest {
    /// A request to enqueue a `FinalizedBlock` for execution.
    EnqueueBlockForExecution {
        /// A `FinalizedBlock` to enqueue.
        finalized_block: FinalizedBlock,
        /// The deploys for that `FinalizedBlock`
        deploys: Vec<Deploy>,
        /// The transfers for that `FinalizedBlock`
        transfers: Vec<Deploy>,
    },
    /// Commit genesis chainspec.
    CommitGenesis {
        /// The chainspec.
        chainspec: Arc<Chainspec>,
        /// The chainspec files' raw bytes.
        chainspec_raw_bytes: Arc<ChainspecRawBytes>,
        /// Responder to call with the result.
        responder: Responder<Result<GenesisSuccess, engine_state::Error>>,
    },
    /// A request to run upgrade.
    Upgrade {
        /// Upgrade config.
        #[serde(skip_serializing)]
        upgrade_config: Box<UpgradeConfig>,
        /// Responder to call with the upgrade result.
        responder: Responder<Result<UpgradeSuccess, engine_state::Error>>,
    },
    /// A query request.
    Query {
        /// Query request.
        #[serde(skip_serializing)]
        query_request: QueryRequest,
        /// Responder to call with the query result.
        responder: Responder<Result<QueryResult, engine_state::Error>>,
    },
    /// A balance request.
    GetBalance {
        /// Balance request.
        #[serde(skip_serializing)]
        balance_request: BalanceRequest,
        /// Responder to call with the balance result.
        responder: Responder<Result<BalanceResult, engine_state::Error>>,
    },
    /// Returns validator weights.
    GetEraValidators {
        /// Get validators weights request.
        #[serde(skip_serializing)]
        request: EraValidatorsRequest,
        /// Responder to call with the result.
        responder: Responder<Result<EraValidators, GetEraValidatorsError>>,
    },
    /// Return bids at a given state root hash
    GetBids {
        /// Get bids request.
        #[serde(skip_serializing)]
        get_bids_request: GetBidsRequest,
        /// Responder to call with the result.
        responder: Responder<Result<GetBidsResult, engine_state::Error>>,
    },
    /// Check if validator is bonded in the future era (identified by `era_id`).
    IsBonded {
        /// State root hash of the LFB.
        state_root_hash: Digest,
        /// Validator public key.
        public_key: PublicKey,
        /// Era ID in which validator should be bonded in.
        era_id: EraId,
        /// Protocol version at the `state_root_hash`.
        protocol_version: ProtocolVersion,
        /// Responder,
        responder: Responder<Result<bool, GetEraValidatorsError>>,
    },
    /// Get a trie or chunk by its ID.
    GetTrie {
        /// The ID of the trie (or chunk of a trie) to be read.
        trie_or_chunk_id: TrieOrChunkId,
        /// Responder to call with the result.
        responder: Responder<Result<Option<TrieOrChunk>, engine_state::Error>>,
    },
    /// Get a trie by its ID.
    GetTrieFull {
        /// The ID of the trie to be read.
        trie_key: Digest,
        /// Responder to call with the result.
        responder: Responder<Result<Option<Bytes>, engine_state::Error>>,
    },
    /// Insert a trie into global storage
    PutTrie {
        /// The hash of the value to get from the `TrieStore`
        trie_bytes: Bytes,
        /// Responder to call with the result. Contains the missing descendants of the inserted
        /// trie.
        responder: Responder<Result<Vec<Digest>, engine_state::Error>>,
    },
    /// Find the missing descendants for a trie key
    FindMissingDescendantTrieKeys {
        /// The trie key to find the missing descendants for.
        trie_key: Digest,
        /// The responder to call with the result.
        responder: Responder<Result<Vec<Digest>, engine_state::Error>>,
    },
    /// Execute a provided protoblock
    ExecuteBlock {
        /// The protocol version of the block to execute.
        protocol_version: ProtocolVersion,
        /// The state of the storage and blockchain to use to make the new block.
        execution_pre_state: ExecutionPreState,
        /// The finalized block to execute; must have the same height as the child height specified
        /// by the `execution_pre_state`.
        finalized_block: FinalizedBlock,
        /// The deploys for the block to execute; must correspond to the deploy hashes of the
        /// `finalized_block` in that order.
        deploys: Vec<Deploy>,
        /// The transfers for the block to execute; must correspond to the transfer hashes of the
        /// `finalized_block` in that order.
        transfers: Vec<Deploy>,
        /// Responder to call with the result.
        responder: Responder<Result<BlockAndExecutionEffects, BlockExecutionError>>,
    },
}

impl Display for ContractRuntimeRequest {
    fn fmt(&self, formatter: &mut Formatter<'_>) -> fmt::Result {
        match self {
            ContractRuntimeRequest::EnqueueBlockForExecution {
                finalized_block,
                deploys: _,
                transfers: _,
            } => {
                write!(formatter, "finalized_block: {}", finalized_block)
            }

            ContractRuntimeRequest::CommitGenesis { chainspec, .. } => {
                write!(
                    formatter,
                    "commit genesis {}",
                    chainspec.protocol_config.version
                )
            }

            ContractRuntimeRequest::Upgrade { upgrade_config, .. } => {
                write!(formatter, "upgrade request: {:?}", upgrade_config)
            }

            ContractRuntimeRequest::Query { query_request, .. } => {
                write!(formatter, "query request: {:?}", query_request)
            }

            ContractRuntimeRequest::GetBalance {
                balance_request, ..
            } => write!(formatter, "balance request: {:?}", balance_request),

            ContractRuntimeRequest::GetEraValidators { request, .. } => {
                write!(formatter, "get era validators: {:?}", request)
            }

            ContractRuntimeRequest::GetBids {
                get_bids_request, ..
            } => {
                write!(formatter, "get bids request: {:?}", get_bids_request)
            }

            ContractRuntimeRequest::IsBonded {
                public_key, era_id, ..
            } => {
                write!(formatter, "is {} bonded in era {}", public_key, era_id)
            }
            ContractRuntimeRequest::GetTrie {
                trie_or_chunk_id, ..
            } => {
                write!(formatter, "get trie_or_chunk_id: {}", trie_or_chunk_id)
            }
            ContractRuntimeRequest::GetTrieFull { trie_key, .. } => {
                write!(formatter, "get trie_key: {}", trie_key)
            }
            ContractRuntimeRequest::PutTrie { trie_bytes, .. } => {
                write!(formatter, "trie: {:?}", trie_bytes)
            }
            ContractRuntimeRequest::ExecuteBlock {
                finalized_block, ..
            } => {
                write!(formatter, "Execute finalized block: {}", finalized_block)
            }
            ContractRuntimeRequest::FindMissingDescendantTrieKeys { trie_key, .. } => {
                write!(formatter, "Find missing descendant trie keys: {}", trie_key)
            }
        }
    }
}

/// Fetcher related requests.
#[derive(Debug, Serialize)]
#[must_use]
pub(crate) struct FetcherRequest<T>
where
    T: Item,
{
    /// The ID of the item to be retrieved.
    pub(crate) id: T::Id,
    /// The peer id of the peer to be asked if the item is not held locally
    pub(crate) peer: NodeId,
    /// Responder to call with the result.
    pub(crate) responder: Responder<FetchResult<T>>,
}

impl<T: Item> Display for FetcherRequest<T> {
    fn fmt(&self, formatter: &mut Formatter<'_>) -> fmt::Result {
        write!(formatter, "request item by id {}", self.id)
    }
}

/// A block validator request.
#[derive(Debug)]
#[must_use]
pub(crate) struct BlockValidationRequest {
    /// The block to be validated.
    pub(crate) block: ValidatingBlock,
    /// The sender of the block, which will be asked to provide all missing deploys.
    pub(crate) sender: NodeId,
    /// Responder to call with the result.
    ///
    /// Indicates whether or not validation was successful.
    pub(crate) responder: Responder<bool>,
}

impl Display for BlockValidationRequest {
    fn fmt(&self, f: &mut Formatter<'_>) -> fmt::Result {
        let BlockValidationRequest { block, sender, .. } = self;
        write!(f, "validate block {} from {}", block, sender)
    }
}

type BlockHeight = u64;

#[derive(DataSize, Debug)]
#[must_use]
/// Consensus component requests.
pub(crate) enum ConsensusRequest {
    /// Request for our public key, and if we're a validator, the next round length.
    Status(Responder<Option<(PublicKey, Option<TimeDiff>)>>),
    /// Request for a list of validator status changes, by public key.
    ValidatorChanges(Responder<BTreeMap<PublicKey, Vec<(EraId, ValidatorChange)>>>),
}

/// ChainspecLoader component requests.
#[derive(Debug, Serialize)]
#[allow(clippy::enum_variant_names)]
pub(crate) enum ChainspecLoaderRequest {
    /// Chainspec info request.
    GetChainspecInfo(Responder<ChainspecInfo>),
    /// Request for information about the current run.
    GetCurrentRunInfo(Responder<CurrentRunInfo>),
    /// Request for the chainspec file bytes with the genesis_accounts and global_state bytes, if
    /// they are present.
    GetChainspecRawBytes(Responder<Arc<ChainspecRawBytes>>),
}

impl Display for ChainspecLoaderRequest {
    fn fmt(&self, f: &mut Formatter<'_>) -> std::fmt::Result {
        match self {
            ChainspecLoaderRequest::GetChainspecInfo(_) => write!(f, "get chainspec info"),
            ChainspecLoaderRequest::GetCurrentRunInfo(_) => write!(f, "get current run info"),
            ChainspecLoaderRequest::GetChainspecRawBytes(_) => write!(f, "get chainspec raw bytes"),
        }
    }
}<|MERGE_RESOLUTION|>--- conflicted
+++ resolved
@@ -48,16 +48,10 @@
     effect::Responder,
     rpcs::{chain::BlockIdentifier, docs::OpenRpcSchema},
     types::{
-<<<<<<< HEAD
-        Block, BlockHash, BlockHeader, BlockHeaderWithMetadata, BlockPayload, BlockSignatures,
-        BlockWithMetadata, Chainspec, ChainspecInfo, ChainspecRawBytes, Deploy, DeployHash,
-        DeployMetadata, DeployWithFinalizedApprovals, FinalizedApprovals, FinalizedBlock, Item,
-        NodeId, StatusFeed, TimeDiff,
-=======
         AvailableBlockRange, Block, BlockHash, BlockHeader, BlockHeaderWithMetadata, BlockPayload,
         BlockSignatures, BlockWithMetadata, Chainspec, ChainspecInfo, ChainspecRawBytes, Deploy,
-        DeployHash, DeployMetadata, FinalizedBlock, Item, NodeId, StatusFeed, TimeDiff,
->>>>>>> 4e6367fb
+        DeployHash, DeployMetadata, DeployWithFinalizedApprovals, FinalizedApprovals,
+        FinalizedBlock, Item, NodeId, StatusFeed, TimeDiff,
     },
     utils::{DisplayIter, Source},
 };
