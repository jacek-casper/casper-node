--- conflicted
+++ resolved
@@ -5,18 +5,11 @@
 use casper_types::Chainspec;
 
 use crate::{
-<<<<<<< HEAD
     logging::LoggingConfig, types::NodeConfig, BinaryPortConfig, BlockAccumulatorConfig,
-    BlockSynchronizerConfig, ConsensusConfig, ContractRuntimeConfig, DeployBufferConfig,
-    DiagnosticsPortConfig, EventStreamServerConfig, FetcherConfig, GossipConfig, NetworkConfig,
-    RestServerConfig, RpcServerConfig, SpeculativeExecConfig, StorageConfig, UpgradeWatcherConfig,
-=======
-    logging::LoggingConfig, types::NodeConfig, BlockAccumulatorConfig, BlockSynchronizerConfig,
-    BlockValidatorConfig, ConsensusConfig, ContractRuntimeConfig, DeployBufferConfig,
-    DiagnosticsPortConfig, EventStreamServerConfig, FetcherConfig, GossipConfig, NetworkConfig,
-    RestServerConfig, RpcServerConfig, SpeculativeExecConfig, StorageConfig,
-    TransactionAcceptorConfig, UpgradeWatcherConfig,
->>>>>>> 284af92e
+    BlockSynchronizerConfig, BlockValidatorConfig, ConsensusConfig, ContractRuntimeConfig,
+    DeployBufferConfig, DiagnosticsPortConfig, EventStreamServerConfig, FetcherConfig,
+    GossipConfig, NetworkConfig, RestServerConfig, RpcServerConfig, SpeculativeExecConfig,
+    StorageConfig, TransactionAcceptorConfig, UpgradeWatcherConfig,
 };
 
 /// Root configuration.
@@ -62,10 +55,8 @@
     pub block_validator: BlockValidatorConfig,
     /// Config values for the upgrade watcher.
     pub upgrade_watcher: UpgradeWatcherConfig,
-<<<<<<< HEAD
     /// Config values for the BinaryPort server.
     pub binary_port_server: BinaryPortConfig,
-=======
 }
 
 impl Config {
@@ -85,5 +76,4 @@
                 chainspec.transaction_config.max_timestamp_leeway;
         }
     }
->>>>>>> 284af92e
 }