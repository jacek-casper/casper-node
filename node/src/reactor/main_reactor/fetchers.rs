use datasize::DataSize;
use prometheus::Registry;

use casper_types::{Block, BlockHeader, Deploy, FinalitySignature};

use crate::{
    components::{fetcher, fetcher::Fetcher, Component},
    effect::{announcements::DeployAcceptorAnnouncement, EffectBuilder, Effects},
    reactor,
    reactor::main_reactor::MainEvent,
<<<<<<< HEAD
    types::{
        ApprovalsHashes, BlockExecutionResultsOrChunk, BlockHeader, FinalitySignature,
        LegacyDeploy, SyncLeap, TrieOrChunk, VersionedBlock,
    },
=======
    types::{ApprovalsHashes, BlockExecutionResultsOrChunk, LegacyDeploy, SyncLeap, TrieOrChunk},
>>>>>>> 44babf93
    utils::Source,
    FetcherConfig, NodeRng,
};

#[derive(DataSize, Debug)]
pub(super) struct Fetchers {
    sync_leap_fetcher: Fetcher<SyncLeap>,
    block_fetcher: Fetcher<VersionedBlock>,
    block_header_by_hash_fetcher: Fetcher<BlockHeader>,
    approvals_hashes_fetcher: Fetcher<ApprovalsHashes>,
    finality_signature_fetcher: Fetcher<FinalitySignature>,
    legacy_deploy_fetcher: Fetcher<LegacyDeploy>,
    deploy_fetcher: Fetcher<Deploy>,
    trie_or_chunk_fetcher: Fetcher<TrieOrChunk>,
    block_execution_results_or_chunk_fetcher: Fetcher<BlockExecutionResultsOrChunk>,
}

impl Fetchers {
    pub(super) fn new(
        config: &FetcherConfig,
        metrics_registry: &Registry,
    ) -> Result<Self, prometheus::Error> {
        Ok(Fetchers {
            sync_leap_fetcher: Fetcher::new("sync_leap_fetcher", config, metrics_registry)?,
            block_header_by_hash_fetcher: Fetcher::new("block_header", config, metrics_registry)?,
            approvals_hashes_fetcher: Fetcher::new("approvals_hashes", config, metrics_registry)?,
            finality_signature_fetcher: Fetcher::new(
                "finality_signature_fetcher",
                config,
                metrics_registry,
            )?,
            legacy_deploy_fetcher: Fetcher::new("legacy_deploy", config, metrics_registry)?,
            block_fetcher: Fetcher::new("block", config, metrics_registry)?,
            deploy_fetcher: Fetcher::new("deploy", config, metrics_registry)?,
            trie_or_chunk_fetcher: Fetcher::new("trie_or_chunk", config, metrics_registry)?,
            block_execution_results_or_chunk_fetcher: Fetcher::new(
                "block_execution_results_or_chunk_fetcher",
                config,
                metrics_registry,
            )?,
        })
    }

    pub(super) fn dispatch_fetcher_event(
        &mut self,
        effect_builder: EffectBuilder<MainEvent>,
        rng: &mut NodeRng,
        event: MainEvent,
    ) -> Effects<MainEvent> {
        match event {
            MainEvent::BlockFetcher(event) => reactor::wrap_effects(
                MainEvent::BlockFetcher,
                self.block_fetcher.handle_event(effect_builder, rng, event),
            ),
            MainEvent::BlockFetcherRequest(request) => reactor::wrap_effects(
                MainEvent::BlockFetcher,
                self.block_fetcher
                    .handle_event(effect_builder, rng, request.into()),
            ),
            MainEvent::SyncLeapFetcher(event) => reactor::wrap_effects(
                MainEvent::SyncLeapFetcher,
                self.sync_leap_fetcher
                    .handle_event(effect_builder, rng, event),
            ),
            MainEvent::SyncLeapFetcherRequest(request) => reactor::wrap_effects(
                MainEvent::SyncLeapFetcher,
                self.sync_leap_fetcher
                    .handle_event(effect_builder, rng, request.into()),
            ),
            MainEvent::BlockHeaderFetcher(event) => reactor::wrap_effects(
                MainEvent::BlockHeaderFetcher,
                self.block_header_by_hash_fetcher
                    .handle_event(effect_builder, rng, event),
            ),
            MainEvent::BlockHeaderFetcherRequest(request) => reactor::wrap_effects(
                MainEvent::BlockHeaderFetcher,
                self.block_header_by_hash_fetcher
                    .handle_event(effect_builder, rng, request.into()),
            ),
            MainEvent::ApprovalsHashesFetcher(event) => reactor::wrap_effects(
                MainEvent::ApprovalsHashesFetcher,
                self.approvals_hashes_fetcher
                    .handle_event(effect_builder, rng, event),
            ),
            MainEvent::ApprovalsHashesFetcherRequest(request) => reactor::wrap_effects(
                MainEvent::ApprovalsHashesFetcher,
                self.approvals_hashes_fetcher
                    .handle_event(effect_builder, rng, request.into()),
            ),
            MainEvent::FinalitySignatureFetcher(event) => reactor::wrap_effects(
                MainEvent::FinalitySignatureFetcher,
                self.finality_signature_fetcher
                    .handle_event(effect_builder, rng, event),
            ),
            MainEvent::FinalitySignatureFetcherRequest(request) => reactor::wrap_effects(
                MainEvent::FinalitySignatureFetcher,
                self.finality_signature_fetcher
                    .handle_event(effect_builder, rng, request.into()),
            ),
            MainEvent::LegacyDeployFetcher(event) => reactor::wrap_effects(
                MainEvent::LegacyDeployFetcher,
                self.legacy_deploy_fetcher
                    .handle_event(effect_builder, rng, event),
            ),
            MainEvent::LegacyDeployFetcherRequest(request) => reactor::wrap_effects(
                MainEvent::LegacyDeployFetcher,
                self.legacy_deploy_fetcher
                    .handle_event(effect_builder, rng, request.into()),
            ),
            MainEvent::DeployFetcher(event) => reactor::wrap_effects(
                MainEvent::DeployFetcher,
                self.deploy_fetcher.handle_event(effect_builder, rng, event),
            ),
            MainEvent::DeployFetcherRequest(request) => reactor::wrap_effects(
                MainEvent::DeployFetcher,
                self.deploy_fetcher
                    .handle_event(effect_builder, rng, request.into()),
            ),
            MainEvent::TrieOrChunkFetcher(event) => reactor::wrap_effects(
                MainEvent::TrieOrChunkFetcher,
                self.trie_or_chunk_fetcher
                    .handle_event(effect_builder, rng, event),
            ),
            MainEvent::TrieOrChunkFetcherRequest(request) => reactor::wrap_effects(
                MainEvent::TrieOrChunkFetcher,
                self.trie_or_chunk_fetcher
                    .handle_event(effect_builder, rng, request.into()),
            ),
            MainEvent::BlockExecutionResultsOrChunkFetcher(event) => reactor::wrap_effects(
                MainEvent::BlockExecutionResultsOrChunkFetcher,
                self.block_execution_results_or_chunk_fetcher.handle_event(
                    effect_builder,
                    rng,
                    event,
                ),
            ),
            MainEvent::BlockExecutionResultsOrChunkFetcherRequest(request) => {
                reactor::wrap_effects(
                    MainEvent::BlockExecutionResultsOrChunkFetcher,
                    self.block_execution_results_or_chunk_fetcher.handle_event(
                        effect_builder,
                        rng,
                        request.into(),
                    ),
                )
            }

            // MISC DISPATCHING
            MainEvent::DeployAcceptorAnnouncement(
                DeployAcceptorAnnouncement::AcceptedNewDeploy { deploy, source },
            ) if matches!(source, Source::Peer(..)) => reactor::wrap_effects(
                MainEvent::DeployFetcher,
                self.deploy_fetcher.handle_event(
                    effect_builder,
                    rng,
                    fetcher::Event::GotRemotely {
                        item: Box::new((*deploy).clone()),
                        source,
                    },
                ),
            ),
            // allow non-fetcher events to fall thru
            _ => Effects::new(),
        }
    }
}<|MERGE_RESOLUTION|>--- conflicted
+++ resolved
@@ -8,14 +8,11 @@
     effect::{announcements::DeployAcceptorAnnouncement, EffectBuilder, Effects},
     reactor,
     reactor::main_reactor::MainEvent,
-<<<<<<< HEAD
     types::{
         ApprovalsHashes, BlockExecutionResultsOrChunk, BlockHeader, FinalitySignature,
         LegacyDeploy, SyncLeap, TrieOrChunk, VersionedBlock,
     },
-=======
     types::{ApprovalsHashes, BlockExecutionResultsOrChunk, LegacyDeploy, SyncLeap, TrieOrChunk},
->>>>>>> 44babf93
     utils::Source,
     FetcherConfig, NodeRng,
 };
