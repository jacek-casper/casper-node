--- conflicted
+++ resolved
@@ -145,11 +145,7 @@
         .main_reactor()
         .contract_runtime()
         .data_access_layer()
-<<<<<<< HEAD
-        .commit(*highest_block.state_root_hash(), effects.effects.clone())
-=======
         .commit_effects(*highest_block.state_root_hash(), effects.effects)
->>>>>>> cfb2f4cb
         .expect("should commit effects");
 
     // Get the binary port address.
