--- conflicted
+++ resolved
@@ -24,15 +24,10 @@
         Component,
     },
     effect::{
-<<<<<<< HEAD
-        announcements::NetworkAnnouncement,
+        announcements::{ApiServerAnnouncement, NetworkAnnouncement},
         requests::{
-            ApiRequest, DeployGossiperRequest, MetricsRequest, NetworkRequest, StorageRequest,
+            ApiRequest, ContractRuntimeRequest, MetricsRequest, NetworkRequest, StorageRequest,
         },
-=======
-        announcements::{ApiServerAnnouncement, NetworkAnnouncement},
-        requests::{ApiRequest, ContractRuntimeRequest, NetworkRequest, StorageRequest},
->>>>>>> 79d11e57
         EffectBuilder, Effects,
     },
     reactor::{self, initializer, EventQueueHandle},
