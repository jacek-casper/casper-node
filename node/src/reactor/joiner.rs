--- conflicted
+++ resolved
@@ -27,12 +27,8 @@
     components::{
         chain_synchronizer::{self, ChainSynchronizer, JoiningOutcome},
         chainspec_loader::{self, ChainspecLoader},
-<<<<<<< HEAD
+        console::{self, Console},
         contract_runtime::ContractRuntime,
-=======
-        console::{self, Console},
-        contract_runtime::{ContractRuntime, ContractRuntimeAnnouncement},
->>>>>>> 41a1be45
         deploy_acceptor::{self, DeployAcceptor},
         event_stream_server,
         event_stream_server::{DeployGetter, EventStreamServer},
@@ -50,12 +46,12 @@
             ControlAnnouncement, DeployAcceptorAnnouncement, GossiperAnnouncement,
             LinearChainAnnouncement,
         },
+        console::DumpConsensusStateRequest,
         incoming::{
             ConsensusMessageIncoming, FinalitySignatureIncoming, GossiperIncoming,
             NetRequestIncoming, NetResponse, NetResponseIncoming, TrieRequestIncoming,
             TrieResponseIncoming,
         },
-        console::DumpConsensusStateRequest,
         requests::{
             BeginGossipRequest, ChainspecLoaderRequest, ConsensusRequest, ContractRuntimeRequest,
             FetcherRequest, MetricsRequest, NetworkInfoRequest, NetworkRequest, RestRequest,
@@ -159,19 +155,16 @@
     #[from]
     AddressGossiper(gossiper::Event<GossipedAddress>),
 
-<<<<<<< HEAD
     // Requests.
     /// Storage request.
     #[from]
     StorageRequest(StorageRequest),
 
-=======
     /// Console event.
     #[from]
     Console(console::Event),
 
     /// Requests.
->>>>>>> 41a1be45
     /// Linear chain block by hash fetcher request.
     #[from]
     BlockFetcherRequest(#[serde(skip_serializing)] FetcherRequest<NodeId, Block>),
@@ -241,7 +234,6 @@
     #[from]
     ConsensusRequest(#[serde(skip_serializing)] ConsensusRequest),
 
-<<<<<<< HEAD
     /// Incoming consensus network message.
     #[from]
     ConsensusMessageIncoming(ConsensusMessageIncoming<NodeId>),
@@ -273,11 +265,9 @@
     /// Incoming finality signature network message.
     #[from]
     FinalitySignatureIncoming(FinalitySignatureIncoming),
-=======
     /// Consensus dump request.
     #[from]
     DumpConsensusStateRequest(DumpConsensusStateRequest),
->>>>>>> 41a1be45
 }
 
 impl ReactorEvent for JoinerEvent {
@@ -311,15 +301,9 @@
             JoinerEvent::BlockFetcherRequest(_) => "BlockFetcherRequest",
             JoinerEvent::BlockByHeightFetcherRequest(_) => "BlockByHeightFetcherRequest",
             JoinerEvent::DeployFetcherRequest(_) => "DeployFetcherRequest",
-<<<<<<< HEAD
             JoinerEvent::TrieOrChunkFetcherRequest(_) => "TrieOrChunkFetcherRequest",
             JoinerEvent::TrieFetcherRequest(_) => "TrieFetcherRequest",
-=======
-            JoinerEvent::BlockValidatorRequest(_) => "BlockValidatorRequest",
-            JoinerEvent::BlockProposerRequest(_) => "BlockProposerRequest",
-            JoinerEvent::StateStoreRequest(_) => "StateStoreRequest",
             JoinerEvent::DumpConsensusStateRequest(_) => "DumpConsensusStateRequest",
->>>>>>> 41a1be45
             JoinerEvent::ControlAnnouncement(_) => "ControlAnnouncement",
             JoinerEvent::ContractRuntimeAnnouncement(_) => "ContractRuntimeAnnouncement",
             JoinerEvent::AddressGossiperAnnouncement(_) => "AddressGossiperAnnouncement",
@@ -436,7 +420,6 @@
                 write!(f, "chainspec loader announcement: {}", ann)
             }
             JoinerEvent::ConsensusRequest(req) => write!(f, "consensus request: {:?}", req),
-<<<<<<< HEAD
             JoinerEvent::BlockHeaderFetcher(block_header) => {
                 write!(f, "block header fetcher event: {}", block_header)
             }
@@ -461,11 +444,9 @@
             JoinerEvent::TrieRequestIncoming(inner) => write!(f, "incoming: {}", inner),
             JoinerEvent::TrieResponseIncoming(inner) => write!(f, "incoming: {}", inner),
             JoinerEvent::FinalitySignatureIncoming(inner) => write!(f, "incoming: {}", inner),
-=======
             JoinerEvent::DumpConsensusStateRequest(req) => {
                 write!(f, "consensus dump request: {}", req)
             }
->>>>>>> 41a1be45
         }
     }
 }
@@ -483,22 +464,14 @@
     contract_runtime: ContractRuntime,
     chain_synchronizer: ChainSynchronizer,
     deploy_fetcher: Fetcher<Deploy>,
-<<<<<<< HEAD
     block_by_hash_fetcher: Fetcher<Block>,
     block_by_height_fetcher: Fetcher<BlockWithMetadata>,
-    block_header_by_hash_fetcher: Fetcher<BlockHeader>,
     block_header_and_finality_signatures_by_height_fetcher: Fetcher<BlockHeaderWithMetadata>,
     trie_or_chunk_fetcher: Fetcher<TrieOrChunk>,
     // Handles requests for fetching tries from the network.
     trie_fetcher: TrieFetcher<NodeId>,
-=======
-    linear_chain: linear_chain::LinearChainComponent<NodeId>,
     console: Console,
-    // Handles request for linear chain block by height.
-    block_by_height_fetcher: Fetcher<BlockByHeight>,
-    pub(super) block_header_by_hash_fetcher: Fetcher<BlockHeader>,
-    pub(super) block_header_with_metadata_fetcher: Fetcher<BlockHeaderWithMetadata>,
->>>>>>> 41a1be45
+    block_header_by_hash_fetcher: Fetcher<BlockHeader>,
     #[data_size(skip)]
     deploy_acceptor: DeployAcceptor,
     #[data_size(skip)]
@@ -549,12 +522,9 @@
 
         let metrics = Metrics::new(registry.clone());
 
-<<<<<<< HEAD
         let chainspec = chainspec_loader.chainspec().as_ref();
-=======
         let (console, console_effects) =
             Console::new(&WithDir::new(&root, config.console.clone()), event_queue)?;
->>>>>>> 41a1be45
 
         let (small_network, small_network_effects) = SmallNetwork::new(
             event_queue,
@@ -638,11 +608,6 @@
                 chain_synchronizer,
                 block_by_hash_fetcher,
                 deploy_fetcher,
-<<<<<<< HEAD
-=======
-                linear_chain,
-                console,
->>>>>>> 41a1be45
                 block_by_height_fetcher,
                 block_header_by_hash_fetcher,
                 block_header_and_finality_signatures_by_height_fetcher,
@@ -654,6 +619,7 @@
                 event_stream_server,
                 memory_metrics,
                 node_startup_instant,
+                console,
             },
             effects,
         ))
@@ -867,7 +833,6 @@
                 // no consensus, respond with empty map
                 responder.respond(BTreeMap::new()).ignore()
             }
-<<<<<<< HEAD
             JoinerEvent::BlockHeaderByHeightFetcher(event) => reactor::wrap_effects(
                 JoinerEvent::BlockHeaderByHeightFetcher,
                 self.block_header_and_finality_signatures_by_height_fetcher
@@ -931,12 +896,11 @@
             }) => {
                 debug!(%sender, "finality signatures not handled in joiner reactor");
                 Effects::new()
-=======
+            }
             JoinerEvent::DumpConsensusStateRequest(req) => {
                 // We have no consensus running in the joiner, so we answer with `None`.
                 req.answer(Err(Cow::Borrowed("node is joining, no running consensus")))
                     .ignore()
->>>>>>> 41a1be45
             }
         }
     }
