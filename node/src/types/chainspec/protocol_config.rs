// TODO - remove once schemars stops causing warning.
#![allow(clippy::field_reassign_with_default)]

use std::{collections::BTreeMap, str::FromStr};

use datasize::DataSize;
#[cfg(test)]
use rand::Rng;
use serde::{Deserialize, Serialize};

#[cfg(test)]
use casper_types::testing::TestRng;
use casper_types::{
    bytesrepr::{self, FromBytes, ToBytes},
    EraId, Key, ProtocolVersion, StoredValue,
};

use super::{ActivationPoint, GlobalStateUpdate};
use crate::types::BlockHeader;

#[derive(Clone, PartialEq, Eq, Serialize, Deserialize, DataSize, Debug)]
pub struct ProtocolConfig {
    #[data_size(skip)]
    pub(crate) version: ProtocolVersion,
    /// Whether we need to clear latest blocks back to the switch block just before the activation
    /// point or not.
    pub(crate) hard_reset: bool,
    /// This protocol config applies starting at the era specified in the activation point.
    pub(crate) activation_point: ActivationPoint,
    /// Any arbitrary updates we might want to make to the global state at the start of the era
    /// specified in the activation point.
    pub(crate) global_state_update: Option<GlobalStateUpdate>,
<<<<<<< HEAD
    /// The era ID starting at which the new Merkle tree-based hashing scheme is applied.
    pub(crate) verifiable_chunked_hash_activation: EraId,
=======
    /// The era ID in which the last emergency restart happened.
    pub(crate) last_emergency_restart: Option<EraId>,
>>>>>>> 34190595
}

impl ProtocolConfig {
    /// The the mapping of [`Key`]s to [`StoredValue`]s we will use to update global storage in the
    /// event of an emergency update.
    pub(crate) fn get_update_mapping(
        &self,
    ) -> Result<BTreeMap<Key, StoredValue>, bytesrepr::Error> {
        let state_update = match &self.global_state_update {
            Some(GlobalStateUpdate(state_update)) => state_update,
            None => return Ok(BTreeMap::default()),
        };
        let mut update_mapping = BTreeMap::new();
        for (key, stored_value_bytes) in state_update {
            let stored_value = bytesrepr::deserialize(stored_value_bytes.clone().into())?;
            update_mapping.insert(*key, stored_value);
        }
        Ok(update_mapping)
    }

    /// Returns whether the block header belongs to the last block before the upgrade to the
    /// current protocol version.
    pub(crate) fn is_last_block_before_activation(&self, block_header: &BlockHeader) -> bool {
        block_header.protocol_version() < self.version
            && block_header.is_switch_block()
            && ActivationPoint::EraId(block_header.next_block_era_id()) == self.activation_point
    }

    /// Checks whether the values set in the config make sense and returns `false` if they don't.
    pub(super) fn is_valid(&self) -> bool {
        true
    }

    /// Generates a random instance using a `TestRng`.
    #[cfg(test)]
    pub fn random(rng: &mut TestRng) -> Self {
        let protocol_version = ProtocolVersion::from_parts(
            rng.gen_range(0..10),
            rng.gen::<u8>() as u32,
            rng.gen::<u8>() as u32,
        );
        let activation_point = ActivationPoint::random(rng);
<<<<<<< HEAD
        let verifiable_chunked_hash_activation = EraId::from(rng.gen_range(0..5));
=======
        let last_emergency_restart = rng.gen::<bool>().then(|| rng.gen());
>>>>>>> 34190595

        ProtocolConfig {
            version: protocol_version,
            hard_reset: rng.gen(),
            activation_point,
            global_state_update: None,
<<<<<<< HEAD
            verifiable_chunked_hash_activation,
=======
            last_emergency_restart,
>>>>>>> 34190595
        }
    }
}

impl ToBytes for ProtocolConfig {
    fn to_bytes(&self) -> Result<Vec<u8>, bytesrepr::Error> {
        let mut buffer = bytesrepr::allocate_buffer(self)?;
        buffer.extend(self.version.to_string().to_bytes()?);
        buffer.extend(self.hard_reset.to_bytes()?);
        buffer.extend(self.activation_point.to_bytes()?);
        buffer.extend(self.global_state_update.to_bytes()?);
<<<<<<< HEAD
        buffer.extend(self.verifiable_chunked_hash_activation.to_bytes()?);
=======
        buffer.extend(self.last_emergency_restart.to_bytes()?);
>>>>>>> 34190595
        Ok(buffer)
    }

    fn serialized_length(&self) -> usize {
        self.version.to_string().serialized_length()
            + self.hard_reset.serialized_length()
            + self.activation_point.serialized_length()
            + self.global_state_update.serialized_length()
<<<<<<< HEAD
            + self.verifiable_chunked_hash_activation.serialized_length()
=======
            + self.last_emergency_restart.serialized_length()
>>>>>>> 34190595
    }
}

impl FromBytes for ProtocolConfig {
    fn from_bytes(bytes: &[u8]) -> Result<(Self, &[u8]), bytesrepr::Error> {
        let (protocol_version_string, remainder) = String::from_bytes(bytes)?;
        let version = ProtocolVersion::from_str(&protocol_version_string)
            .map_err(|_| bytesrepr::Error::Formatting)?;
        let (hard_reset, remainder) = bool::from_bytes(remainder)?;
        let (activation_point, remainder) = ActivationPoint::from_bytes(remainder)?;
        let (global_state_update, remainder) = Option::<GlobalStateUpdate>::from_bytes(remainder)?;
<<<<<<< HEAD
        let (verifiable_chunked_hash_activation, remainder) = EraId::from_bytes(remainder)?;
=======
        let (last_emergency_restart, remainder) = Option::<EraId>::from_bytes(remainder)?;
>>>>>>> 34190595
        let protocol_config = ProtocolConfig {
            version,
            hard_reset,
            activation_point,
            global_state_update,
<<<<<<< HEAD
            verifiable_chunked_hash_activation,
=======
            last_emergency_restart,
>>>>>>> 34190595
        };
        Ok((protocol_config, remainder))
    }
}

#[cfg(test)]
mod tests {
    use crate::types::Block;

    use super::*;

    #[test]
    fn activation_point_bytesrepr_roundtrip() {
        let mut rng = crate::new_rng();
        let activation_point = ActivationPoint::random(&mut rng);
        bytesrepr::test_serialization_roundtrip(&activation_point);
    }

    #[test]
    fn protocol_config_bytesrepr_roundtrip() {
        let mut rng = crate::new_rng();
        let config = ProtocolConfig::random(&mut rng);
        bytesrepr::test_serialization_roundtrip(&config);
    }

    #[test]
    fn toml_roundtrip() {
        let mut rng = crate::new_rng();
        let config = ProtocolConfig::random(&mut rng);
        let encoded = toml::to_string_pretty(&config).unwrap();
        let decoded = toml::from_str(&encoded).unwrap();
        assert_eq!(config, decoded);
    }

    #[test]
    fn should_perform_checks_without_global_state_update() {
        let mut rng = crate::new_rng();
        let mut protocol_config = ProtocolConfig::random(&mut rng);

        // We force `global_state_update` to be `None`.
        protocol_config.global_state_update = None;

        assert!(protocol_config.is_valid());
    }

    #[test]
    fn should_perform_checks_with_global_state_update() {
        let mut rng = crate::new_rng();
        let mut protocol_config = ProtocolConfig::random(&mut rng);

        // We force `global_state_update` to be `Some`.
        protocol_config.global_state_update = Some(GlobalStateUpdate::random(&mut rng));

        assert!(protocol_config.is_valid());
    }

    #[test]
    fn should_recognize_blocks_before_activation_point() {
        let past_version = ProtocolVersion::from_parts(1, 0, 0);
        let current_version = ProtocolVersion::from_parts(2, 0, 0);
        let future_version = ProtocolVersion::from_parts(3, 0, 0);

        let upgrade_era = EraId::from(5);
        let previous_era = upgrade_era.saturating_sub(1);

        let mut rng = crate::new_rng();
        let protocol_config = ProtocolConfig {
            version: current_version,
            hard_reset: false,
            activation_point: ActivationPoint::EraId(upgrade_era),
            global_state_update: None,
<<<<<<< HEAD
            verifiable_chunked_hash_activation,
=======
            last_emergency_restart: None,
>>>>>>> 34190595
        };

        // The block before this protocol version: a switch block with previous era and version.
        let block =
            Block::random_with_specifics(&mut rng, previous_era, 100, past_version, true, None);
        assert!(protocol_config.is_last_block_before_activation(block.header()));

        // Not the activation point: wrong era.
        let block =
            Block::random_with_specifics(&mut rng, upgrade_era, 100, past_version, true, None);
        assert!(!protocol_config.is_last_block_before_activation(block.header()));

        // Not the activation point: wrong version.
        let block =
            Block::random_with_specifics(&mut rng, previous_era, 100, current_version, true, None);
        assert!(!protocol_config.is_last_block_before_activation(block.header()));
        let block =
            Block::random_with_specifics(&mut rng, previous_era, 100, future_version, true, None);
        assert!(!protocol_config.is_last_block_before_activation(block.header()));

        // Not the activation point: not a switch block.
        let block =
            Block::random_with_specifics(&mut rng, previous_era, 100, past_version, false, None);
        assert!(!protocol_config.is_last_block_before_activation(block.header()));
    }
}<|MERGE_RESOLUTION|>--- conflicted
+++ resolved
@@ -12,7 +12,7 @@
 use casper_types::testing::TestRng;
 use casper_types::{
     bytesrepr::{self, FromBytes, ToBytes},
-    EraId, Key, ProtocolVersion, StoredValue,
+    Key, ProtocolVersion, StoredValue,
 };
 
 use super::{ActivationPoint, GlobalStateUpdate};
@@ -30,13 +30,6 @@
     /// Any arbitrary updates we might want to make to the global state at the start of the era
     /// specified in the activation point.
     pub(crate) global_state_update: Option<GlobalStateUpdate>,
-<<<<<<< HEAD
-    /// The era ID starting at which the new Merkle tree-based hashing scheme is applied.
-    pub(crate) verifiable_chunked_hash_activation: EraId,
-=======
-    /// The era ID in which the last emergency restart happened.
-    pub(crate) last_emergency_restart: Option<EraId>,
->>>>>>> 34190595
 }
 
 impl ProtocolConfig {
@@ -79,22 +72,12 @@
             rng.gen::<u8>() as u32,
         );
         let activation_point = ActivationPoint::random(rng);
-<<<<<<< HEAD
-        let verifiable_chunked_hash_activation = EraId::from(rng.gen_range(0..5));
-=======
-        let last_emergency_restart = rng.gen::<bool>().then(|| rng.gen());
->>>>>>> 34190595
 
         ProtocolConfig {
             version: protocol_version,
             hard_reset: rng.gen(),
             activation_point,
             global_state_update: None,
-<<<<<<< HEAD
-            verifiable_chunked_hash_activation,
-=======
-            last_emergency_restart,
->>>>>>> 34190595
         }
     }
 }
@@ -106,11 +89,6 @@
         buffer.extend(self.hard_reset.to_bytes()?);
         buffer.extend(self.activation_point.to_bytes()?);
         buffer.extend(self.global_state_update.to_bytes()?);
-<<<<<<< HEAD
-        buffer.extend(self.verifiable_chunked_hash_activation.to_bytes()?);
-=======
-        buffer.extend(self.last_emergency_restart.to_bytes()?);
->>>>>>> 34190595
         Ok(buffer)
     }
 
@@ -119,11 +97,6 @@
             + self.hard_reset.serialized_length()
             + self.activation_point.serialized_length()
             + self.global_state_update.serialized_length()
-<<<<<<< HEAD
-            + self.verifiable_chunked_hash_activation.serialized_length()
-=======
-            + self.last_emergency_restart.serialized_length()
->>>>>>> 34190595
     }
 }
 
@@ -135,21 +108,11 @@
         let (hard_reset, remainder) = bool::from_bytes(remainder)?;
         let (activation_point, remainder) = ActivationPoint::from_bytes(remainder)?;
         let (global_state_update, remainder) = Option::<GlobalStateUpdate>::from_bytes(remainder)?;
-<<<<<<< HEAD
-        let (verifiable_chunked_hash_activation, remainder) = EraId::from_bytes(remainder)?;
-=======
-        let (last_emergency_restart, remainder) = Option::<EraId>::from_bytes(remainder)?;
->>>>>>> 34190595
         let protocol_config = ProtocolConfig {
             version,
             hard_reset,
             activation_point,
             global_state_update,
-<<<<<<< HEAD
-            verifiable_chunked_hash_activation,
-=======
-            last_emergency_restart,
->>>>>>> 34190595
         };
         Ok((protocol_config, remainder))
     }
@@ -158,6 +121,8 @@
 #[cfg(test)]
 mod tests {
     use crate::types::Block;
+
+    use casper_types::EraId;
 
     use super::*;
 
@@ -221,11 +186,6 @@
             hard_reset: false,
             activation_point: ActivationPoint::EraId(upgrade_era),
             global_state_update: None,
-<<<<<<< HEAD
-            verifiable_chunked_hash_activation,
-=======
-            last_emergency_restart: None,
->>>>>>> 34190595
         };
 
         // The block before this protocol version: a switch block with previous era and version.
