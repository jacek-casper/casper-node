--- conflicted
+++ resolved
@@ -21,13 +21,9 @@
   `network.estimator_weights`.
 * Add `consensus.highway.max_request_batch_size` configuration parameter. Defaults to 20.
 * New histogram metrics `deploy_acceptor_accepted_deploy` and `deploy_acceptor_rejected_deploy` that track how long the initial verification took.
-<<<<<<< HEAD
-* Added gzip content negotiation (using accept-encoding header) to rpc endpoints.
-* New JSON-RPC endpoint `info-get-validator-changes` and REST endpoint `validator-changes`  that return the changes in validator status between two eras.
-=======
 * Add gzip content negotiation (using accept-encoding header) to rpc endpoints.
 * Add `state_get_trie` JSON-RPC endpoint.
->>>>>>> 6bb46967
+* Add `info-get-validator-changes` JSON-RPC endpoint and REST endpoint `validator-changes`  that return the changes in validator status between two eras.
 
 ### Changed
 * The following Highway timers are now separate, configurable, and optional (if the entry is not in the config, the timer is never called):
