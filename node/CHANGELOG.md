--- conflicted
+++ resolved
@@ -15,11 +15,7 @@
 ### Added
 
 * Add `net-info` command to diagnostics port to gain insights into the nodes network connectivity state.
-<<<<<<< HEAD
-* Add metrics `deploy_buffer_total_deploys`, `deploy_buffer_held_deploys`, `deploy_buffer_dead_deploys` to report status of the node deploy buffer, `block_accumulator_block_acceptors`,  `block_accumulator_known_child_blocks` to track status of the block accumulator component, `chain_low_seq_block_height` to report the lowest height that has been synchronized continuosly from the tip.
-=======
-* Add metrics `deploy_buffer_total_deploys`, `deploy_buffer_held_deploys`, `deploy_buffer_dead_deploys` to report status of the node deploy buffer, `block_accumulator_block_acceptors`,  `block_accumulator_known_child_blocks` to track status of the block accumulator component and `{forward|historical}_block_sync_time` histogram metric to track the progress of block synchronization.
->>>>>>> b1dd2639
+* Add metrics `deploy_buffer_total_deploys`, `deploy_buffer_held_deploys`, `deploy_buffer_dead_deploys` to report status of the node deploy buffer, `block_accumulator_block_acceptors`,  `block_accumulator_known_child_blocks` to track status of the block accumulator component, `{forward|historical}_block_sync_time` histogram metric to track the progress of block synchronization, `chain_low_seq_block_height` to report the lowest height that has been synchronized continuously from the tip.
 
 ### Changed
 
