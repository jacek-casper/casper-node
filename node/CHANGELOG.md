# Changelog

All notable changes to this project will be documented in this file.  The format is based on [Keep a Changelog].

[comment]: <> (Added:      new features)
[comment]: <> (Changed:    changes in existing functionality)
[comment]: <> (Deprecated: soon-to-be removed features)
[comment]: <> (Removed:    now removed features)
[comment]: <> (Fixed:      any bug fixes)
[comment]: <> (Security:   in case of vulnerabilities)


## [Unreleased]

### Added
* Introduce fast-syncing to join the network, avoiding the need to execute every block to catch up.
* Add `max_parallel_deploy_fetches` and `max_parallel_trie_fetches` config options to the `[node]` section to control how many requests are made in parallel while syncing.
* Add `retry_interval` to `[node]` config section to control the delay between retry attempts while syncing.
* Add `sync_to_genesis` to `[node]` config section, along with syncing to genesis capabilities.
* Add new event to the main SSE server stream across all endpoints `<IP:PORT>/events/*` which emits a shutdown event when the node shuts down.
* Add `SIGUSR2` signal handling to dump the queue in JSON format (see "Changed" section for `SIGUSR1`).
* A diagnostic port can now be enabled via the `[diagnostics_port]` section in the configuration file. See the `README.md` for details.
* Add capabilities for known nodes to slow down the reconnection process of outdated legacy nodes still out on the internet.
* Add `verifiable_chunked_hash_activation` to the chainspec to specify the first era in which the new Merkle tree-based hashing scheme is used.
* In addition to `consensus` and `deploy_requests`, the following values can now be controlled via the `[network.estimator_weights]` section in config: `gossip`, `finality_signatures`, `deploy_responses`, `block_requests`, `block_responses`, `trie_requests` and `trie_responses`.
* Nodes will now also gossip deploys onwards while joining.
* Add run-mode field to the `/status` endpoint and the `info_get_status` JSON-RPC.
* Add new REST `/chainspec` and JSON-RPC `info_get_chainspec` endpoints that return the raw bytes of the `chainspec.toml`, `accounts.toml` and `global_state.toml` files as read at node startup.

### Changed
* Detection of a crash no longer triggers DB integrity checks to run on node start; the checks can be triggered manually instead.
* `SIGUSR1` now only dumps the queue in the debug text format.
* Incoming connections from peers are rejected if they are exceeding the default incoming connections per peer limit of 3.
* Nodes no longer connect to nodes that do not speak the same protocol version by default.
* Chain automatically creates a switch block immediately after genesis or an upgrade.
* Connection handshake timeouts can now be configured via the `handshake_timeout` variable (they were hardcoded at 20 seconds before).
* `Key::SystemContractRegistry` is now readable and can be queried via the RPC.
* Requests for data from a peer are now de-prioritized over networking messages necessary for consensus and chain advancement.
<<<<<<< HEAD
* JSON-RPC responses which fail to provide requested data will now also include an indication of that node's available block range, i.e. the block heights for which it holds all global state.  For nodes running with `[node.sync_to_genesis]` set to true, the range will be the full blockchain, otherwise the range will start at a block near the tip of the chain when the node started running.
=======
* JSON-RPC responses which fail to provide requested data will now also include an indication of that node's highest contiguous block height range, i.e. the block heights for which it holds all global state.
>>>>>>> 78477bbe
* OpenSSL has been bumped to version 1.1.1.n, if compiling with vendored OpenSSL to address [CVE-2022-0778](https://www.openssl.org/news/secadv/20220315.txt).
* Switch blocks immediately after genesis or an upgrade are now signed.
* Added CORS behavior to allow any route on the JSON-RPC, REST and SSE servers.

### Deprecated
* Deprecate the `starting_state_root_hash` field from the REST and JSON-RPC status endpoints.

### Removed
* Legacy synchronization from genesis in favor of fast sync has been removed.
* The `casper-mainnet` feature flag has been removed.
* Integrity check has been removed.
* Remove `verify_accounts` option from `config.toml`, meaning deploys received from clients always undergo account balance checks to assess suitability for execution or not.



## 1.4.3 - 2021-12-06

### Added
* Add new event to the main SSE server stream accessed via `<IP:Port>/events/main` which emits hashes of expired deploys.

### Changed
* `enable_manual_sync` configuration parameter defaults to `true`.
* Default behavior of LMDB changed to use [`NO_READAHEAD`](https://docs.rs/lmdb/0.8.0/lmdb/struct.EnvironmentFlags.html#associatedconstant.NO_READAHEAD).



## [1.4.2] - 2021-11-11

### Changed
* There are now less false warnings/errors regarding dropped responders or closed channels during a shutdown, where they are expected and harmless.
* Execution transforms are ordered by insertion order.

### Removed
* The config option `consensus.highway.unit_hashes_folder` has been removed.

### Fixed
* The block proposer component now retains pending deploys and transfers across a restart.



## [1.4.0] - 2021-10-04

### Added
* Add `enable_manual_sync` boolean option to `[contract_runtime]` in the config.toml which enables manual LMDB sync.
* Add `contract_runtime_execute_block` histogram tracking execution time of a whole block.
* Long-running events now log their event type.
* Individual weights for traffic throttling can now be set through the configuration value `network.estimator_weights`.
* Add `consensus.highway.max_request_batch_size` configuration parameter. Defaults to 20.
* New histogram metrics `deploy_acceptor_accepted_deploy` and `deploy_acceptor_rejected_deploy` that track how long the initial verification took.
* Add gzip content negotiation (using accept-encoding header) to rpc endpoints.
* Add `state_get_trie` JSON-RPC endpoint.
* Add `info_get_validator_changes` JSON-RPC endpoint and REST endpoint `validator-changes` that return the status changes of active validators.

### Changed
* The following Highway timers are now separate, configurable, and optional (if the entry is not in the config, the timer is never called):
  * `standstill_timeout` causes the node to restart if no progress is made.
  * `request_state_interval` makes the node periodically request the latest state from a peer.
  * `log_synchronizer_interval` periodically logs the number of entries in the synchronizer queues.
* Add support for providing node uptime via the addition of an `uptime` parameter in the response to the `/status` endpoint and the `info_get_status` JSON-RPC.
* Support building and testing using stable Rust.
* Log chattiness in `debug` or lower levels has been reduced and performance at `info` or higher slightly improved.
* The following parameters in the `[gossip]` section of the config has been renamed:
  * `[finished_entry_duration_secs]` => `[finished_entry_duration]`
  * `[gossip_request_timeout_secs]` => `[gossip_request_timeout]`
  * `[get_remainder_timeout_secs]` => `[get_remainder_timeout]`
* The following parameters in config now follow the humantime convention ('30sec', '120min', etc.):
  * `[network][gossip_interval]`
  * `[gossip][finished_entry_duration]`
  * `[gossip][gossip_request_timeout]`
  * `[gossip][get_remainder_timeout]`
  * `[fetcher][get_from_peer_timeout]`

### Removed
* The unofficial support for nix-related derivations and support tooling has been removed.
* Experimental, nix-based kubernetes testing support has been removed.
* Experimental support for libp2p has been removed.
* The `isolation_reconnect_delay` configuration, which has been ignored since 1.3, has been removed.
* The libp2p-exclusive metrics of `read_futures_in_flight`, `read_futures_total`, `write_futures_in_flight`, `write_futures_total` have been removed.

### Fixed
* Resolve an issue where `Deploys` with payment amounts exceeding the block gas limit would not be rejected.
* Resolve issue of duplicated config option `max_associated_keys`.



## [1.3.2] - 2021-08-02

### Fixed
* Resolve an issue in the `state_get_dictionary_item` JSON-RPC when a `ContractHash` is used.
* Corrected network state engine to hold in blocked state for full 10 minutes when encountering out of order race condition.



## [1.3.1] - 2021-07-26

### Fixed
* Parametrized sync_timeout and increased value to stop possible post upgrade restart loop.



## [1.3.0] - 2021-07-19

### Added
* Add support for providing historical auction information via the addition of an optional block ID in the `state_get_auction_info` JSON-RPC.
* Exclude inactive validators from proposing blocks.
* Add validation of the `[protocol]` configuration on startup, to ensure the contained values make sense.
* Add optional outgoing bandwidth limiter to the networking component, controllable via new `[network][max_outgoing_byte_rate_non_validators]` config option.
* Add optional incoming message limiter to the networking component, controllable via new `[network][max_incoming_message_rate_non_validators]` config option.
* Add optional in-memory deduplication of deploys, controllable via new `[storage]` config options `[enable_mem_deduplication]` and `[mem_pool_prune_interval]`.
* Add a new event stream to SSE server accessed via `<IP:Port>/events/deploys` which emits deploys in full as they are accepted.
* Events now log their ancestors, so detailed tracing of events is possible.

### Changed
* Major rewrite of the network component, covering connection negotiation and management, periodic housekeeping and logging.
* Exchange and authenticate Validator public keys in network handshake between peers.
* Remove needless copying of outgoing network messages.
* Move finality signatures to separate event stream and change stream endpoints to `/events/main` and `/events/sigs`.
* Avoid truncating the state root hash when reporting node's status via JSON-RPC or REST servers.
* The JSON-RPC server waits until an incoming deploy has been sent to storage before responding to the client.
* Persist event stream event index across node restarts.
* Separate transfers from other deploys in the block proposer.
* Enable getting validators for future eras in `EffectBuilder::get_era_validators()`.
* Improve logging around stalled consensus detection.
* Skip storage integrity checks if the node didn't previously crash.
* Update pinned version of Rust to `nightly-2021-06-17`.
* Changed LMDB flags to reduce flushing and optimize IO performance in the Contract Runtime.
* Don't shut down by default anymore if stalled. To enable set config option `shutdown_on_standstill = true` in `[consensus.highway]`.
* Major rewrite of the contract runtime component.
* Ports used for local testing are now determined in a manner that hopefully leads to less accidental conflicts.
* At log level `DEBUG`, single events are no longer logged (use `TRACE` instead).
* More node modules are now `pub(crate)`.

### Removed
* Remove systemd notify support, including removal of `[network][systemd_support]` config option.
* Removed dead code revealed by making modules `pub(crate)`.
* The networking layer no longer gives preferences to validators from the previous era.

### Fixed
* Avoid redundant requests caused by the Highway synchronizer.
* Update "current era" metric also for initial era.
* Keep syncing until the node is in the current era, rather than allowing an acceptable drift.
* Update the list of peers with newly-learned ones in linear chain sync.
* Drain the joiner reactor queue on exit, to eliminate stale connections whose handshake has completed, but which live on the queue.
* Shut down SSE event streams gracefully.
* Limit the maximum number of clients connected to the event stream server via the `[event_stream_server][max_concurrent_subscribers]` config option.
* Avoid emitting duplicate events in the event stream.
* Change `BlockIdentifier` params in the Open-RPC schema to be optional.
* Asymmetric connections are now swept regularly again.



## [1.2.0] - 2021-05-27

### Added
* Add configuration options for `[consensus][highway][round_success_meter]`.
* Add `[protocol][last_emergency_restart]` field to the chainspec for use by fast sync.
* Add an endpoint at `/rpc-schema` to the REST server which returns the OpenRPC-compatible schema of the JSON-RPC API.
* Have consensus component shut down the node on an absence of messages for the last era for a given period.
* Add a new `Step` event to the event stream which displays the contract runtime `Step` execution results.
* Add a configurable delay before proposing dependencies, to give deploys time to be gossiped before inclusion in a new block.
* Add instrumentation to the network component.
* Add fetchers for block headers.
* Add joiner test.

### Changed
* Change to Apache 2.0 license.
* Provide an efficient way of finding the block to which a given deploy belongs.
* On hard-reset upgrades, only remove stored blocks with old protocol versions, and remove all data associated with a removed block.
* Restrict expensive startup integrity checks to sessions following unclean shutdowns.
* Improve node joining process.
* Improve linear chain component, including cleanups and optimized handling of finality signatures.
* Make the syncing process, linear chain component and joiner reactor not depend on the Era Supervisor.
* Improve logging of banned peers.
* Change trigger for upgrade checks to timed interval rather than announcement of new block.
* Use the same JSON representation for a block in the event stream as for the JSON-RPC server.
* Avoid creating a new era when shutting down for an upgrade.
* Allow consensus to disconnect from faulty peers.
* Use own most recent round exponent instead of the median when initializing a new era.
* Request protocol state from peers only for the latest era.
* Add an instance ID to consensus pings, so that they are only handled in the era and the network they were meant for.
* Avoid requesting a consensus dependency that is already in the synchronizer queue.
* Change replay detection to not use execution results.
* Initialize consensus round success meter with current timestamp.
* Era Supervisor now accounts for the last emergency restart.
* Upgrade dependencies, in particular tokio.

### Removed
* Remove `impl Sub<Timestamp> for Timestamp` to help avoid panicking in non-obvious edge cases.
* Remove `impl Sub<TimeDiff> for Timestamp` from production code to help avoid panicking in non-obvious edge cases.
* Remove `[event_stream_server][broadcast_channel_size]` from config.toml, and make it a factor of the event stream buffer size.

### Fixed
* Have casper-node process exit with the exit code returned by the validator reactor.
* Restore cached block proposer state correctly.
* Runtime memory estimator now registered in the joiner reactor.
* Avoid potential arithmetic overflow in consensus component.
* Avoid potential index out of bounds error in consensus component.
* Avoid panic on dropping an event responder.
* Validate each block size in the block validator component.
* Prevent deploy replays.
* Ensure finality signatures received after storing a block are gossiped and stored.
* Ensure isolated bootstrap nodes attempt to reconnect properly.
* Ensure the reactor doesn't skip fatal errors before successfully exiting.
* Collect only verified signatures from bonded validators.
* Fix a race condition where new metrics were replaced before the networking component had shut down completely, resulting in a panic.
* Ensure an era is not activated twice.
* Avoid redundant requests caused by the Highway synchronizer.
* Reduce duplication in block validation requests made by the Highway synchronizer.
* Request latest consensus state only if consensus has stalled locally.



## [1.1.1] - 2021-04-19

### Changed
* Ensure consistent validation when adding deploys and transfers while proposing and validating blocks.



## [1.1.0] - 2021-04-13 [YANKED]

### Changed
* Ensure that global state queries will only be permitted to recurse to a fixed maximum depth.



## [1.0.1] - 2021-04-08

### Added
* Add `[deploys][max_deploy_size]` to chainspec to limit the size of valid deploys.
* Add `[network][maximum_net_message_size]` to chainspec to limit the size of peer-to-peer messages.

### Changed
* Check deploy size does not exceed maximum permitted as part of deploy validation.
* Include protocol version and maximum message size in network handshake of nodes.
* Change accounts.toml to only be included in v1.0.0 configurations.



## [1.0.0] - 2021-03-30

### Added
* Initial release of node for Casper mainnet.



[Keep a Changelog]: https://keepachangelog.com/en/1.0.0
[unreleased]: https://github.com/casper-network/casper-node/compare/37d561634adf73dab40fffa7f1f1ee47e80bf8a1...dev
[1.4.2]: https://github.com/casper-network/casper-node/compare/v1.4.0...37d561634adf73dab40fffa7f1f1ee47e80bf8a1
[1.4.0]: https://github.com/casper-network/casper-node/compare/v1.3.0...v1.4.0
[1.3.0]: https://github.com/casper-network/casper-node/compare/v1.2.0...v1.3.0
[1.2.0]: https://github.com/casper-network/casper-node/compare/v1.1.1...v1.2.0
[1.1.1]: https://github.com/casper-network/casper-node/compare/v1.0.1...v1.1.1
[1.1.0]: https://github.com/casper-network/casper-node/compare/v1.0.1...v1.1.1
[1.0.1]: https://github.com/casper-network/casper-node/compare/v1.0.0...v1.0.1
[1.0.0]: https://github.com/casper-network/casper-node/releases/tag/v1.0.0<|MERGE_RESOLUTION|>--- conflicted
+++ resolved
@@ -36,11 +36,7 @@
 * Connection handshake timeouts can now be configured via the `handshake_timeout` variable (they were hardcoded at 20 seconds before).
 * `Key::SystemContractRegistry` is now readable and can be queried via the RPC.
 * Requests for data from a peer are now de-prioritized over networking messages necessary for consensus and chain advancement.
-<<<<<<< HEAD
-* JSON-RPC responses which fail to provide requested data will now also include an indication of that node's available block range, i.e. the block heights for which it holds all global state.  For nodes running with `[node.sync_to_genesis]` set to true, the range will be the full blockchain, otherwise the range will start at a block near the tip of the chain when the node started running.
-=======
-* JSON-RPC responses which fail to provide requested data will now also include an indication of that node's highest contiguous block height range, i.e. the block heights for which it holds all global state.
->>>>>>> 78477bbe
+* JSON-RPC responses which fail to provide requested data will now also include an indication of that node's available block range, i.e. the block heights for which it holds all global state. For nodes running with `[node.sync_to_genesis]` set to true, the range will be the full blockchain, otherwise the range will start at a block near the tip of the chain when the node started running.
 * OpenSSL has been bumped to version 1.1.1.n, if compiling with vendored OpenSSL to address [CVE-2022-0778](https://www.openssl.org/news/secadv/20220315.txt).
 * Switch blocks immediately after genesis or an upgrade are now signed.
 * Added CORS behavior to allow any route on the JSON-RPC, REST and SSE servers.
